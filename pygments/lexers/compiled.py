--- conflicted
+++ resolved
@@ -30,14 +30,9 @@
            'Modula2Lexer', 'BlitzMaxLexer', 'BlitzBasicLexer', 'NimrodLexer',
            'FantomLexer', 'RustLexer', 'CudaLexer', 'MonkeyLexer', 'SwigLexer',
            'DylanLidLexer', 'DylanConsoleLexer', 'CobolLexer',
-<<<<<<< HEAD
-           'CobolFreeformatLexer', 'LogosLexer', 'Inform6Lexer',
-           'Inform6TemplateLexer', 'Inform7Lexer']
-=======
            'CobolFreeformatLexer', 'LogosLexer', 'ClayLexer', 'PikeLexer',
            'ChapelLexer', 'EiffelLexer', 'Inform6Lexer', 'Inform7Lexer',
            'Inform6TemplateLexer', 'MqlLexer']
->>>>>>> 7ff5a698
 
 
 class CFamilyLexer(RegexLexer):
@@ -3837,11 +3832,6 @@
         return 0
 
 
-<<<<<<< HEAD
-class Inform6Lexer(RegexLexer):
-    """
-    For `Inform 6 <http://inform-fiction.org/>`_ source code.
-=======
 class ChapelLexer(RegexLexer):
     """
     For `Chapel <http://chapel.cray.com/>`_ source.
@@ -3969,16 +3959,11 @@
     For `Inform 6 <http://inform-fiction.org/>`_ source code.
 
     .. versionadded:: 2.0
->>>>>>> 7ff5a698
     """
 
     name = 'Inform 6'
     aliases = ['inform6', 'i6']
-<<<<<<< HEAD
-    filenames = ['*.inf', '*.h']
-=======
     filenames = ['*.inf']
->>>>>>> 7ff5a698
 
     flags = re.MULTILINE | re.DOTALL | re.UNICODE
 
@@ -3987,17 +3972,10 @@
     # Inform 7 maps these four character classes to their ASCII
     # equivalents. To support Inform 6 inclusions within Inform 7,
     # Inform6Lexer maps them too.
-<<<<<<< HEAD
-    _dash = ur'\-\u2010-\u2014'
-    _dquote = ur'"\u201c\u201d'
-    _squote = ur"'\u2018\u2019"
-    _newline = ur'\n\u0085\u2028\u2029'
-=======
     _dash = u'\\-\u2010-\u2014'
     _dquote = u'"\u201c\u201d'
     _squote = u"'\u2018\u2019"
     _newline = u'\\n\u0085\u2028\u2029'
->>>>>>> 7ff5a698
 
     tokens = {
         'root': [
@@ -4444,11 +4422,8 @@
 class Inform7Lexer(RegexLexer):
     """
     For `Inform 7 <http://inform7.com/>`_ source code.
-<<<<<<< HEAD
-=======
 
     .. versionadded:: 2.0
->>>>>>> 7ff5a698
     """
 
     name = 'Inform 7'
@@ -4651,11 +4626,8 @@
     """
     For `Inform 6 template
     <http://inform7.com/sources/src/i6template/Woven/index.html>`_ code.
-<<<<<<< HEAD
-=======
 
     .. versionadded:: 2.0
->>>>>>> 7ff5a698
     """
 
     name = 'Inform 6 template'
@@ -4663,9 +4635,6 @@
     filenames = ['*.i6t']
 
     def get_tokens_unprocessed(self, text, stack=('+i6t-root',)):
-<<<<<<< HEAD
-        return Inform7Lexer.get_tokens_unprocessed(self, text, stack)
-=======
         return Inform7Lexer.get_tokens_unprocessed(self, text, stack)
 
 
@@ -5109,5 +5078,4 @@
                 Name.Constant),
             inherit,
         ],
-    }
->>>>>>> 7ff5a698
+    }