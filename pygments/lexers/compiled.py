--- conflicted
+++ resolved
@@ -13,11 +13,7 @@
 from string import Template
 
 from pygments.lexer import Lexer, RegexLexer, include, bygroups, using, \
-<<<<<<< HEAD
-     this, combined, do_insertions
-=======
-     this, combined, inherit
->>>>>>> dc7165d8
+     this, combined, inherit, do_insertions
 from pygments.util import get_bool_opt, get_list_opt
 from pygments.token import Text, Comment, Operator, Keyword, Name, String, \
      Number, Punctuation, Error, Literal, Generic
@@ -32,11 +28,7 @@
            'PrologLexer', 'CythonLexer', 'ValaLexer', 'OocLexer', 'GoLexer',
            'FelixLexer', 'AdaLexer', 'Modula2Lexer', 'BlitzMaxLexer',
            'NimrodLexer', 'FantomLexer', 'RustLexer', 'CudaLexer', 'MonkeyLexer',
-<<<<<<< HEAD
-           'DylanLidLexer', 'DylanConsoleLexer']
-=======
-           'DylanLidLexer', 'CobolLexer', 'CobolFreeformatLexer']
->>>>>>> dc7165d8
+           'DylanLidLexer', 'DylanConsoleLexer', 'CobolLexer', 'CobolFreeformatLexer']
 
 
 class CFamilyLexer(RegexLexer):
@@ -1126,13 +1118,7 @@
         ]
     }
 
-def objective(baselexer):
-    """
-    Generate a subclass of baselexer that accepts the Objective-C syntax
-    extensions.
-    """
-
-<<<<<<< HEAD
+
 class DylanConsoleLexer(Lexer):
     """
     For Dylan interactive console output like:
@@ -1181,8 +1167,12 @@
                 yield item
 
 
-class ObjectiveCLexer(RegexLexer):
-=======
+def objective(baselexer):
+    """
+    Generate a subclass of baselexer that accepts the Objective-C syntax
+    extensions.
+    """
+
     # Have to be careful not to accidentally match JavaDoc/Doxygen syntax here,
     # since that's quite common in ordinary C/C++ files.  It's OK to match
     # JavaDoc/Doxygen keywords that only apply to Objective-C, mind.
@@ -1278,7 +1268,6 @@
 
 
 class ObjectiveCLexer(objective(CLexer)):
->>>>>>> dc7165d8
     """
     For Objective-C source code with preprocessor directives.
     """
