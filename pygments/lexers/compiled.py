--- conflicted
+++ resolved
@@ -29,11 +29,7 @@
 __all__ = ['CLexer', 'CppLexer', 'DLexer', 'DelphiLexer', 'JavaLexer',
            'ScalaLexer', 'DylanLexer', 'OcamlLexer', 'ObjectiveCLexer',
            'FortranLexer', 'GLShaderLexer', 'PrologLexer', 'CythonLexer',
-<<<<<<< HEAD
-           'ValaLexer', 'OocLexer', 'GoLexer']
-=======
-           'ValaLexer', 'OocLexer', 'FelixLexer']
->>>>>>> 4d6555e4
+           'ValaLexer', 'OocLexer', 'GoLexer', 'FelixLexer']
 
 
 class CLexer(RegexLexer):
@@ -1735,7 +1731,6 @@
     }
 
 
-<<<<<<< HEAD
 class GoLexer(RegexLexer):
     """
     For `Go <http://golang.org>`_ source.
@@ -1794,7 +1789,9 @@
             # identifier
             (r'[a-zA-Z_]\w*', Name),
         ]
-=======
+    }
+
+
 class FelixLexer(RegexLexer):
     """
     For `Felix <http://www.felix-lang.org>`_ source code.
@@ -2046,5 +2043,4 @@
             include('strings'),
             include('nl')
         ],
->>>>>>> 4d6555e4
-    }+     }