# -*- coding: utf-8 -*-
"""
    pygments.lexers.compiled
    ~~~~~~~~~~~~~~~~~~~~~~~~

    Just export lexer classes previously contained in this module.

    :copyright: Copyright 2006-2014 by the Pygments team, see AUTHORS.
    :license: BSD, see LICENSE for details.
"""

from pygments.lexers.jvm import JavaLexer, ScalaLexer
<<<<<<< HEAD

__all__ = ['CLexer', 'CppLexer', 'DLexer', 'DelphiLexer', 'ECLexer',
           'NesCLexer', 'DylanLexer', 'ObjectiveCLexer', 'ObjectiveCppLexer',
           'FortranLexer', 'GLShaderLexer', 'PrologLexer', 'CythonLexer',
           'ValaLexer', 'OocLexer', 'GoLexer', 'FelixLexer', 'AdaLexer',
           'Modula2Lexer', 'BlitzMaxLexer', 'BlitzBasicLexer', 'NimrodLexer',
           'FantomLexer', 'RustLexer', 'CudaLexer', 'MonkeyLexer', 'SwigLexer',
           'DylanLidLexer', 'DylanConsoleLexer', 'CobolLexer',
           'CobolFreeformatLexer', 'LogosLexer', 'ClayLexer', 'PikeLexer',
           'ChapelLexer', 'EiffelLexer', 'Inform6Lexer', 'Inform7Lexer',
           'Inform6TemplateLexer', 'MqlLexer', 'SwiftLexer', 'NitLexer',
           'Tads3Lexer']


class CFamilyLexer(RegexLexer):
    """
    For C family source code.  This is used as a base class to avoid repetitious
    definitions.
    """

    #: optional Comment or Whitespace
    _ws = r'(?:\s|//.*?\n|/[*].*?[*]/)+'
    #: only one /* */ style comment
    _ws1 = r'\s*(?:/[*].*?[*]/\s*)*'

    tokens = {
        'whitespace': [
            # preprocessor directives: without whitespace
            ('^#if\s+0', Comment.Preproc, 'if0'),
            ('^#', Comment.Preproc, 'macro'),
            # or with whitespace
            ('^(' + _ws1 + r')(#if\s+0)',
             bygroups(using(this), Comment.Preproc), 'if0'),
            ('^(' + _ws1 + ')(#)',
             bygroups(using(this), Comment.Preproc), 'macro'),
            (r'\n', Text),
            (r'\s+', Text),
            (r'\\\n', Text), # line continuation
            (r'//(\n|(.|\n)*?[^\\]\n)', Comment.Single),
            (r'/(\\\n)?[*](.|\n)*?[*](\\\n)?/', Comment.Multiline),
        ],
        'statements': [
            (r'L?"', String, 'string'),
            (r"L?'(\\.|\\[0-7]{1,3}|\\x[a-fA-F0-9]{1,2}|[^\\\'\n])'", String.Char),
            (r'(\d+\.\d*|\.\d+|\d+)[eE][+-]?\d+[LlUu]*', Number.Float),
            (r'(\d+\.\d*|\.\d+|\d+[fF])[fF]?', Number.Float),
            (r'0x[0-9a-fA-F]+[LlUu]*', Number.Hex),
            (r'0[0-7]+[LlUu]*', Number.Oct),
            (r'\d+[LlUu]*', Number.Integer),
            (r'\*/', Error),
            (r'[~!%^&*+=|?:<>/-]', Operator),
            (r'[()\[\],.]', Punctuation),
            (r'(auto|break|case|const|continue|default|do|else|enum|extern|'
             r'for|goto|if|register|restricted|return|sizeof|static|struct|'
             r'switch|typedef|union|volatile|while)\b', Keyword),
            (r'(bool|int|long|float|short|double|char|unsigned|signed|void|'
             r'[a-z_][a-z0-9_]*_t)\b',
             Keyword.Type),
            (r'(_{0,2}inline|naked|restrict|thread|typename)\b', Keyword.Reserved),
            # Vector intrinsics
            (r'(__(m128i|m128d|m128|m64))\b', Keyword.Reserved),
            # Microsoft-isms
            (r'__(asm|int8|based|except|int16|stdcall|cdecl|fastcall|int32|'
             r'declspec|finally|int64|try|leave|wchar_t|w64|unaligned|'
             r'raise|noop|identifier|forceinline|assume)\b', Keyword.Reserved),
            (r'(true|false|NULL)\b', Name.Builtin),
            (r'([a-zA-Z_]\w*)(\s*)(:)(?!:)', bygroups(Name.Label, Text, Punctuation)),
            ('[a-zA-Z_]\w*', Name),
        ],
        'root': [
            include('whitespace'),
            # functions
            (r'((?:[\w*\s])+?(?:\s|[*]))' # return arguments
             r'([a-zA-Z_]\w*)'            # method name
             r'(\s*\([^;]*?\))'           # signature
             r'(' + _ws + r')?({)',
             bygroups(using(this), Name.Function, using(this), using(this),
                      Punctuation),
             'function'),
            # function declarations
            (r'((?:[\w*\s])+?(?:\s|[*]))' # return arguments
             r'([a-zA-Z_]\w*)'            # method name
             r'(\s*\([^;]*?\))'           # signature
             r'(' + _ws + r')?(;)',
             bygroups(using(this), Name.Function, using(this), using(this),
                      Punctuation)),
            default('statement'),
        ],
        'statement' : [
            include('whitespace'),
            include('statements'),
            ('[{}]', Punctuation),
            (';', Punctuation, '#pop'),
        ],
        'function': [
            include('whitespace'),
            include('statements'),
            (';', Punctuation),
            ('{', Punctuation, '#push'),
            ('}', Punctuation, '#pop'),
        ],
        'string': [
            (r'"', String, '#pop'),
            (r'\\([\\abfnrtv"\']|x[a-fA-F0-9]{2,4}|'
             r'u[a-fA-F0-9]{4}|U[a-fA-F0-9]{8}|[0-7]{1,3})', String.Escape),
            (r'[^\\"\n]+', String), # all other characters
            (r'\\\n', String), # line continuation
            (r'\\', String), # stray backslash
        ],
        'macro': [
            (r'[^/\n]+', Comment.Preproc),
            (r'/[*](.|\n)*?[*]/', Comment.Multiline),
            (r'//.*?\n', Comment.Single, '#pop'),
            (r'/', Comment.Preproc),
            (r'(?<=\\)\n', Comment.Preproc),
            (r'\n', Comment.Preproc, '#pop'),
        ],
        'if0': [
            (r'^\s*#if.*?(?<!\\)\n', Comment.Preproc, '#push'),
            (r'^\s*#el(?:se|if).*\n', Comment.Preproc, '#pop'),
            (r'^\s*#endif.*?(?<!\\)\n', Comment.Preproc, '#pop'),
            (r'.*?\n', Comment),
        ]
    }

    stdlib_types = ['size_t', 'ssize_t', 'off_t', 'wchar_t', 'ptrdiff_t',
                    'sig_atomic_t', 'fpos_t', 'clock_t', 'time_t', 'va_list',
                    'jmp_buf', 'FILE', 'DIR', 'div_t', 'ldiv_t', 'mbstate_t',
                    'wctrans_t', 'wint_t', 'wctype_t']
    c99_types = ['_Bool', '_Complex', 'int8_t', 'int16_t', 'int32_t', 'int64_t',
                 'uint8_t', 'uint16_t', 'uint32_t', 'uint64_t', 'int_least8_t',
                 'int_least16_t', 'int_least32_t', 'int_least64_t',
                 'uint_least8_t', 'uint_least16_t', 'uint_least32_t',
                 'uint_least64_t', 'int_fast8_t', 'int_fast16_t', 'int_fast32_t',
                 'int_fast64_t', 'uint_fast8_t', 'uint_fast16_t', 'uint_fast32_t',
                 'uint_fast64_t', 'intptr_t', 'uintptr_t', 'intmax_t',
                 'uintmax_t']

    def __init__(self, **options):
        self.stdlibhighlighting = get_bool_opt(options,
                'stdlibhighlighting', True)
        self.c99highlighting = get_bool_opt(options,
                'c99highlighting', True)
        RegexLexer.__init__(self, **options)

    def get_tokens_unprocessed(self, text):
        for index, token, value in \
            RegexLexer.get_tokens_unprocessed(self, text):
            if token is Name:
                if self.stdlibhighlighting and value in self.stdlib_types:
                    token = Keyword.Type
                elif self.c99highlighting and value in self.c99_types:
                    token = Keyword.Type
            yield index, token, value


class CLexer(CFamilyLexer):
    """
    For C source code with preprocessor directives.
    """
    name = 'C'
    aliases = ['c']
    filenames = ['*.c', '*.h', '*.idc']
    mimetypes = ['text/x-chdr', 'text/x-csrc']
    priority = 0.1

    def analyse_text(text):
        if re.search('#include [<"]', text):
            return 0.1


class CppLexer(CFamilyLexer):
    """
    For C++ source code with preprocessor directives.
    """
    name = 'C++'
    aliases = ['cpp', 'c++']
    filenames = ['*.cpp', '*.hpp', '*.c++', '*.h++',
                 '*.cc', '*.hh', '*.cxx', '*.hxx',
                 '*.C', '*.H', '*.cp', '*.CPP']
    mimetypes = ['text/x-c++hdr', 'text/x-c++src']
    priority = 0.1

    tokens = {
        'statements': [
            (r'(asm|catch|const_cast|delete|dynamic_cast|explicit|'
             r'export|friend|mutable|namespace|new|operator|'
             r'private|protected|public|reinterpret_cast|'
             r'restrict|static_cast|template|this|throw|throws|'
             r'typeid|typename|using|virtual|'
             r'constexpr|nullptr|decltype|thread_local|'
             r'alignas|alignof|static_assert|noexcept|override|final)\b', Keyword),
            (r'(char16_t|char32_t)\b', Keyword.Type),
            (r'(class)(\s+)', bygroups(Keyword, Text), 'classname'),
            inherit,
         ],
        'root': [
            inherit,
            # C++ Microsoft-isms
            (r'__(virtual_inheritance|uuidof|super|single_inheritance|'
             r'multiple_inheritance|interface|event)\b', Keyword.Reserved),
            # Offload C++ extensions, http://offload.codeplay.com/
            (r'(__offload|__blockingoffload|__outer)\b', Keyword.Pseudo),
        ],
        'classname': [
            (r'[a-zA-Z_]\w*', Name.Class, '#pop'),
            # template specification
            (r'\s*(?=>)', Text, '#pop'),
        ],
    }

    def analyse_text(text):
        if re.search('#include <[a-z]+>', text):
            return 0.2
        if re.search('using namespace ', text):
            return 0.4


class PikeLexer(CppLexer):
    """
    For `Pike <http://pike.lysator.liu.se/>`_ source code.

    .. versionadded:: 2.0
    """
    name = 'Pike'
    aliases = ['pike']
    filenames = ['*.pike', '*.pmod']
    mimetypes = ['text/x-pike']

    tokens = {
        'statements': [
            (r'(catch|new|private|protected|public|gauge|'
             r'throw|throws|class|interface|implement|abstract|extends|from|'
             r'this|super|new|constant|final|static|import|use|extern|'
             r'inline|proto|break|continue|if|else|for|'
             r'while|do|switch|case|as|in|version|return|true|false|null|'
             r'__VERSION__|__MAJOR__|__MINOR__|__BUILD__|__REAL_VERSION__|'
             r'__REAL_MAJOR__|__REAL_MINOR__|__REAL_BUILD__|__DATE__|__TIME__|'
             r'__FILE__|__DIR__|__LINE__|__AUTO_BIGNUM__|__NT__|__PIKE__|'
             r'__amigaos__|_Pragma|static_assert|defined|sscanf)\b',
             Keyword),
            (r'(bool|int|long|float|short|double|char|string|object|void|mapping|'
             r'array|multiset|program|function|lambda|mixed|'
             r'[a-z_][a-z0-9_]*_t)\b',
             Keyword.Type),
            (r'(class)(\s+)', bygroups(Keyword, Text), 'classname'),
            (r'[~!%^&*+=|?:<>/-@]', Operator),
            inherit,
        ],
        'classname': [
            (r'[a-zA-Z_]\w*', Name.Class, '#pop'),
            # template specification
            (r'\s*(?=>)', Text, '#pop'),
        ],
    }


class SwigLexer(CppLexer):
    """
    For `SWIG <http://www.swig.org/>`_ source code.

    .. versionadded:: 2.0
    """
    name = 'SWIG'
    aliases = ['swig']
    filenames = ['*.swg', '*.i']
    mimetypes = ['text/swig']
    priority = 0.04 # Lower than C/C++ and Objective C/C++

    tokens = {
        'statements': [
            # SWIG directives
            (r'(%[a-z_][a-z0-9_]*)', Name.Function),
            # Special variables
            ('\$\**\&?\w+', Name),
            # Stringification / additional preprocessor directives
            (r'##*[a-zA-Z_]\w*', Comment.Preproc),
            inherit,
         ],
    }

    # This is a far from complete set of SWIG directives
    swig_directives = (
        # Most common directives
        '%apply', '%define', '%director', '%enddef', '%exception', '%extend',
        '%feature', '%fragment', '%ignore', '%immutable', '%import', '%include',
        '%inline', '%insert', '%module', '%newobject', '%nspace', '%pragma',
        '%rename', '%shared_ptr', '%template', '%typecheck', '%typemap',
        # Less common directives
        '%arg', '%attribute', '%bang', '%begin', '%callback', '%catches', '%clear',
        '%constant', '%copyctor', '%csconst', '%csconstvalue', '%csenum',
        '%csmethodmodifiers', '%csnothrowexception', '%default', '%defaultctor',
        '%defaultdtor', '%defined', '%delete', '%delobject', '%descriptor',
        '%exceptionclass', '%exceptionvar', '%extend_smart_pointer', '%fragments',
        '%header', '%ifcplusplus', '%ignorewarn', '%implicit', '%implicitconv',
        '%init', '%javaconst', '%javaconstvalue', '%javaenum', '%javaexception',
        '%javamethodmodifiers', '%kwargs', '%luacode', '%mutable', '%naturalvar',
        '%nestedworkaround', '%perlcode', '%pythonabc', '%pythonappend',
        '%pythoncallback', '%pythoncode', '%pythondynamic', '%pythonmaybecall',
        '%pythonnondynamic', '%pythonprepend', '%refobject', '%shadow', '%sizeof',
        '%trackobjects', '%types', '%unrefobject', '%varargs', '%warn', '%warnfilter')

    def analyse_text(text):
        rv = 0
        # Search for SWIG directives, which are conventionally at the beginning of
        # a line. The probability of them being within a line is low, so let another
        # lexer win in this case.
        matches = re.findall(r'^\s*(%[a-z_][a-z0-9_]*)', text, re.M)
        for m in matches:
            if m in SwigLexer.swig_directives:
                rv = 0.98
                break
            else:
                rv = 0.91 # Fraction higher than MatlabLexer
        return rv


class ECLexer(CLexer):
    """
    For eC source code with preprocessor directives.

    .. versionadded:: 1.5
    """
    name = 'eC'
    aliases = ['ec']
    filenames = ['*.ec', '*.eh']
    mimetypes = ['text/x-echdr', 'text/x-ecsrc']

    tokens = {
        'statements': [
            (r'(virtual|class|private|public|property|import|delete|new|new0|'
             r'renew|renew0|define|get|set|remote|dllexport|dllimport|stdcall|'
             r'subclass|__on_register_module|namespace|using|typed_object|'
             r'any_object|incref|register|watch|stopwatching|firewatchers|'
             r'watchable|class_designer|class_fixed|class_no_expansion|isset|'
             r'class_default_property|property_category|class_data|'
             r'class_property|virtual|thisclass|'
             r'dbtable|dbindex|database_open|dbfield)\b', Keyword),
            (r'(uint|uint16|uint32|uint64|bool|byte|unichar|int64)\b',
             Keyword.Type),
            (r'(class)(\s+)', bygroups(Keyword, Text), 'classname'),
            (r'(null|value|this)\b', Name.Builtin),
            inherit,
        ],
        'classname': [
            (r'[a-zA-Z_]\w*', Name.Class, '#pop'),
            # template specification
            (r'\s*(?=>)', Text, '#pop'),
        ],
    }


class NesCLexer(CLexer):
    """
    For `nesC <https://github.com/tinyos/nesc>`_ source code with preprocessor
    directives.

    .. versionadded:: 2.0
    """
    name = 'nesC'
    aliases = ['nesc']
    filenames = ['*.nc']
    mimetypes = ['text/x-nescsrc']

    tokens = {
        'statements': [
            (r'(abstract|as|async|atomic|call|command|component|components|'
             r'configuration|event|extends|generic|implementation|includes|'
             r'interface|module|new|norace|post|provides|signal|task|uses)\b',
             Keyword),
            (r'(nx_struct|nx_union|nx_int8_t|nx_int16_t|nx_int32_t|nx_int64_t|'
             r'nx_uint8_t|nx_uint16_t|nx_uint32_t|nx_uint64_t)\b',
             Keyword.Type),
            inherit,
        ],
    }


class ClayLexer(RegexLexer):
    """
    For `Clay <http://claylabs.com/clay/>`_ source.

    .. versionadded:: 2.0
    """
    name = 'Clay'
    filenames = ['*.clay']
    aliases = ['clay']
    mimetypes = ['text/x-clay']
    tokens = {
        'root': [
            (r'\s', Text),
            (r'//.*?$', Comment.Singleline),
            (r'/(\\\n)?[*](.|\n)*?[*](\\\n)?/', Comment.Multiline),
            (r'\b(public|private|import|as|record|variant|instance'
             r'|define|overload|default|external|alias'
             r'|rvalue|ref|forward|inline|noinline|forceinline'
             r'|enum|var|and|or|not|if|else|goto|return|while'
             r'|switch|case|break|continue|for|in|true|false|try|catch|throw'
             r'|finally|onerror|staticassert|eval|when|newtype'
             r'|__FILE__|__LINE__|__COLUMN__|__ARG__'
             r')\b', Keyword),
            (r'[~!%^&*+=|:<>/-]', Operator),
            (r'[#(){}\[\],;.]', Punctuation),
            (r'0x[0-9a-fA-F]+[LlUu]*', Number.Hex),
            (r'\d+[LlUu]*', Number.Integer),
            (r'\b(true|false)\b', Name.Builtin),
            (r'(?i)[a-z_?][a-z_?0-9]*', Name),
            (r'"""', String, 'tdqs'),
            (r'"', String, 'dqs'),
        ],
        'strings': [
            (r'(?i)\\(x[0-9a-f]{2}|.)', String.Escape),
            (r'.', String),
        ],
        'nl': [
            (r'\n', String),
        ],
        'dqs': [
            (r'"', String, '#pop'),
            include('strings'),
        ],
        'tdqs': [
            (r'"""', String, '#pop'),
            include('strings'),
            include('nl'),
        ],
    }


class DLexer(RegexLexer):
    """
    For D source.

    .. versionadded:: 1.2
    """
    name = 'D'
    filenames = ['*.d', '*.di']
    aliases = ['d']
    mimetypes = ['text/x-dsrc']

    tokens = {
        'root': [
            (r'\n', Text),
            (r'\s+', Text),
            #(r'\\\n', Text), # line continuations
            # Comments
            (r'//(.*?)\n', Comment.Single),
            (r'/(\\\n)?[*](.|\n)*?[*](\\\n)?/', Comment.Multiline),
            (r'/\+', Comment.Multiline, 'nested_comment'),
            # Keywords
            (r'(abstract|alias|align|asm|assert|auto|body|break|case|cast'
             r'|catch|class|const|continue|debug|default|delegate|delete'
             r'|deprecated|do|else|enum|export|extern|finally|final'
             r'|foreach_reverse|foreach|for|function|goto|if|immutable|import'
             r'|interface|invariant|inout|in|is|lazy|mixin|module|new|nothrow|out'
             r'|override|package|pragma|private|protected|public|pure|ref|return'
             r'|scope|shared|static|struct|super|switch|synchronized|template|this'
             r'|throw|try|typedef|typeid|typeof|union|unittest|version|volatile'
             r'|while|with|__gshared|__traits|__vector|__parameters)\b', Keyword
            ),
            (r'(bool|byte|cdouble|cent|cfloat|char|creal|dchar|double|float'
             r'|idouble|ifloat|int|ireal|long|real|short|ubyte|ucent|uint|ulong'
             r'|ushort|void|wchar)\b', Keyword.Type
            ),
            (r'(false|true|null)\b', Keyword.Constant),
            (r'(__FILE__|__MODULE__|__LINE__|__FUNCTION__|__PRETTY_FUNCTION__'
             r'|__DATE__|__EOF__|__TIME__|__TIMESTAMP__|__VENDOR__|__VERSION__)\b',
             Keyword.Pseudo),
            (r'macro\b', Keyword.Reserved),
            (r'(string|wstring|dstring|size_t|ptrdiff_t)\b', Name.Builtin),
            # FloatLiteral
            # -- HexFloat
            (r'0[xX]([0-9a-fA-F_]*\.[0-9a-fA-F_]+|[0-9a-fA-F_]+)'
             r'[pP][+\-]?[0-9_]+[fFL]?[i]?', Number.Float),
            # -- DecimalFloat
            (r'[0-9_]+(\.[0-9_]+[eE][+\-]?[0-9_]+|'
             r'\.[0-9_]*|[eE][+\-]?[0-9_]+)[fFL]?[i]?', Number.Float),
            (r'\.(0|[1-9][0-9_]*)([eE][+\-]?[0-9_]+)?[fFL]?[i]?', Number.Float),
            # IntegerLiteral
            # -- Binary
            (r'0[Bb][01_]+', Number.Bin),
            # -- Octal
            (r'0[0-7_]+', Number.Oct),
            # -- Hexadecimal
            (r'0[xX][0-9a-fA-F_]+', Number.Hex),
            # -- Decimal
            (r'(0|[1-9][0-9_]*)([LUu]|Lu|LU|uL|UL)?', Number.Integer),
            # CharacterLiteral
            (r"""'(\\['"?\\abfnrtv]|\\x[0-9a-fA-F]{2}|\\[0-7]{1,3}"""
             r"""|\\u[0-9a-fA-F]{4}|\\U[0-9a-fA-F]{8}|\\&\w+;|.)'""",
             String.Char
            ),
            # StringLiteral
            # -- WysiwygString
            (r'r"[^"]*"[cwd]?', String),
            # -- AlternateWysiwygString
            (r'`[^`]*`[cwd]?', String),
            # -- DoubleQuotedString
            (r'"(\\\\|\\"|[^"])*"[cwd]?', String),
            # -- EscapeSequence
            (r"\\(['\"?\\abfnrtv]|x[0-9a-fA-F]{2}|[0-7]{1,3}"
             r"|u[0-9a-fA-F]{4}|U[0-9a-fA-F]{8}|&\w+;)",
             String
            ),
            # -- HexString
            (r'x"[0-9a-fA-F_\s]*"[cwd]?', String),
            # -- DelimitedString
            (r'q"\[', String, 'delimited_bracket'),
            (r'q"\(', String, 'delimited_parenthesis'),
            (r'q"<', String, 'delimited_angle'),
            (r'q"{', String, 'delimited_curly'),
            (r'q"([a-zA-Z_]\w*)\n.*?\n\1"', String),
            (r'q"(.).*?\1"', String),
            # -- TokenString
            (r'q{', String, 'token_string'),
            # Attributes
            (r'@([a-zA-Z_]\w*)?', Name.Decorator),
            # Tokens
            (r'(~=|\^=|%=|\*=|==|!>=|!<=|!<>=|!<>|!<|!>|!=|>>>=|>>>|>>=|>>|>='
             r'|<>=|<>|<<=|<<|<=|\+\+|\+=|--|-=|\|\||\|=|&&|&=|\.\.\.|\.\.|/=)'
             r'|[/.&|\-+<>!()\[\]{}?,;:$=*%^~]', Punctuation
            ),
            # Identifier
            (r'[a-zA-Z_]\w*', Name),
            # Line
            (r'#line\s.*\n', Comment.Special),
        ],
        'nested_comment': [
            (r'[^+/]+', Comment.Multiline),
            (r'/\+', Comment.Multiline, '#push'),
            (r'\+/', Comment.Multiline, '#pop'),
            (r'[+/]', Comment.Multiline),
        ],
        'token_string': [
            (r'{', Punctuation, 'token_string_nest'),
            (r'}', String, '#pop'),
            include('root'),
        ],
        'token_string_nest': [
            (r'{', Punctuation, '#push'),
            (r'}', Punctuation, '#pop'),
            include('root'),
        ],
        'delimited_bracket': [
            (r'[^\[\]]+', String),
            (r'\[', String, 'delimited_inside_bracket'),
            (r'\]"', String, '#pop'),
        ],
        'delimited_inside_bracket': [
            (r'[^\[\]]+', String),
            (r'\[', String, '#push'),
            (r'\]', String, '#pop'),
        ],
        'delimited_parenthesis': [
            (r'[^\(\)]+', String),
            (r'\(', String, 'delimited_inside_parenthesis'),
            (r'\)"', String, '#pop'),
        ],
        'delimited_inside_parenthesis': [
            (r'[^\(\)]+', String),
            (r'\(', String, '#push'),
            (r'\)', String, '#pop'),
        ],
        'delimited_angle': [
            (r'[^<>]+', String),
            (r'<', String, 'delimited_inside_angle'),
            (r'>"', String, '#pop'),
        ],
        'delimited_inside_angle': [
            (r'[^<>]+', String),
            (r'<', String, '#push'),
            (r'>', String, '#pop'),
        ],
        'delimited_curly': [
            (r'[^{}]+', String),
            (r'{', String, 'delimited_inside_curly'),
            (r'}"', String, '#pop'),
        ],
        'delimited_inside_curly': [
            (r'[^{}]+', String),
            (r'{', String, '#push'),
            (r'}', String, '#pop'),
        ],
    }


class DelphiLexer(Lexer):
    """
    For `Delphi <http://www.borland.com/delphi/>`_ (Borland Object Pascal),
    Turbo Pascal and Free Pascal source code.

    Additional options accepted:

    `turbopascal`
        Highlight Turbo Pascal specific keywords (default: ``True``).
    `delphi`
        Highlight Borland Delphi specific keywords (default: ``True``).
    `freepascal`
        Highlight Free Pascal specific keywords (default: ``True``).
    `units`
        A list of units that should be considered builtin, supported are
        ``System``, ``SysUtils``, ``Classes`` and ``Math``.
        Default is to consider all of them builtin.
    """
    name = 'Delphi'
    aliases = ['delphi', 'pas', 'pascal', 'objectpascal']
    filenames = ['*.pas']
    mimetypes = ['text/x-pascal']

    TURBO_PASCAL_KEYWORDS = [
        'absolute', 'and', 'array', 'asm', 'begin', 'break', 'case',
        'const', 'constructor', 'continue', 'destructor', 'div', 'do',
        'downto', 'else', 'end', 'file', 'for', 'function', 'goto',
        'if', 'implementation', 'in', 'inherited', 'inline', 'interface',
        'label', 'mod', 'nil', 'not', 'object', 'of', 'on', 'operator',
        'or', 'packed', 'procedure', 'program', 'record', 'reintroduce',
        'repeat', 'self', 'set', 'shl', 'shr', 'string', 'then', 'to',
        'type', 'unit', 'until', 'uses', 'var', 'while', 'with', 'xor'
    ]

    DELPHI_KEYWORDS = [
        'as', 'class', 'except', 'exports', 'finalization', 'finally',
        'initialization', 'is', 'library', 'on', 'property', 'raise',
        'threadvar', 'try'
    ]

    FREE_PASCAL_KEYWORDS = [
        'dispose', 'exit', 'false', 'new', 'true'
    ]

    BLOCK_KEYWORDS = set([
        'begin', 'class', 'const', 'constructor', 'destructor', 'end',
        'finalization', 'function', 'implementation', 'initialization',
        'label', 'library', 'operator', 'procedure', 'program', 'property',
        'record', 'threadvar', 'type', 'unit', 'uses', 'var'
    ])

    FUNCTION_MODIFIERS = set([
        'alias', 'cdecl', 'export', 'inline', 'interrupt', 'nostackframe',
        'pascal', 'register', 'safecall', 'softfloat', 'stdcall',
        'varargs', 'name', 'dynamic', 'near', 'virtual', 'external',
        'override', 'assembler'
    ])

    # XXX: those aren't global. but currently we know no way for defining
    #      them just for the type context.
    DIRECTIVES = set([
        'absolute', 'abstract', 'assembler', 'cppdecl', 'default', 'far',
        'far16', 'forward', 'index', 'oldfpccall', 'private', 'protected',
        'published', 'public'
    ])

    BUILTIN_TYPES = set([
        'ansichar', 'ansistring', 'bool', 'boolean', 'byte', 'bytebool',
        'cardinal', 'char', 'comp', 'currency', 'double', 'dword',
        'extended', 'int64', 'integer', 'iunknown', 'longbool', 'longint',
        'longword', 'pansichar', 'pansistring', 'pbool', 'pboolean',
        'pbyte', 'pbytearray', 'pcardinal', 'pchar', 'pcomp', 'pcurrency',
        'pdate', 'pdatetime', 'pdouble', 'pdword', 'pextended', 'phandle',
        'pint64', 'pinteger', 'plongint', 'plongword', 'pointer',
        'ppointer', 'pshortint', 'pshortstring', 'psingle', 'psmallint',
        'pstring', 'pvariant', 'pwidechar', 'pwidestring', 'pword',
        'pwordarray', 'pwordbool', 'real', 'real48', 'shortint',
        'shortstring', 'single', 'smallint', 'string', 'tclass', 'tdate',
        'tdatetime', 'textfile', 'thandle', 'tobject', 'ttime', 'variant',
        'widechar', 'widestring', 'word', 'wordbool'
    ])

    BUILTIN_UNITS = {
        'System': [
            'abs', 'acquireexceptionobject', 'addr', 'ansitoutf8',
            'append', 'arctan', 'assert', 'assigned', 'assignfile',
            'beginthread', 'blockread', 'blockwrite', 'break', 'chdir',
            'chr', 'close', 'closefile', 'comptocurrency', 'comptodouble',
            'concat', 'continue', 'copy', 'cos', 'dec', 'delete',
            'dispose', 'doubletocomp', 'endthread', 'enummodules',
            'enumresourcemodules', 'eof', 'eoln', 'erase', 'exceptaddr',
            'exceptobject', 'exclude', 'exit', 'exp', 'filepos', 'filesize',
            'fillchar', 'finalize', 'findclasshinstance', 'findhinstance',
            'findresourcehinstance', 'flush', 'frac', 'freemem',
            'get8087cw', 'getdir', 'getlasterror', 'getmem',
            'getmemorymanager', 'getmodulefilename', 'getvariantmanager',
            'halt', 'hi', 'high', 'inc', 'include', 'initialize', 'insert',
            'int', 'ioresult', 'ismemorymanagerset', 'isvariantmanagerset',
            'length', 'ln', 'lo', 'low', 'mkdir', 'move', 'new', 'odd',
            'olestrtostring', 'olestrtostrvar', 'ord', 'paramcount',
            'paramstr', 'pi', 'pos', 'pred', 'ptr', 'pucs4chars', 'random',
            'randomize', 'read', 'readln', 'reallocmem',
            'releaseexceptionobject', 'rename', 'reset', 'rewrite', 'rmdir',
            'round', 'runerror', 'seek', 'seekeof', 'seekeoln',
            'set8087cw', 'setlength', 'setlinebreakstyle',
            'setmemorymanager', 'setstring', 'settextbuf',
            'setvariantmanager', 'sin', 'sizeof', 'slice', 'sqr', 'sqrt',
            'str', 'stringofchar', 'stringtoolestr', 'stringtowidechar',
            'succ', 'swap', 'trunc', 'truncate', 'typeinfo',
            'ucs4stringtowidestring', 'unicodetoutf8', 'uniquestring',
            'upcase', 'utf8decode', 'utf8encode', 'utf8toansi',
            'utf8tounicode', 'val', 'vararrayredim', 'varclear',
            'widecharlentostring', 'widecharlentostrvar',
            'widechartostring', 'widechartostrvar',
            'widestringtoucs4string', 'write', 'writeln'
        ],
        'SysUtils': [
            'abort', 'addexitproc', 'addterminateproc', 'adjustlinebreaks',
            'allocmem', 'ansicomparefilename', 'ansicomparestr',
            'ansicomparetext', 'ansidequotedstr', 'ansiextractquotedstr',
            'ansilastchar', 'ansilowercase', 'ansilowercasefilename',
            'ansipos', 'ansiquotedstr', 'ansisamestr', 'ansisametext',
            'ansistrcomp', 'ansistricomp', 'ansistrlastchar', 'ansistrlcomp',
            'ansistrlicomp', 'ansistrlower', 'ansistrpos', 'ansistrrscan',
            'ansistrscan', 'ansistrupper', 'ansiuppercase',
            'ansiuppercasefilename', 'appendstr', 'assignstr', 'beep',
            'booltostr', 'bytetocharindex', 'bytetocharlen', 'bytetype',
            'callterminateprocs', 'changefileext', 'charlength',
            'chartobyteindex', 'chartobytelen', 'comparemem', 'comparestr',
            'comparetext', 'createdir', 'createguid', 'currentyear',
            'currtostr', 'currtostrf', 'date', 'datetimetofiledate',
            'datetimetostr', 'datetimetostring', 'datetimetosystemtime',
            'datetimetotimestamp', 'datetostr', 'dayofweek', 'decodedate',
            'decodedatefully', 'decodetime', 'deletefile', 'directoryexists',
            'diskfree', 'disksize', 'disposestr', 'encodedate', 'encodetime',
            'exceptionerrormessage', 'excludetrailingbackslash',
            'excludetrailingpathdelimiter', 'expandfilename',
            'expandfilenamecase', 'expanduncfilename', 'extractfiledir',
            'extractfiledrive', 'extractfileext', 'extractfilename',
            'extractfilepath', 'extractrelativepath', 'extractshortpathname',
            'fileage', 'fileclose', 'filecreate', 'filedatetodatetime',
            'fileexists', 'filegetattr', 'filegetdate', 'fileisreadonly',
            'fileopen', 'fileread', 'filesearch', 'fileseek', 'filesetattr',
            'filesetdate', 'filesetreadonly', 'filewrite', 'finalizepackage',
            'findclose', 'findcmdlineswitch', 'findfirst', 'findnext',
            'floattocurr', 'floattodatetime', 'floattodecimal', 'floattostr',
            'floattostrf', 'floattotext', 'floattotextfmt', 'fmtloadstr',
            'fmtstr', 'forcedirectories', 'format', 'formatbuf', 'formatcurr',
            'formatdatetime', 'formatfloat', 'freeandnil', 'getcurrentdir',
            'getenvironmentvariable', 'getfileversion', 'getformatsettings',
            'getlocaleformatsettings', 'getmodulename', 'getpackagedescription',
            'getpackageinfo', 'gettime', 'guidtostring', 'incamonth',
            'includetrailingbackslash', 'includetrailingpathdelimiter',
            'incmonth', 'initializepackage', 'interlockeddecrement',
            'interlockedexchange', 'interlockedexchangeadd',
            'interlockedincrement', 'inttohex', 'inttostr', 'isdelimiter',
            'isequalguid', 'isleapyear', 'ispathdelimiter', 'isvalidident',
            'languages', 'lastdelimiter', 'loadpackage', 'loadstr',
            'lowercase', 'msecstotimestamp', 'newstr', 'nextcharindex', 'now',
            'outofmemoryerror', 'quotedstr', 'raiselastoserror',
            'raiselastwin32error', 'removedir', 'renamefile', 'replacedate',
            'replacetime', 'safeloadlibrary', 'samefilename', 'sametext',
            'setcurrentdir', 'showexception', 'sleep', 'stralloc', 'strbufsize',
            'strbytetype', 'strcat', 'strcharlength', 'strcomp', 'strcopy',
            'strdispose', 'strecopy', 'strend', 'strfmt', 'stricomp',
            'stringreplace', 'stringtoguid', 'strlcat', 'strlcomp', 'strlcopy',
            'strlen', 'strlfmt', 'strlicomp', 'strlower', 'strmove', 'strnew',
            'strnextchar', 'strpas', 'strpcopy', 'strplcopy', 'strpos',
            'strrscan', 'strscan', 'strtobool', 'strtobooldef', 'strtocurr',
            'strtocurrdef', 'strtodate', 'strtodatedef', 'strtodatetime',
            'strtodatetimedef', 'strtofloat', 'strtofloatdef', 'strtoint',
            'strtoint64', 'strtoint64def', 'strtointdef', 'strtotime',
            'strtotimedef', 'strupper', 'supports', 'syserrormessage',
            'systemtimetodatetime', 'texttofloat', 'time', 'timestamptodatetime',
            'timestamptomsecs', 'timetostr', 'trim', 'trimleft', 'trimright',
            'tryencodedate', 'tryencodetime', 'tryfloattocurr', 'tryfloattodatetime',
            'trystrtobool', 'trystrtocurr', 'trystrtodate', 'trystrtodatetime',
            'trystrtofloat', 'trystrtoint', 'trystrtoint64', 'trystrtotime',
            'unloadpackage', 'uppercase', 'widecomparestr', 'widecomparetext',
            'widefmtstr', 'wideformat', 'wideformatbuf', 'widelowercase',
            'widesamestr', 'widesametext', 'wideuppercase', 'win32check',
            'wraptext'
        ],
        'Classes': [
            'activateclassgroup', 'allocatehwnd', 'bintohex', 'checksynchronize',
            'collectionsequal', 'countgenerations', 'deallocatehwnd', 'equalrect',
            'extractstrings', 'findclass', 'findglobalcomponent', 'getclass',
            'groupdescendantswith', 'hextobin', 'identtoint',
            'initinheritedcomponent', 'inttoident', 'invalidpoint',
            'isuniqueglobalcomponentname', 'linestart', 'objectbinarytotext',
            'objectresourcetotext', 'objecttexttobinary', 'objecttexttoresource',
            'pointsequal', 'readcomponentres', 'readcomponentresex',
            'readcomponentresfile', 'rect', 'registerclass', 'registerclassalias',
            'registerclasses', 'registercomponents', 'registerintegerconsts',
            'registernoicon', 'registernonactivex', 'smallpoint', 'startclassgroup',
            'teststreamformat', 'unregisterclass', 'unregisterclasses',
            'unregisterintegerconsts', 'unregistermoduleclasses',
            'writecomponentresfile'
        ],
        'Math': [
            'arccos', 'arccosh', 'arccot', 'arccoth', 'arccsc', 'arccsch', 'arcsec',
            'arcsech', 'arcsin', 'arcsinh', 'arctan2', 'arctanh', 'ceil',
            'comparevalue', 'cosecant', 'cosh', 'cot', 'cotan', 'coth', 'csc',
            'csch', 'cycletodeg', 'cycletograd', 'cycletorad', 'degtocycle',
            'degtograd', 'degtorad', 'divmod', 'doubledecliningbalance',
            'ensurerange', 'floor', 'frexp', 'futurevalue', 'getexceptionmask',
            'getprecisionmode', 'getroundmode', 'gradtocycle', 'gradtodeg',
            'gradtorad', 'hypot', 'inrange', 'interestpayment', 'interestrate',
            'internalrateofreturn', 'intpower', 'isinfinite', 'isnan', 'iszero',
            'ldexp', 'lnxp1', 'log10', 'log2', 'logn', 'max', 'maxintvalue',
            'maxvalue', 'mean', 'meanandstddev', 'min', 'minintvalue', 'minvalue',
            'momentskewkurtosis', 'netpresentvalue', 'norm', 'numberofperiods',
            'payment', 'periodpayment', 'poly', 'popnstddev', 'popnvariance',
            'power', 'presentvalue', 'radtocycle', 'radtodeg', 'radtograd',
            'randg', 'randomrange', 'roundto', 'samevalue', 'sec', 'secant',
            'sech', 'setexceptionmask', 'setprecisionmode', 'setroundmode',
            'sign', 'simpleroundto', 'sincos', 'sinh', 'slndepreciation', 'stddev',
            'sum', 'sumint', 'sumofsquares', 'sumsandsquares', 'syddepreciation',
            'tan', 'tanh', 'totalvariance', 'variance'
        ]
    }

    ASM_REGISTERS = set([
        'ah', 'al', 'ax', 'bh', 'bl', 'bp', 'bx', 'ch', 'cl', 'cr0',
        'cr1', 'cr2', 'cr3', 'cr4', 'cs', 'cx', 'dh', 'di', 'dl', 'dr0',
        'dr1', 'dr2', 'dr3', 'dr4', 'dr5', 'dr6', 'dr7', 'ds', 'dx',
        'eax', 'ebp', 'ebx', 'ecx', 'edi', 'edx', 'es', 'esi', 'esp',
        'fs', 'gs', 'mm0', 'mm1', 'mm2', 'mm3', 'mm4', 'mm5', 'mm6',
        'mm7', 'si', 'sp', 'ss', 'st0', 'st1', 'st2', 'st3', 'st4', 'st5',
        'st6', 'st7', 'xmm0', 'xmm1', 'xmm2', 'xmm3', 'xmm4', 'xmm5',
        'xmm6', 'xmm7'
    ])

    ASM_INSTRUCTIONS = set([
        'aaa', 'aad', 'aam', 'aas', 'adc', 'add', 'and', 'arpl', 'bound',
        'bsf', 'bsr', 'bswap', 'bt', 'btc', 'btr', 'bts', 'call', 'cbw',
        'cdq', 'clc', 'cld', 'cli', 'clts', 'cmc', 'cmova', 'cmovae',
        'cmovb', 'cmovbe', 'cmovc', 'cmovcxz', 'cmove', 'cmovg',
        'cmovge', 'cmovl', 'cmovle', 'cmovna', 'cmovnae', 'cmovnb',
        'cmovnbe', 'cmovnc', 'cmovne', 'cmovng', 'cmovnge', 'cmovnl',
        'cmovnle', 'cmovno', 'cmovnp', 'cmovns', 'cmovnz', 'cmovo',
        'cmovp', 'cmovpe', 'cmovpo', 'cmovs', 'cmovz', 'cmp', 'cmpsb',
        'cmpsd', 'cmpsw', 'cmpxchg', 'cmpxchg486', 'cmpxchg8b', 'cpuid',
        'cwd', 'cwde', 'daa', 'das', 'dec', 'div', 'emms', 'enter', 'hlt',
        'ibts', 'icebp', 'idiv', 'imul', 'in', 'inc', 'insb', 'insd',
        'insw', 'int', 'int01', 'int03', 'int1', 'int3', 'into', 'invd',
        'invlpg', 'iret', 'iretd', 'iretw', 'ja', 'jae', 'jb', 'jbe',
        'jc', 'jcxz', 'jcxz', 'je', 'jecxz', 'jg', 'jge', 'jl', 'jle',
        'jmp', 'jna', 'jnae', 'jnb', 'jnbe', 'jnc', 'jne', 'jng', 'jnge',
        'jnl', 'jnle', 'jno', 'jnp', 'jns', 'jnz', 'jo', 'jp', 'jpe',
        'jpo', 'js', 'jz', 'lahf', 'lar', 'lcall', 'lds', 'lea', 'leave',
        'les', 'lfs', 'lgdt', 'lgs', 'lidt', 'ljmp', 'lldt', 'lmsw',
        'loadall', 'loadall286', 'lock', 'lodsb', 'lodsd', 'lodsw',
        'loop', 'loope', 'loopne', 'loopnz', 'loopz', 'lsl', 'lss', 'ltr',
        'mov', 'movd', 'movq', 'movsb', 'movsd', 'movsw', 'movsx',
        'movzx', 'mul', 'neg', 'nop', 'not', 'or', 'out', 'outsb', 'outsd',
        'outsw', 'pop', 'popa', 'popad', 'popaw', 'popf', 'popfd', 'popfw',
        'push', 'pusha', 'pushad', 'pushaw', 'pushf', 'pushfd', 'pushfw',
        'rcl', 'rcr', 'rdmsr', 'rdpmc', 'rdshr', 'rdtsc', 'rep', 'repe',
        'repne', 'repnz', 'repz', 'ret', 'retf', 'retn', 'rol', 'ror',
        'rsdc', 'rsldt', 'rsm', 'sahf', 'sal', 'salc', 'sar', 'sbb',
        'scasb', 'scasd', 'scasw', 'seta', 'setae', 'setb', 'setbe',
        'setc', 'setcxz', 'sete', 'setg', 'setge', 'setl', 'setle',
        'setna', 'setnae', 'setnb', 'setnbe', 'setnc', 'setne', 'setng',
        'setnge', 'setnl', 'setnle', 'setno', 'setnp', 'setns', 'setnz',
        'seto', 'setp', 'setpe', 'setpo', 'sets', 'setz', 'sgdt', 'shl',
        'shld', 'shr', 'shrd', 'sidt', 'sldt', 'smi', 'smint', 'smintold',
        'smsw', 'stc', 'std', 'sti', 'stosb', 'stosd', 'stosw', 'str',
        'sub', 'svdc', 'svldt', 'svts', 'syscall', 'sysenter', 'sysexit',
        'sysret', 'test', 'ud1', 'ud2', 'umov', 'verr', 'verw', 'wait',
        'wbinvd', 'wrmsr', 'wrshr', 'xadd', 'xbts', 'xchg', 'xlat',
        'xlatb', 'xor'
    ])

    def __init__(self, **options):
        Lexer.__init__(self, **options)
        self.keywords = set()
        if get_bool_opt(options, 'turbopascal', True):
            self.keywords.update(self.TURBO_PASCAL_KEYWORDS)
        if get_bool_opt(options, 'delphi', True):
            self.keywords.update(self.DELPHI_KEYWORDS)
        if get_bool_opt(options, 'freepascal', True):
            self.keywords.update(self.FREE_PASCAL_KEYWORDS)
        self.builtins = set()
        for unit in get_list_opt(options, 'units', list(self.BUILTIN_UNITS)):
            self.builtins.update(self.BUILTIN_UNITS[unit])

    def get_tokens_unprocessed(self, text):
        scanner = Scanner(text, re.DOTALL | re.MULTILINE | re.IGNORECASE)
        stack = ['initial']
        in_function_block = False
        in_property_block = False
        was_dot = False
        next_token_is_function = False
        next_token_is_property = False
        collect_labels = False
        block_labels = set()
        brace_balance = [0, 0]

        while not scanner.eos:
            token = Error

            if stack[-1] == 'initial':
                if scanner.scan(r'\s+'):
                    token = Text
                elif scanner.scan(r'\{.*?\}|\(\*.*?\*\)'):
                    if scanner.match.startswith('$'):
                        token = Comment.Preproc
                    else:
                        token = Comment.Multiline
                elif scanner.scan(r'//.*?$'):
                    token = Comment.Single
                elif scanner.scan(r'[-+*\/=<>:;,.@\^]'):
                    token = Operator
                    # stop label highlighting on next ";"
                    if collect_labels and scanner.match == ';':
                        collect_labels = False
                elif scanner.scan(r'[\(\)\[\]]+'):
                    token = Punctuation
                    # abort function naming ``foo = Function(...)``
                    next_token_is_function = False
                    # if we are in a function block we count the open
                    # braces because ootherwise it's impossible to
                    # determine the end of the modifier context
                    if in_function_block or in_property_block:
                        if scanner.match == '(':
                            brace_balance[0] += 1
                        elif scanner.match == ')':
                            brace_balance[0] -= 1
                        elif scanner.match == '[':
                            brace_balance[1] += 1
                        elif scanner.match == ']':
                            brace_balance[1] -= 1
                elif scanner.scan(r'[A-Za-z_][A-Za-z_0-9]*'):
                    lowercase_name = scanner.match.lower()
                    if lowercase_name == 'result':
                        token = Name.Builtin.Pseudo
                    elif lowercase_name in self.keywords:
                        token = Keyword
                        # if we are in a special block and a
                        # block ending keyword occours (and the parenthesis
                        # is balanced) we end the current block context
                        if (in_function_block or in_property_block) and \
                           lowercase_name in self.BLOCK_KEYWORDS and \
                           brace_balance[0] <= 0 and \
                           brace_balance[1] <= 0:
                            in_function_block = False
                            in_property_block = False
                            brace_balance = [0, 0]
                            block_labels = set()
                        if lowercase_name in ('label', 'goto'):
                            collect_labels = True
                        elif lowercase_name == 'asm':
                            stack.append('asm')
                        elif lowercase_name == 'property':
                            in_property_block = True
                            next_token_is_property = True
                        elif lowercase_name in ('procedure', 'operator',
                                                'function', 'constructor',
                                                'destructor'):
                            in_function_block = True
                            next_token_is_function = True
                    # we are in a function block and the current name
                    # is in the set of registered modifiers. highlight
                    # it as pseudo keyword
                    elif in_function_block and \
                         lowercase_name in self.FUNCTION_MODIFIERS:
                        token = Keyword.Pseudo
                    # if we are in a property highlight some more
                    # modifiers
                    elif in_property_block and \
                         lowercase_name in ('read', 'write'):
                        token = Keyword.Pseudo
                        next_token_is_function = True
                    # if the last iteration set next_token_is_function
                    # to true we now want this name highlighted as
                    # function. so do that and reset the state
                    elif next_token_is_function:
                        # Look if the next token is a dot. If yes it's
                        # not a function, but a class name and the
                        # part after the dot a function name
                        if scanner.test(r'\s*\.\s*'):
                            token = Name.Class
                        # it's not a dot, our job is done
                        else:
                            token = Name.Function
                            next_token_is_function = False
                    # same for properties
                    elif next_token_is_property:
                        token = Name.Property
                        next_token_is_property = False
                    # Highlight this token as label and add it
                    # to the list of known labels
                    elif collect_labels:
                        token = Name.Label
                        block_labels.add(scanner.match.lower())
                    # name is in list of known labels
                    elif lowercase_name in block_labels:
                        token = Name.Label
                    elif lowercase_name in self.BUILTIN_TYPES:
                        token = Keyword.Type
                    elif lowercase_name in self.DIRECTIVES:
                        token = Keyword.Pseudo
                    # builtins are just builtins if the token
                    # before isn't a dot
                    elif not was_dot and lowercase_name in self.builtins:
                        token = Name.Builtin
                    else:
                        token = Name
                elif scanner.scan(r"'"):
                    token = String
                    stack.append('string')
                elif scanner.scan(r'\#(\d+|\$[0-9A-Fa-f]+)'):
                    token = String.Char
                elif scanner.scan(r'\$[0-9A-Fa-f]+'):
                    token = Number.Hex
                elif scanner.scan(r'\d+(?![eE]|\.[^.])'):
                    token = Number.Integer
                elif scanner.scan(r'\d+(\.\d+([eE][+-]?\d+)?|[eE][+-]?\d+)'):
                    token = Number.Float
                else:
                    # if the stack depth is deeper than once, pop
                    if len(stack) > 1:
                        stack.pop()
                    scanner.get_char()

            elif stack[-1] == 'string':
                if scanner.scan(r"''"):
                    token = String.Escape
                elif scanner.scan(r"'"):
                    token = String
                    stack.pop()
                elif scanner.scan(r"[^']*"):
                    token = String
                else:
                    scanner.get_char()
                    stack.pop()

            elif stack[-1] == 'asm':
                if scanner.scan(r'\s+'):
                    token = Text
                elif scanner.scan(r'end'):
                    token = Keyword
                    stack.pop()
                elif scanner.scan(r'\{.*?\}|\(\*.*?\*\)'):
                    if scanner.match.startswith('$'):
                        token = Comment.Preproc
                    else:
                        token = Comment.Multiline
                elif scanner.scan(r'//.*?$'):
                    token = Comment.Single
                elif scanner.scan(r"'"):
                    token = String
                    stack.append('string')
                elif scanner.scan(r'@@[A-Za-z_][A-Za-z_0-9]*'):
                    token = Name.Label
                elif scanner.scan(r'[A-Za-z_][A-Za-z_0-9]*'):
                    lowercase_name = scanner.match.lower()
                    if lowercase_name in self.ASM_INSTRUCTIONS:
                        token = Keyword
                    elif lowercase_name in self.ASM_REGISTERS:
                        token = Name.Builtin
                    else:
                        token = Name
                elif scanner.scan(r'[-+*\/=<>:;,.@\^]+'):
                    token = Operator
                elif scanner.scan(r'[\(\)\[\]]+'):
                    token = Punctuation
                elif scanner.scan(r'\$[0-9A-Fa-f]+'):
                    token = Number.Hex
                elif scanner.scan(r'\d+(?![eE]|\.[^.])'):
                    token = Number.Integer
                elif scanner.scan(r'\d+(\.\d+([eE][+-]?\d+)?|[eE][+-]?\d+)'):
                    token = Number.Float
                else:
                    scanner.get_char()
                    stack.pop()

            # save the dot!!!11
            if scanner.match.strip():
                was_dot = scanner.match == '.'
            yield scanner.start_pos, token, scanner.match or ''


class DylanLexer(RegexLexer):
    """
    For the `Dylan <http://www.opendylan.org/>`_ language.

    .. versionadded:: 0.7
    """

    name = 'Dylan'
    aliases = ['dylan']
    filenames = ['*.dylan', '*.dyl', '*.intr']
    mimetypes = ['text/x-dylan']

    flags = re.IGNORECASE

    builtins = set([
        'subclass', 'abstract', 'block', 'concrete', 'constant', 'class',
        'compiler-open', 'compiler-sideways', 'domain', 'dynamic',
        'each-subclass', 'exception', 'exclude', 'function', 'generic',
        'handler', 'inherited', 'inline', 'inline-only', 'instance',
        'interface', 'import', 'keyword', 'library', 'macro', 'method',
        'module', 'open', 'primary', 'required', 'sealed', 'sideways',
        'singleton', 'slot', 'thread', 'variable', 'virtual'])

    keywords = set([
        'above', 'afterwards', 'begin', 'below', 'by', 'case', 'cleanup',
        'create', 'define', 'else', 'elseif', 'end', 'export', 'finally',
        'for', 'from', 'if', 'in', 'let', 'local', 'otherwise', 'rename',
        'select', 'signal', 'then', 'to', 'unless', 'until', 'use', 'when',
        'while'])

    operators = set([
        '~', '+', '-', '*', '|', '^', '=', '==', '~=', '~==', '<', '<=',
        '>', '>=', '&', '|'])

    functions = set([
        'abort', 'abs', 'add', 'add!', 'add-method', 'add-new', 'add-new!',
        'all-superclasses', 'always', 'any?', 'applicable-method?', 'apply',
        'aref', 'aref-setter', 'as', 'as-lowercase', 'as-lowercase!',
        'as-uppercase', 'as-uppercase!', 'ash', 'backward-iteration-protocol',
        'break', 'ceiling', 'ceiling/', 'cerror', 'check-type', 'choose',
        'choose-by', 'complement', 'compose', 'concatenate', 'concatenate-as',
        'condition-format-arguments', 'condition-format-string', 'conjoin',
        'copy-sequence', 'curry', 'default-handler', 'dimension', 'dimensions',
        'direct-subclasses', 'direct-superclasses', 'disjoin', 'do',
        'do-handlers', 'element', 'element-setter', 'empty?', 'error', 'even?',
        'every?', 'false-or', 'fill!', 'find-key', 'find-method', 'first',
        'first-setter', 'floor', 'floor/', 'forward-iteration-protocol',
        'function-arguments', 'function-return-values',
        'function-specializers', 'gcd', 'generic-function-mandatory-keywords',
        'generic-function-methods', 'head', 'head-setter', 'identity',
        'initialize', 'instance?', 'integral?', 'intersection',
        'key-sequence', 'key-test', 'last', 'last-setter', 'lcm', 'limited',
        'list', 'logand', 'logbit?', 'logior', 'lognot', 'logxor', 'make',
        'map', 'map-as', 'map-into', 'max', 'member?', 'merge-hash-codes',
        'min', 'modulo', 'negative', 'negative?', 'next-method',
        'object-class', 'object-hash', 'odd?', 'one-of', 'pair', 'pop',
        'pop-last', 'positive?', 'push', 'push-last', 'range', 'rank',
        'rcurry', 'reduce', 'reduce1', 'remainder', 'remove', 'remove!',
        'remove-duplicates', 'remove-duplicates!', 'remove-key!',
        'remove-method', 'replace-elements!', 'replace-subsequence!',
        'restart-query', 'return-allowed?', 'return-description',
        'return-query', 'reverse', 'reverse!', 'round', 'round/',
        'row-major-index', 'second', 'second-setter', 'shallow-copy',
        'signal', 'singleton', 'size', 'size-setter', 'slot-initialized?',
        'sort', 'sort!', 'sorted-applicable-methods', 'subsequence-position',
        'subtype?', 'table-protocol', 'tail', 'tail-setter', 'third',
        'third-setter', 'truncate', 'truncate/', 'type-error-expected-type',
        'type-error-value', 'type-for-copy', 'type-union', 'union', 'values',
        'vector', 'zero?'])

    valid_name = '\\\\?[a-z0-9' + re.escape('!&*<>|^$%@_-+~?/=') + ']+'

    def get_tokens_unprocessed(self, text):
        for index, token, value in RegexLexer.get_tokens_unprocessed(self, text):
            if token is Name:
                lowercase_value = value.lower()
                if lowercase_value in self.builtins:
                    yield index, Name.Builtin, value
                    continue
                if lowercase_value in self.keywords:
                    yield index, Keyword, value
                    continue
                if lowercase_value in self.functions:
                    yield index, Name.Builtin, value
                    continue
                if lowercase_value in self.operators:
                    yield index, Operator, value
                    continue
            yield index, token, value

    tokens = {
        'root': [
            # Whitespace
            (r'\s+', Text),

            # single line comment
            (r'//.*?\n', Comment.Single),

            # lid header
            (r'([a-z0-9-]+)(:)([ \t]*)(.*(?:\n[ \t].+)*)',
                bygroups(Name.Attribute, Operator, Text, String)),

            ('', Text, 'code') # no header match, switch to code
        ],
        'code': [
            # Whitespace
            (r'\s+', Text),

            # single line comment
            (r'//.*?\n', Comment.Single),

            # multi-line comment
            (r'/\*', Comment.Multiline, 'comment'),

            # strings and characters
            (r'"', String, 'string'),
            (r"'(\\.|\\[0-7]{1,3}|\\x[a-f0-9]{1,2}|[^\\\'\n])'", String.Char),

            # binary integer
            (r'#[bB][01]+', Number.Bin),

            # octal integer
            (r'#[oO][0-7]+', Number.Oct),

            # floating point
            (r'[-+]?(\d*\.\d+(e[-+]?\d+)?|\d+(\.\d*)?e[-+]?\d+)', Number.Float),

            # decimal integer
            (r'[-+]?\d+', Number.Integer),

            # hex integer
            (r'#[xX][0-9a-f]+', Number.Hex),

            # Macro parameters
            (r'(\?' + valid_name + ')(:)'
             r'(token|name|variable|expression|body|case-body|\*)',
                bygroups(Name.Tag, Operator, Name.Builtin)),
            (r'(\?)(:)(token|name|variable|expression|body|case-body|\*)',
                bygroups(Name.Tag, Operator, Name.Builtin)),
            (r'\?' + valid_name, Name.Tag),

            # Punctuation
            (r'(=>|::|#\(|#\[|##|\?|\?\?|\?=|[(){}\[\],\.;])', Punctuation),

            # Most operators are picked up as names and then re-flagged.
            # This one isn't valid in a name though, so we pick it up now.
            (r':=', Operator),

            # Pick up #t / #f before we match other stuff with #.
            (r'#[tf]', Literal),

            # #"foo" style keywords
            (r'#"', String.Symbol, 'keyword'),

            # #rest, #key, #all-keys, etc.
            (r'#[a-z0-9-]+', Keyword),

            # required-init-keyword: style keywords.
            (valid_name + ':', Keyword),

            # class names
            (r'<' + valid_name + '>', Name.Class),

            # define variable forms.
            (r'\*' + valid_name + '\*', Name.Variable.Global),

            # define constant forms.
            (r'\$' + valid_name, Name.Constant),

            # everything else. We re-flag some of these in the method above.
            (valid_name, Name),
        ],
        'comment': [
            (r'[^*/]', Comment.Multiline),
            (r'/\*', Comment.Multiline, '#push'),
            (r'\*/', Comment.Multiline, '#pop'),
            (r'[*/]', Comment.Multiline)
        ],
        'keyword': [
            (r'"', String.Symbol, '#pop'),
            (r'[^\\"]+', String.Symbol), # all other characters
        ],
        'string': [
            (r'"', String, '#pop'),
            (r'\\([\\abfnrtv"\']|x[a-f0-9]{2,4}|[0-7]{1,3})', String.Escape),
            (r'[^\\"\n]+', String), # all other characters
            (r'\\\n', String), # line continuation
            (r'\\', String), # stray backslash
        ]
    }


class DylanLidLexer(RegexLexer):
    """
    For Dylan LID (Library Interchange Definition) files.

    .. versionadded:: 1.6
    """

    name = 'DylanLID'
    aliases = ['dylan-lid', 'lid']
    filenames = ['*.lid', '*.hdp']
    mimetypes = ['text/x-dylan-lid']

    flags = re.IGNORECASE

    tokens = {
        'root': [
            # Whitespace
            (r'\s+', Text),

            # single line comment
            (r'//.*?\n', Comment.Single),

            # lid header
            (r'(.*?)(:)([ \t]*)(.*(?:\n[ \t].+)*)',
             bygroups(Name.Attribute, Operator, Text, String)),
        ]
    }


class DylanConsoleLexer(Lexer):
    """
    For Dylan interactive console output like:

    .. sourcecode:: dylan-console

        ? let a = 1;
        => 1
        ? a
        => 1

    This is based on a copy of the RubyConsoleLexer.

    .. versionadded:: 1.6
    """
    name = 'Dylan session'
    aliases = ['dylan-console', 'dylan-repl']
    filenames = ['*.dylan-console']
    mimetypes = ['text/x-dylan-console']

    _line_re  = re.compile('.*?\n')
    _prompt_re = re.compile('\?| ')

    def get_tokens_unprocessed(self, text):
        dylexer = DylanLexer(**self.options)

        curcode = ''
        insertions = []
        for match in self._line_re.finditer(text):
            line = match.group()
            m = self._prompt_re.match(line)
            if m is not None:
                end = m.end()
                insertions.append((len(curcode),
                                   [(0, Generic.Prompt, line[:end])]))
                curcode += line[end:]
            else:
                if curcode:
                    for item in do_insertions(insertions,
                                    dylexer.get_tokens_unprocessed(curcode)):
                        yield item
                    curcode = ''
                    insertions = []
                yield match.start(), Generic.Output, line
        if curcode:
            for item in do_insertions(insertions,
                                      dylexer.get_tokens_unprocessed(curcode)):
                yield item


def objective(baselexer):
    """
    Generate a subclass of baselexer that accepts the Objective-C syntax
    extensions.
    """

    # Have to be careful not to accidentally match JavaDoc/Doxygen syntax here,
    # since that's quite common in ordinary C/C++ files.  It's OK to match
    # JavaDoc/Doxygen keywords that only apply to Objective-C, mind.
    #
    # The upshot of this is that we CANNOT match @class or @interface
    _oc_keywords = re.compile(r'@(?:end|implementation|protocol)')

    # Matches [ <ws>? identifier <ws> ( identifier <ws>? ] |  identifier? : )
    # (note the identifier is *optional* when there is a ':'!)
    _oc_message = re.compile(r'\[\s*[a-zA-Z_]\w*\s+'
                             r'(?:[a-zA-Z_]\w*\s*\]|'
                             r'(?:[a-zA-Z_]\w*)?:)')

    class GeneratedObjectiveCVariant(baselexer):
        """
        Implements Objective-C syntax on top of an existing C family lexer.
        """

        tokens = {
            'statements': [
                (r'@"', String, 'string'),
                (r'@(YES|NO)', Number),
                (r"@'(\\.|\\[0-7]{1,3}|\\x[a-fA-F0-9]{1,2}|[^\\\'\n])'", String.Char),
                (r'@(\d+\.\d*|\.\d+|\d+)[eE][+-]?\d+[lL]?', Number.Float),
                (r'@(\d+\.\d*|\.\d+|\d+[fF])[fF]?', Number.Float),
                (r'@0x[0-9a-fA-F]+[Ll]?', Number.Hex),
                (r'@0[0-7]+[Ll]?', Number.Oct),
                (r'@\d+[Ll]?', Number.Integer),
                (r'@\(', Literal, 'literal_number'),
                (r'@\[', Literal, 'literal_array'),
                (r'@\{', Literal, 'literal_dictionary'),
                (r'(@selector|@private|@protected|@public|@encode|'
                 r'@synchronized|@try|@throw|@catch|@finally|@end|@property|@synthesize|'
                 r'__bridge|__bridge_transfer|__autoreleasing|__block|__weak|__strong|'
                 r'weak|strong|copy|retain|assign|unsafe_unretained|atomic|nonatomic|'
                 r'readonly|readwrite|setter|getter|typeof|in|out|inout|release|class|'
                 r'@dynamic|@optional|@required|@autoreleasepool)\b', Keyword),
                (r'(id|instancetype|Class|IMP|SEL|BOOL|IBOutlet|IBAction|unichar)\b',
                 Keyword.Type),
                (r'@(true|false|YES|NO)\n', Name.Builtin),
                (r'(YES|NO|nil|self|super)\b', Name.Builtin),
                # Carbon types
                (r'(Boolean|UInt8|SInt8|UInt16|SInt16|UInt32|SInt32)\b', Keyword.Type),
                # Carbon built-ins
                (r'(TRUE|FALSE)\b', Name.Builtin),
                (r'(@interface|@implementation)(\s+)', bygroups(Keyword, Text),
                 ('#pop', 'oc_classname')),
                (r'(@class|@protocol)(\s+)', bygroups(Keyword, Text),
                 ('#pop', 'oc_forward_classname')),
                # @ can also prefix other expressions like @{...} or @(...)
                (r'@', Punctuation),
                inherit,
            ],
            'oc_classname' : [
                # interface definition that inherits
                ('([a-zA-Z$_][\w$]*)(\s*:\s*)([a-zA-Z$_][\w$]*)?(\s*)({)',
                 bygroups(Name.Class, Text, Name.Class, Text, Punctuation),
                 ('#pop', 'oc_ivars')),
                ('([a-zA-Z$_][\w$]*)(\s*:\s*)([a-zA-Z$_][\w$]*)?',
                 bygroups(Name.Class, Text, Name.Class), '#pop'),
                # interface definition for a category
                ('([a-zA-Z$_][\w$]*)(\s*)(\([a-zA-Z$_][\w$]*\))(\s*)({)',
                 bygroups(Name.Class, Text, Name.Label, Text, Punctuation),
                 ('#pop', 'oc_ivars')),
                ('([a-zA-Z$_][\w$]*)(\s*)(\([a-zA-Z$_][\w$]*\))',
                 bygroups(Name.Class, Text, Name.Label), '#pop'),
                # simple interface / implementation
                ('([a-zA-Z$_][\w$]*)(\s*)({)',
                 bygroups(Name.Class, Text, Punctuation), ('#pop', 'oc_ivars')),
                ('([a-zA-Z$_][\w$]*)', Name.Class, '#pop')
            ],
            'oc_forward_classname' : [
              ('([a-zA-Z$_][\w$]*)(\s*,\s*)',
               bygroups(Name.Class, Text), 'oc_forward_classname'),
              ('([a-zA-Z$_][\w$]*)(\s*;?)',
               bygroups(Name.Class, Text), '#pop')
            ],
            'oc_ivars' : [
              include('whitespace'),
              include('statements'),
              (';', Punctuation),
              ('{', Punctuation, '#push'),
              ('}', Punctuation, '#pop'),
            ],
            'root': [
              # methods
              (r'^([-+])(\s*)'                         # method marker
               r'(\(.*?\))?(\s*)'                      # return type
               r'([a-zA-Z$_][\w$]*:?)',        # begin of method name
               bygroups(Punctuation, Text, using(this),
                        Text, Name.Function),
               'method'),
              inherit,
            ],
            'method': [
                include('whitespace'),
                # TODO unsure if ellipses are allowed elsewhere, see
                # discussion in Issue 789
                (r',', Punctuation),
                (r'\.\.\.', Punctuation),
                (r'(\(.*?\))(\s*)([a-zA-Z$_][\w$]*)',
                 bygroups(using(this), Text, Name.Variable)),
                (r'[a-zA-Z$_][\w$]*:', Name.Function),
                (';', Punctuation, '#pop'),
                ('{', Punctuation, 'function'),
                ('', Text, '#pop'),
            ],
            'literal_number': [
                (r'\(', Punctuation, 'literal_number_inner'),
                (r'\)', Literal, '#pop'),
                include('statement'),
            ],
            'literal_number_inner': [
                (r'\(', Punctuation, '#push'),
                (r'\)', Punctuation, '#pop'),
                include('statement'),
            ],
            'literal_array': [
                (r'\[', Punctuation, 'literal_array_inner'),
                (r'\]', Literal, '#pop'),
                include('statement'),
            ],
            'literal_array_inner': [
                (r'\[', Punctuation, '#push'),
                (r'\]', Punctuation, '#pop'),
                include('statement'),
            ],
            'literal_dictionary': [
                (r'\}', Literal, '#pop'),
                include('statement'),
            ],
        }

        def analyse_text(text):
            if _oc_keywords.search(text):
                return 1.0
            elif '@"' in text: # strings
                return 0.8
            elif re.search('@[0-9]+', text):
                return 0.7
            elif _oc_message.search(text):
                return 0.8
            return 0

        def get_tokens_unprocessed(self, text):
            from pygments.lexers._cocoabuiltins import COCOA_INTERFACES, \
                COCOA_PROTOCOLS, COCOA_PRIMITIVES

            for index, token, value in \
                baselexer.get_tokens_unprocessed(self, text):
                if token is Name or token is Name.Class:
                    if value in COCOA_INTERFACES or value in COCOA_PROTOCOLS \
                       or value in COCOA_PRIMITIVES:
                        token = Name.Builtin.Pseudo

                yield index, token, value

    return GeneratedObjectiveCVariant


class ObjectiveCLexer(objective(CLexer)):
    """
    For Objective-C source code with preprocessor directives.
    """

    name = 'Objective-C'
    aliases = ['objective-c', 'objectivec', 'obj-c', 'objc']
    filenames = ['*.m', '*.h']
    mimetypes = ['text/x-objective-c']
    priority = 0.05    # Lower than C


class ObjectiveCppLexer(objective(CppLexer)):
    """
    For Objective-C++ source code with preprocessor directives.
    """

    name = 'Objective-C++'
    aliases = ['objective-c++', 'objectivec++', 'obj-c++', 'objc++']
    filenames = ['*.mm', '*.hh']
    mimetypes = ['text/x-objective-c++']
    priority = 0.05    # Lower than C++


class FortranLexer(RegexLexer):
    """
    Lexer for FORTRAN 90 code.

    .. versionadded:: 0.10
    """
    name = 'Fortran'
    aliases = ['fortran']
    filenames = ['*.f', '*.f90', '*.F', '*.F90']
    mimetypes = ['text/x-fortran']
    flags = re.IGNORECASE

    # Data Types: INTEGER, REAL, COMPLEX, LOGICAL, CHARACTER and DOUBLE PRECISION
    # Operators: **, *, +, -, /, <, >, <=, >=, ==, /=
    # Logical (?): NOT, AND, OR, EQV, NEQV

    # Builtins:
    # http://gcc.gnu.org/onlinedocs/gcc-3.4.6/g77/Table-of-Intrinsic-Functions.html

    tokens = {
        'root': [
            (r'!.*\n', Comment),
            include('strings'),
            include('core'),
            (r'[a-z]\w*', Name.Variable),
            include('nums'),
            (r'[\s]+', Text),
        ],
        'core': [
            # Statements
            (r'\b(ABSTRACT|ACCEPT|ALL|ALLSTOP|ALLOCATABLE|ALLOCATE|ARRAY|ASSIGN|'
             r'ASSOCIATE|ASYNCHRONOUS|BACKSPACE|BIND|BLOCK|BLOCKDATA|BYTE|CALL|'
             r'CASE|CLASS|CLOSE|CODIMENSION|COMMON|CONCURRRENT|CONTIGUOUS|'
             r'CONTAINS|CONTINUE|CRITICAL|CYCLE|DATA|DEALLOCATE|DECODE|DEFERRED|'
             r'DIMENSION|DO|ELEMENTAL|ELSE|ENCODE|END\s*ASSOCIATE|END\s*BLOCK|'
             r'END\s*BLOCKDATA|END\s*CRITICAL|END\s*DO|END\s*FILE|END\s*FORALL|'
             r'END\s*FUNCTION|END\s*IF|END\s*INTERFACE|END\s*MODULE|END\s*PROCEDURE|'
             r'END\s*PROGRAM|END\s*SELECT|END\s*SUBMODULE|END\s*SUBROUTINE|'
             r'END\s*TYPE|END\s*WHERE|ENTRY|ENUM|ENUMERATOR|'
             r'EQUIVALENCE|EXIT|EXTENDS|EXTERNAL|EXTRINSIC|FINAL|FORALL|FORMAT|'
             r'FUNCTION|GENERIC|GOTO|IF|IMAGES|IMPLICIT|IMPORT|IMPURE|INCLUDE|'
             r'INQUIRE|INTENT|INTERFACE|INTRINSIC|IS|LOCK|MEMORY|MODULE|NAMELIST|'
             r'NULLIFY|NONE|NON_INTRINSIC|NON_OVERRIDABLE|NOPASS|OPEN|OPTIONAL|'
             r'OPTIONS|PARAMETER|PASS|PAUSE|POINTER|PRINT|PRIVATE|PROGRAM|'
             r'PROTECTED|PUBLIC|PURE|READ|RECURSIVE|RESULT|RETURN|REWIND|SAVE|'
             r'SELECT|SEQUENCE|STOP|SUBMODULE|SUBROUTINE|SYNC|SYNCALL|SYNCIMAGES|'
             r'SYNCMEMORY|TARGET|THEN|TYPE|UNLOCK|USE|VALUE|VOLATILE|WHERE|WRITE|'
             r'WHILE)\s*\b',
             Keyword),

            # Data Types
            (r'\b(CHARACTER|COMPLEX|DOUBLE PRECISION|DOUBLE COMPLEX|INTEGER|'
             r'LOGICAL|REAL|C_INT|C_SHORT|C_LONG|C_LONG_LONG|C_SIGNED_CHAR|'
             r'C_SIZE_T|C_INT8_T|C_INT16_T|C_INT32_T|C_INT64_T|C_INT_LEAST8_T|'
             r'C_INT_LEAST16_T|C_INT_LEAST32_T|C_INT_LEAST64_T|C_INT_FAST8_T|'
             r'C_INT_FAST16_T|C_INT_FAST32_T|C_INT_FAST64_T|C_INTMAX_T|'
             r'C_INTPTR_T|C_FLOAT|C_DOUBLE|C_LONG_DOUBLE|C_FLOAT_COMPLEX|'
             r'C_DOUBLE_COMPLEX|C_LONG_DOUBLE_COMPLEX|C_BOOL|C_CHAR|C_PTR|'
             r'C_FUNPTR)\s*\b',
             Keyword.Type),

            # Operators
            (r'(\*\*|\*|\+|-|\/|<|>|<=|>=|==|\/=|=)', Operator),

            (r'(::)', Keyword.Declaration),

            (r'[()\[\],:&%;]', Punctuation),

            # Intrinsics
            (r'\b(Abort|Abs|Access|AChar|ACos|ACosH|AdjustL|AdjustR|AImag|AInt|'
             r'Alarm|All|Allocated|ALog|AMax|AMin|AMod|And|ANInt|Any|ASin|ASinH|'
             r'Associated|ATan|ATanH|Atomic_Define|Atomic_Ref|BesJ|BesJN|'
             r'Bessel_J0|Bessel_J1|Bessel_JN|Bessel_Y0|Bessel_Y1|Bessel_YN|'
             r'BesY|BesYN|BGE|BGT|BLE|BLT|Bit_Size|BTest|CAbs|CCos|Ceiling|'
             r'CExp|Char|ChDir|ChMod|CLog|Cmplx|Command_Argument_Count|Complex|'
             r'Conjg|Cos|CosH|Count|CPU_Time|CShift|CSin|CSqRt|CTime|C_Funloc|'
             r'C_Loc|C_Associated|C_Null_Ptr|C_Null_Funptr|C_F_Pointer|'
             r'C_F_ProcPointer|C_Null_Char|C_Alert|C_Backspace|C_Form_Feed|'
             r'C_FunLoc|C_Loc|C_Sizeof|C_New_Line|'
             r'C_Carriage_Return|C_Horizontal_Tab|C_Vertical_Tab|'
             r'DAbs|DACos|DASin|DATan|Date_and_Time|DbesJ|'
             r'DbesJ|DbesJN|DbesY|DbesY|DbesYN|Dble|DCos|DCosH|DDiM|DErF|DErFC|'
             r'DExp|Digits|DiM|DInt|DLog|DLog|DMax|DMin|DMod|DNInt|Dot_Product|'
             r'DProd|DSign|DSinH|DShiftL|DShiftR|DSin|DSqRt|DTanH|DTan|DTime|'
             r'EOShift|Epsilon|ErF|ErFC|ErFC_Scaled|ETime|Execute_Command_Line|'
             r'Exit|Exp|Exponent|Extends_Type_Of|FDate|FGet|FGetC|'
             r'FindLoc|Float|Floor|Flush|FNum|FPutC|FPut|Fraction|FSeek|FStat|'
             r'FTell|Gamma|GError|GetArg|Get_Command|Get_Command_Argument|'
             r'Get_Environment_Variable|GetCWD|GetEnv|GetGId|GetLog|GetPId|'
             r'GetUId|GMTime|HostNm|Huge|Hypot|IAbs|IAChar|IAll|IAnd|IAny|'
             r'IArgC|IBClr|IBits|IBSet|IChar|IDate|IDiM|IDInt|IDNInt|IEOr|'
             r'IErrNo|IFix|Imag|ImagPart|Image_Index|Index|Int|IOr|IParity|'
             r'IRand|IsaTty|IShft|IShftC|ISign|Iso_C_Binding|Is_Contiguous|'
             r'Is_Iostat_End|Is_Iostat_Eor|ITime|Kill|Kind|LBound|LCoBound|'
             r'Len|Len_Trim|LGe|LGt|Link|LLe|LLt|LnBlnk|Loc|Log|Log_Gamma|'
             r'Logical|Long|LShift|LStat|LTime|MaskL|MaskR|MatMul|Max|'
             r'MaxExponent|MaxLoc|MaxVal|MClock|Merge|Merge_Bits|Move_Alloc|'
             r'Min|MinExponent|MinLoc|MinVal|Mod|Modulo|MvBits|Nearest|'
             r'New_Line|NInt|Norm2|Not|Null|Num_Images|Or|Pack|Parity|PError|'
             r'Precision|Present|Product|Radix|Rand|Random_Number|'
             r'Random_Seed|Range|Real|RealPart|Rename|Repeat|Reshape|'
             r'RRSpacing|RShift|Same_Type_As|Scale|Scan|Second|'
             r'Selected_Char_Kind|Selected_Int_Kind|Selected_Real_Kind|'
             r'Set_Exponent|Shape|ShiftA|ShiftL|ShiftR|Short|Sign|Signal|SinH|'
             r'Sin|Sleep|Sngl|Spacing|Spread|SqRt|SRand|Stat|Storage_Size|Sum|'
             r'SymLnk|System|System_Clock|Tan|TanH|Time|This_Image|Tiny|'
             r'TrailZ|Transfer|Transpose|Trim|TtyNam|UBound|UCoBound|UMask|'
             r'Unlink|Unpack|Verify|XOr|ZAbs|ZCos|ZExp|'
             r'ZLog|ZSin|ZSqRt)\s*\b',
             Name.Builtin),

            # Booleans
            (r'\.(true|false)\.', Name.Builtin),
            # Comparing Operators
            (r'\.(eq|ne|lt|le|gt|ge|not|and|or|eqv|neqv)\.', Operator.Word),
        ],

        'strings': [
            (r'(?s)"(\\\\|\\[0-7]+|\\.|[^"\\])*"', String.Double),
            (r"(?s)'(\\\\|\\[0-7]+|\\.|[^'\\])*'", String.Single),
        ],

        'nums': [
            (r'\d+(?![.e])(_[a-z]\w+)?', Number.Integer),
            (r'[+-]?\d*\.\d+(e[-+]?\d+)?(_[a-z]\w+)?', Number.Float),
            (r'[+-]?\d+\.\d*(e[-+]?\d+)?(_[a-z]\w+)?', Number.Float),
        ],
    }


class GLShaderLexer(RegexLexer):
    """
    GLSL (OpenGL Shader) lexer.

    .. versionadded:: 1.1
    """
    name = 'GLSL'
    aliases = ['glsl']
    filenames = ['*.vert', '*.frag', '*.geo']
    mimetypes = ['text/x-glslsrc']

    tokens = {
        'root': [
            (r'^#.*', Comment.Preproc),
            (r'//.*', Comment.Single),
            (r'/(\\\n)?[*](.|\n)*?[*](\\\n)?/', Comment.Multiline),
            (r'\+|-|~|!=?|\*|/|%|<<|>>|<=?|>=?|==?|&&?|\^|\|\|?',
             Operator),
            (r'[?:]', Operator), # quick hack for ternary
            (r'\bdefined\b', Operator),
            (r'[;{}(),\[\]]', Punctuation),
            #FIXME when e is present, no decimal point needed
            (r'[+-]?\d*\.\d+([eE][-+]?\d+)?', Number.Float),
            (r'[+-]?\d+\.\d*([eE][-+]?\d+)?', Number.Float),
            (r'0[xX][0-9a-fA-F]*', Number.Hex),
            (r'0[0-7]*', Number.Oct),
            (r'[1-9][0-9]*', Number.Integer),
            (r'\b(attribute|const|uniform|varying|centroid|break|continue|'
             r'do|for|while|if|else|in|out|inout|float|int|void|bool|true|'
             r'false|invariant|discard|return|mat[234]|mat[234]x[234]|'
             r'vec[234]|[ib]vec[234]|sampler[123]D|samplerCube|'
             r'sampler[12]DShadow|struct)\b', Keyword),
            (r'\b(asm|class|union|enum|typedef|template|this|packed|goto|'
             r'switch|default|inline|noinline|volatile|public|static|extern|'
             r'external|interface|long|short|double|half|fixed|unsigned|'
             r'lowp|mediump|highp|precision|input|output|hvec[234]|'
             r'[df]vec[234]|sampler[23]DRect|sampler2DRectShadow|sizeof|'
             r'cast|namespace|using)\b', Keyword), #future use
            (r'[a-zA-Z_][a-zA-Z_0-9]*', Name),
            (r'\.', Punctuation),
            (r'\s+', Text),
        ],
    }


class PrologLexer(RegexLexer):
    """
    Lexer for Prolog files.
    """
    name = 'Prolog'
    aliases = ['prolog']
    filenames = ['*.prolog', '*.pro', '*.pl']
    mimetypes = ['text/x-prolog']

    flags = re.UNICODE

    tokens = {
        'root': [
            (r'^#.*', Comment.Single),
            (r'/\*', Comment.Multiline, 'nested-comment'),
            (r'%.*', Comment.Single),
            # character literal
            (r'0\'.', String.Char),
            (r'0b[01]+', Number.Bin),
            (r'0o[0-7]+', Number.Oct),
            (r'0x[0-9a-fA-F]+', Number.Hex),
            # literal with prepended base
            (r'\d\d?\'[a-zA-Z0-9]+', Number.Integer),
            (r'(\d+\.\d*|\d*\.\d+)([eE][+-]?[0-9]+)?', Number.Float),
            (r'\d+', Number.Integer),
            (r'[\[\](){}|.,;!]', Punctuation),
            (r':-|-->', Punctuation),
            (r'"(?:\\x[0-9a-fA-F]+\\|\\u[0-9a-fA-F]{4}|\\U[0-9a-fA-F]{8}|'
             r'\\[0-7]+\\|\\["\nabcefnrstv]|[^\\"])*"', String.Double),
            (r"'(?:''|[^'])*'", String.Atom), # quoted atom
            # Needs to not be followed by an atom.
            #(r'=(?=\s|[a-zA-Z\[])', Operator),
            (r'is\b', Operator),
            (r'(<|>|=<|>=|==|=:=|=|/|//|\*|\+|-)(?=\s|[a-zA-Z0-9\[])',
             Operator),
            (r'(mod|div|not)\b', Operator),
            (r'_', Keyword), # The don't-care variable
            (r'([a-z]+)(:)', bygroups(Name.Namespace, Punctuation)),
            (u'([a-z\u00c0-\u1fff\u3040-\ud7ff\ue000-\uffef]'
             u'[\w$\u00c0-\u1fff\u3040-\ud7ff\ue000-\uffef]*)'
             u'(\\s*)(:-|-->)',
             bygroups(Name.Function, Text, Operator)), # function defn
            (u'([a-z\u00c0-\u1fff\u3040-\ud7ff\ue000-\uffef]'
             u'[\w$\u00c0-\u1fff\u3040-\ud7ff\ue000-\uffef]*)'
             u'(\\s*)(\\()',
             bygroups(Name.Function, Text, Punctuation)),
            (u'[a-z\u00c0-\u1fff\u3040-\ud7ff\ue000-\uffef]'
             u'[\w$\u00c0-\u1fff\u3040-\ud7ff\ue000-\uffef]*',
             String.Atom), # atom, characters
            # This one includes !
            (u'[#&*+\\-./:<=>?@\\\\^~\u00a1-\u00bf\u2010-\u303f]+',
             String.Atom), # atom, graphics
            (r'[A-Z_]\w*', Name.Variable),
            (u'\\s+|[\u2000-\u200f\ufff0-\ufffe\uffef]', Text),
        ],
        'nested-comment': [
            (r'\*/', Comment.Multiline, '#pop'),
            (r'/\*', Comment.Multiline, '#push'),
            (r'[^*/]+', Comment.Multiline),
            (r'[*/]', Comment.Multiline),
        ],
    }

    def analyse_text(text):
        return ':-' in text


class CythonLexer(RegexLexer):
    """
    For Pyrex and `Cython <http://cython.org>`_ source code.

    .. versionadded:: 1.1
    """

    name = 'Cython'
    aliases = ['cython', 'pyx', 'pyrex']
    filenames = ['*.pyx', '*.pxd', '*.pxi']
    mimetypes = ['text/x-cython', 'application/x-cython']

    tokens = {
        'root': [
            (r'\n', Text),
            (r'^(\s*)("""(?:.|\n)*?""")', bygroups(Text, String.Doc)),
            (r"^(\s*)('''(?:.|\n)*?''')", bygroups(Text, String.Doc)),
            (r'[^\S\n]+', Text),
            (r'#.*$', Comment),
            (r'[]{}:(),;[]', Punctuation),
            (r'\\\n', Text),
            (r'\\', Text),
            (r'(in|is|and|or|not)\b', Operator.Word),
            (r'(<)([a-zA-Z0-9.?]+)(>)',
             bygroups(Punctuation, Keyword.Type, Punctuation)),
            (r'!=|==|<<|>>|[-~+/*%=<>&^|.?]', Operator),
            (r'(from)(\d+)(<=)(\s+)(<)(\d+)(:)',
             bygroups(Keyword, Number.Integer, Operator, Name, Operator,
                      Name, Punctuation)),
            include('keywords'),
            (r'(def|property)(\s+)', bygroups(Keyword, Text), 'funcname'),
            (r'(cp?def)(\s+)', bygroups(Keyword, Text), 'cdef'),
            (r'(class|struct)(\s+)', bygroups(Keyword, Text), 'classname'),
            (r'(from)(\s+)', bygroups(Keyword, Text), 'fromimport'),
            (r'(c?import)(\s+)', bygroups(Keyword, Text), 'import'),
            include('builtins'),
            include('backtick'),
            ('(?:[rR]|[uU][rR]|[rR][uU])"""', String, 'tdqs'),
            ("(?:[rR]|[uU][rR]|[rR][uU])'''", String, 'tsqs'),
            ('(?:[rR]|[uU][rR]|[rR][uU])"', String, 'dqs'),
            ("(?:[rR]|[uU][rR]|[rR][uU])'", String, 'sqs'),
            ('[uU]?"""', String, combined('stringescape', 'tdqs')),
            ("[uU]?'''", String, combined('stringescape', 'tsqs')),
            ('[uU]?"', String, combined('stringescape', 'dqs')),
            ("[uU]?'", String, combined('stringescape', 'sqs')),
            include('name'),
            include('numbers'),
        ],
        'keywords': [
            (r'(assert|break|by|continue|ctypedef|del|elif|else|except\??|exec|'
             r'finally|for|gil|global|if|include|lambda|nogil|pass|print|raise|'
             r'return|try|while|yield|as|with)\b', Keyword),
            (r'(DEF|IF|ELIF|ELSE)\b', Comment.Preproc),
        ],
        'builtins': [
            (r'(?<!\.)(__import__|abs|all|any|apply|basestring|bin|bool|buffer|'
             r'bytearray|bytes|callable|chr|classmethod|cmp|coerce|compile|'
             r'complex|delattr|dict|dir|divmod|enumerate|eval|execfile|exit|'
             r'file|filter|float|frozenset|getattr|globals|hasattr|hash|hex|id|'
             r'input|int|intern|isinstance|issubclass|iter|len|list|locals|'
             r'long|map|max|min|next|object|oct|open|ord|pow|property|range|'
             r'raw_input|reduce|reload|repr|reversed|round|set|setattr|slice|'
             r'sorted|staticmethod|str|sum|super|tuple|type|unichr|unicode|'
             r'vars|xrange|zip)\b', Name.Builtin),
            (r'(?<!\.)(self|None|Ellipsis|NotImplemented|False|True|NULL'
             r')\b', Name.Builtin.Pseudo),
            (r'(?<!\.)(ArithmeticError|AssertionError|AttributeError|'
             r'BaseException|DeprecationWarning|EOFError|EnvironmentError|'
             r'Exception|FloatingPointError|FutureWarning|GeneratorExit|IOError|'
             r'ImportError|ImportWarning|IndentationError|IndexError|KeyError|'
             r'KeyboardInterrupt|LookupError|MemoryError|NameError|'
             r'NotImplemented|NotImplementedError|OSError|OverflowError|'
             r'OverflowWarning|PendingDeprecationWarning|ReferenceError|'
             r'RuntimeError|RuntimeWarning|StandardError|StopIteration|'
             r'SyntaxError|SyntaxWarning|SystemError|SystemExit|TabError|'
             r'TypeError|UnboundLocalError|UnicodeDecodeError|'
             r'UnicodeEncodeError|UnicodeError|UnicodeTranslateError|'
             r'UnicodeWarning|UserWarning|ValueError|Warning|ZeroDivisionError'
             r')\b', Name.Exception),
        ],
        'numbers': [
            (r'(\d+\.?\d*|\d*\.\d+)([eE][+-]?[0-9]+)?', Number.Float),
            (r'0\d+', Number.Oct),
            (r'0[xX][a-fA-F0-9]+', Number.Hex),
            (r'\d+L', Number.Integer.Long),
            (r'\d+', Number.Integer)
        ],
        'backtick': [
            ('`.*?`', String.Backtick),
        ],
        'name': [
            (r'@\w+', Name.Decorator),
            ('[a-zA-Z_]\w*', Name),
        ],
        'funcname': [
            ('[a-zA-Z_]\w*', Name.Function, '#pop')
        ],
        'cdef': [
            (r'(public|readonly|extern|api|inline)\b', Keyword.Reserved),
            (r'(struct|enum|union|class)\b', Keyword),
            (r'([a-zA-Z_]\w*)(\s*)(?=[(:#=]|$)',
             bygroups(Name.Function, Text), '#pop'),
            (r'([a-zA-Z_]\w*)(\s*)(,)',
             bygroups(Name.Function, Text, Punctuation)),
            (r'from\b', Keyword, '#pop'),
            (r'as\b', Keyword),
            (r':', Punctuation, '#pop'),
            (r'(?=["\'])', Text, '#pop'),
            (r'[a-zA-Z_]\w*', Keyword.Type),
            (r'.', Text),
        ],
        'classname': [
            ('[a-zA-Z_]\w*', Name.Class, '#pop')
        ],
        'import': [
            (r'(\s+)(as)(\s+)', bygroups(Text, Keyword, Text)),
            (r'[a-zA-Z_][\w.]*', Name.Namespace),
            (r'(\s*)(,)(\s*)', bygroups(Text, Operator, Text)),
            default('#pop') # all else: go back
        ],
        'fromimport': [
            (r'(\s+)(c?import)\b', bygroups(Text, Keyword), '#pop'),
            (r'[a-zA-Z_.][\w.]*', Name.Namespace),
            # ``cdef foo from "header"``, or ``for foo from 0 < i < 10``
            default('#pop'),
        ],
        'stringescape': [
            (r'\\([\\abfnrtv"\']|\n|N{.*?}|u[a-fA-F0-9]{4}|'
             r'U[a-fA-F0-9]{8}|x[a-fA-F0-9]{2}|[0-7]{1,3})', String.Escape)
        ],
        'strings': [
            (r'%(\([a-zA-Z0-9]+\))?[-#0 +]*([0-9]+|[*])?(\.([0-9]+|[*]))?'
             '[hlL]?[diouxXeEfFgGcrs%]', String.Interpol),
            (r'[^\\\'"%\n]+', String),
            # quotes, percents and backslashes must be parsed one at a time
            (r'[\'"\\]', String),
            # unhandled string formatting sign
            (r'%', String)
            # newlines are an error (use "nl" state)
        ],
        'nl': [
            (r'\n', String)
        ],
        'dqs': [
            (r'"', String, '#pop'),
            (r'\\\\|\\"|\\\n', String.Escape), # included here again for raw strings
            include('strings')
        ],
        'sqs': [
            (r"'", String, '#pop'),
            (r"\\\\|\\'|\\\n", String.Escape), # included here again for raw strings
            include('strings')
        ],
        'tdqs': [
            (r'"""', String, '#pop'),
            include('strings'),
            include('nl')
        ],
        'tsqs': [
            (r"'''", String, '#pop'),
            include('strings'),
            include('nl')
        ],
    }


class ValaLexer(RegexLexer):
    """
    For Vala source code with preprocessor directives.

    .. versionadded:: 1.1
    """
    name = 'Vala'
    aliases = ['vala', 'vapi']
    filenames = ['*.vala', '*.vapi']
    mimetypes = ['text/x-vala']

    tokens = {
        'whitespace': [
            (r'^\s*#if\s+0', Comment.Preproc, 'if0'),
            (r'\n', Text),
            (r'\s+', Text),
            (r'\\\n', Text), # line continuation
            (r'//(\n|(.|\n)*?[^\\]\n)', Comment.Single),
            (r'/(\\\n)?[*](.|\n)*?[*](\\\n)?/', Comment.Multiline),
        ],
        'statements': [
            (r'L?"', String, 'string'),
            (r"L?'(\\.|\\[0-7]{1,3}|\\x[a-fA-F0-9]{1,2}|[^\\\'\n])'",
             String.Char),
            (r'(\d+\.\d*|\.\d+|\d+)[eE][+-]?\d+[lL]?', Number.Float),
            (r'(\d+\.\d*|\.\d+|\d+[fF])[fF]?', Number.Float),
            (r'0x[0-9a-fA-F]+[Ll]?', Number.Hex),
            (r'0[0-7]+[Ll]?', Number.Oct),
            (r'\d+[Ll]?', Number.Integer),
            (r'[~!%^&*+=|?:<>/-]', Operator),
            (r'(\[)(Compact|Immutable|(?:Boolean|Simple)Type)(\])',
             bygroups(Punctuation, Name.Decorator, Punctuation)),
            # TODO: "correctly" parse complex code attributes
            (r'(\[)(CCode|(?:Integer|Floating)Type)',
             bygroups(Punctuation, Name.Decorator)),
            (r'[()\[\],.]', Punctuation),
            (r'(as|base|break|case|catch|construct|continue|default|delete|do|'
             r'else|enum|finally|for|foreach|get|if|in|is|lock|new|out|params|'
             r'return|set|sizeof|switch|this|throw|try|typeof|while|yield)\b',
             Keyword),
            (r'(abstract|const|delegate|dynamic|ensures|extern|inline|internal|'
             r'override|owned|private|protected|public|ref|requires|signal|'
             r'static|throws|unowned|var|virtual|volatile|weak|yields)\b',
             Keyword.Declaration),
            (r'(namespace|using)(\s+)', bygroups(Keyword.Namespace, Text),
             'namespace'),
            (r'(class|errordomain|interface|struct)(\s+)',
             bygroups(Keyword.Declaration, Text), 'class'),
            (r'(\.)([a-zA-Z_]\w*)',
             bygroups(Operator, Name.Attribute)),
            # void is an actual keyword, others are in glib-2.0.vapi
            (r'(void|bool|char|double|float|int|int8|int16|int32|int64|long|'
             r'short|size_t|ssize_t|string|time_t|uchar|uint|uint8|uint16|'
             r'uint32|uint64|ulong|unichar|ushort)\b', Keyword.Type),
            (r'(true|false|null)\b', Name.Builtin),
            ('[a-zA-Z_]\w*', Name),
        ],
        'root': [
            include('whitespace'),
            ('', Text, 'statement'),
        ],
        'statement' : [
            include('whitespace'),
            include('statements'),
            ('[{}]', Punctuation),
            (';', Punctuation, '#pop'),
        ],
        'string': [
            (r'"', String, '#pop'),
            (r'\\([\\abfnrtv"\']|x[a-fA-F0-9]{2,4}|[0-7]{1,3})', String.Escape),
            (r'[^\\"\n]+', String), # all other characters
            (r'\\\n', String), # line continuation
            (r'\\', String), # stray backslash
        ],
        'if0': [
            (r'^\s*#if.*?(?<!\\)\n', Comment.Preproc, '#push'),
            (r'^\s*#el(?:se|if).*\n', Comment.Preproc, '#pop'),
            (r'^\s*#endif.*?(?<!\\)\n', Comment.Preproc, '#pop'),
            (r'.*?\n', Comment),
        ],
        'class': [
            (r'[a-zA-Z_]\w*', Name.Class, '#pop')
        ],
        'namespace': [
            (r'[a-zA-Z_][\w.]*', Name.Namespace, '#pop')
        ],
    }


class OocLexer(RegexLexer):
    """
    For `Ooc <http://ooc-lang.org/>`_ source code

    .. versionadded:: 1.2
    """
    name = 'Ooc'
    aliases = ['ooc']
    filenames = ['*.ooc']
    mimetypes = ['text/x-ooc']

    tokens = {
        'root': [
            (r'\b(class|interface|implement|abstract|extends|from|'
             r'this|super|new|const|final|static|import|use|extern|'
             r'inline|proto|break|continue|fallthrough|operator|if|else|for|'
             r'while|do|switch|case|as|in|version|return|true|false|null)\b',
             Keyword),
            (r'include\b', Keyword, 'include'),
            (r'(cover)([ \t]+)(from)([ \t]+)(\w+[*@]?)',
             bygroups(Keyword, Text, Keyword, Text, Name.Class)),
            (r'(func)((?:[ \t]|\\\n)+)(~[a-z_]\w*)',
             bygroups(Keyword, Text, Name.Function)),
            (r'\bfunc\b', Keyword),
            # Note: %= and ^= not listed on http://ooc-lang.org/syntax
            (r'//.*', Comment),
            (r'(?s)/\*.*?\*/', Comment.Multiline),
            (r'(==?|\+=?|-[=>]?|\*=?|/=?|:=|!=?|%=?|\?|>{1,3}=?|<{1,3}=?|\.\.|'
             r'&&?|\|\|?|\^=?)', Operator),
            (r'(\.)([ \t]*)([a-z]\w*)', bygroups(Operator, Text,
                                                 Name.Function)),
            (r'[A-Z][A-Z0-9_]+', Name.Constant),
            (r'[A-Z]\w*([@*]|\[[ \t]*\])?', Name.Class),

            (r'([a-z]\w*(?:~[a-z]\w*)?)((?:[ \t]|\\\n)*)(?=\()',
             bygroups(Name.Function, Text)),
            (r'[a-z]\w*', Name.Variable),

            # : introduces types
            (r'[:(){}\[\];,]', Punctuation),

            (r'0x[0-9a-fA-F]+', Number.Hex),
            (r'0c[0-9]+', Number.Oct),
            (r'0b[01]+', Number.Bin),
            (r'[0-9_]\.[0-9_]*(?!\.)', Number.Float),
            (r'[0-9_]+', Number.Decimal),

            (r'"(?:\\.|\\[0-7]{1,3}|\\x[a-fA-F0-9]{1,2}|[^\\\"])*"',
             String.Double),
            (r"'(?:\\.|\\[0-9]{1,3}|\\x[a-fA-F0-9]{1,2}|[^\\\'\n])'",
             String.Char),
            (r'@', Punctuation), # pointer dereference
            (r'\.', Punctuation), # imports or chain operator

            (r'\\[ \t\n]', Text),
            (r'[ \t]+', Text),
        ],
        'include': [
            (r'[\w/]+', Name),
            (r',', Punctuation),
            (r'[ \t]', Text),
            (r'[;\n]', Text, '#pop'),
        ],
    }


class GoLexer(RegexLexer):
    """
    For `Go <http://golang.org>`_ source.
    """
    name = 'Go'
    filenames = ['*.go']
    aliases = ['go']
    mimetypes = ['text/x-gosrc']

    flags = re.MULTILINE | re.UNICODE

    tokens = {
        'root': [
            (r'\n', Text),
            (r'\s+', Text),
            (r'\\\n', Text), # line continuations
            (r'//(.*?)\n', Comment.Single),
            (r'/(\\\n)?[*](.|\n)*?[*](\\\n)?/', Comment.Multiline),
            (r'(import|package)\b', Keyword.Namespace),
            (r'(var|func|struct|map|chan|type|interface|const)\b', Keyword.Declaration),
            (r'(break|default|select|case|defer|go'
             r'|else|goto|switch|fallthrough|if|range'
             r'|continue|for|return)\b', Keyword),
            (r'(true|false|iota|nil)\b', Keyword.Constant),
            # It seems the builtin types aren't actually keywords, but
            # can be used as functions. So we need two declarations.
            (r'(uint|uint8|uint16|uint32|uint64'
             r'|int|int8|int16|int32|int64'
             r'|float|float32|float64'
             r'|complex64|complex128|byte|rune'
             r'|string|bool|error|uintptr'
             r'|print|println|panic|recover|close|complex|real|imag'
             r'|len|cap|append|copy|delete|new|make)\b(\()',
             bygroups(Name.Builtin, Punctuation)),
            (r'(uint|uint8|uint16|uint32|uint64'
             r'|int|int8|int16|int32|int64'
             r'|float|float32|float64'
             r'|complex64|complex128|byte|rune'
             r'|string|bool|error|uintptr)\b', Keyword.Type),
            # imaginary_lit
            (r'\d+i', Number),
            (r'\d+\.\d*([Ee][-+]\d+)?i', Number),
            (r'\.\d+([Ee][-+]\d+)?i', Number),
            (r'\d+[Ee][-+]\d+i', Number),
            # float_lit
            (r'\d+(\.\d+[eE][+\-]?\d+|'
             r'\.\d*|[eE][+\-]?\d+)', Number.Float),
            (r'\.\d+([eE][+\-]?\d+)?', Number.Float),
            # int_lit
            # -- octal_lit
            (r'0[0-7]+', Number.Oct),
            # -- hex_lit
            (r'0[xX][0-9a-fA-F]+', Number.Hex),
            # -- decimal_lit
            (r'(0|[1-9][0-9]*)', Number.Integer),
            # char_lit
            (r"""'(\\['"\\abfnrtv]|\\x[0-9a-fA-F]{2}|\\[0-7]{1,3}"""
             r"""|\\u[0-9a-fA-F]{4}|\\U[0-9a-fA-F]{8}|[^\\])'""",
             String.Char
            ),
            # StringLiteral
            # -- raw_string_lit
            (r'`[^`]*`', String),
            # -- interpreted_string_lit
            (r'"(\\\\|\\"|[^"])*"', String),
            # Tokens
            (r'(<<=|>>=|<<|>>|<=|>=|&\^=|&\^|\+=|-=|\*=|/=|%=|&=|\|=|&&|\|\|'
             r'|<-|\+\+|--|==|!=|:=|\.\.\.|[+\-*/%&])', Operator),
            (r'[|^<>=!()\[\]{}.,;:]', Punctuation),
            # identifier
            (r'[^\W\d]\w*', Name.Other),
        ]
    }


class FelixLexer(RegexLexer):
    """
    For `Felix <http://www.felix-lang.org>`_ source code.

    .. versionadded:: 1.2
    """

    name = 'Felix'
    aliases = ['felix', 'flx']
    filenames = ['*.flx', '*.flxh']
    mimetypes = ['text/x-felix']

    preproc = [
        'elif', 'else', 'endif', 'if', 'ifdef', 'ifndef',
    ]

    keywords = [
        '_', '_deref', 'all', 'as',
        'assert', 'attempt', 'call', 'callback', 'case', 'caseno', 'cclass',
        'code', 'compound', 'ctypes', 'do', 'done', 'downto', 'elif', 'else',
        'endattempt', 'endcase', 'endif', 'endmatch', 'enum', 'except',
        'exceptions', 'expect', 'finally', 'for', 'forall', 'forget', 'fork',
        'functor', 'goto', 'ident', 'if', 'incomplete', 'inherit', 'instance',
        'interface', 'jump', 'lambda', 'loop', 'match', 'module', 'namespace',
        'new', 'noexpand', 'nonterm', 'obj', 'of', 'open', 'parse', 'raise',
        'regexp', 'reglex', 'regmatch', 'rename', 'return', 'the', 'then',
        'to', 'type', 'typecase', 'typedef', 'typematch', 'typeof', 'upto',
        'when', 'whilst', 'with', 'yield',
    ]

    keyword_directives = [
        '_gc_pointer', '_gc_type', 'body', 'comment', 'const', 'export',
        'header', 'inline', 'lval', 'macro', 'noinline', 'noreturn',
        'package', 'private', 'pod', 'property', 'public', 'publish',
        'requires', 'todo', 'virtual', 'use',
    ]

    keyword_declarations = [
        'def', 'let', 'ref', 'val', 'var',
    ]

    keyword_types = [
        'unit', 'void', 'any', 'bool',
        'byte',  'offset',
        'address', 'caddress', 'cvaddress', 'vaddress',
        'tiny', 'short', 'int', 'long', 'vlong',
        'utiny', 'ushort', 'vshort', 'uint', 'ulong', 'uvlong',
        'int8', 'int16', 'int32', 'int64',
        'uint8', 'uint16', 'uint32', 'uint64',
        'float', 'double', 'ldouble',
        'complex', 'dcomplex', 'lcomplex',
        'imaginary', 'dimaginary', 'limaginary',
        'char', 'wchar', 'uchar',
        'charp', 'charcp', 'ucharp', 'ucharcp',
        'string', 'wstring', 'ustring',
        'cont',
        'array', 'varray', 'list',
        'lvalue', 'opt', 'slice',
    ]

    keyword_constants = [
        'false', 'true',
    ]

    operator_words = [
        'and', 'not', 'in', 'is', 'isin', 'or', 'xor',
    ]

    name_builtins = [
        '_svc', 'while',
    ]

    name_pseudo = [
        'root', 'self', 'this',
    ]

    decimal_suffixes = '([tTsSiIlLvV]|ll|LL|([iIuU])(8|16|32|64))?'

    tokens = {
        'root': [
            include('whitespace'),

            # Keywords
            (r'(axiom|ctor|fun|gen|proc|reduce|union)\b', Keyword,
             'funcname'),
            (r'(class|cclass|cstruct|obj|struct)\b', Keyword, 'classname'),
            (r'(instance|module|typeclass)\b', Keyword, 'modulename'),

            (r'(%s)\b' % '|'.join(keywords), Keyword),
            (r'(%s)\b' % '|'.join(keyword_directives), Name.Decorator),
            (r'(%s)\b' % '|'.join(keyword_declarations), Keyword.Declaration),
            (r'(%s)\b' % '|'.join(keyword_types), Keyword.Type),
            (r'(%s)\b' % '|'.join(keyword_constants), Keyword.Constant),

            # Operators
            include('operators'),

            # Float Literal
            # -- Hex Float
            (r'0[xX]([0-9a-fA-F_]*\.[0-9a-fA-F_]+|[0-9a-fA-F_]+)'
             r'[pP][+\-]?[0-9_]+[lLfFdD]?', Number.Float),
            # -- DecimalFloat
            (r'[0-9_]+(\.[0-9_]+[eE][+\-]?[0-9_]+|'
             r'\.[0-9_]*|[eE][+\-]?[0-9_]+)[lLfFdD]?', Number.Float),
            (r'\.(0|[1-9][0-9_]*)([eE][+\-]?[0-9_]+)?[lLfFdD]?',
             Number.Float),

            # IntegerLiteral
            # -- Binary
            (r'0[Bb][01_]+%s' % decimal_suffixes, Number.Bin),
            # -- Octal
            (r'0[0-7_]+%s' % decimal_suffixes, Number.Oct),
            # -- Hexadecimal
            (r'0[xX][0-9a-fA-F_]+%s' % decimal_suffixes, Number.Hex),
            # -- Decimal
            (r'(0|[1-9][0-9_]*)%s' % decimal_suffixes, Number.Integer),

            # Strings
            ('([rR][cC]?|[cC][rR])"""', String, 'tdqs'),
            ("([rR][cC]?|[cC][rR])'''", String, 'tsqs'),
            ('([rR][cC]?|[cC][rR])"', String, 'dqs'),
            ("([rR][cC]?|[cC][rR])'", String, 'sqs'),
            ('[cCfFqQwWuU]?"""', String, combined('stringescape', 'tdqs')),
            ("[cCfFqQwWuU]?'''", String, combined('stringescape', 'tsqs')),
            ('[cCfFqQwWuU]?"', String, combined('stringescape', 'dqs')),
            ("[cCfFqQwWuU]?'", String, combined('stringescape', 'sqs')),

            # Punctuation
            (r'[\[\]{}:(),;?]', Punctuation),

            # Labels
            (r'[a-zA-Z_]\w*:>', Name.Label),

            # Identifiers
            (r'(%s)\b' % '|'.join(name_builtins), Name.Builtin),
            (r'(%s)\b' % '|'.join(name_pseudo), Name.Builtin.Pseudo),
            (r'[a-zA-Z_]\w*', Name),
        ],
        'whitespace': [
            (r'\n', Text),
            (r'\s+', Text),

            include('comment'),

            # Preprocessor
            (r'#\s*if\s+0', Comment.Preproc, 'if0'),
            (r'#', Comment.Preproc, 'macro'),
        ],
        'operators': [
            (r'(%s)\b' % '|'.join(operator_words), Operator.Word),
            (r'!=|==|<<|>>|\|\||&&|[-~+/*%=<>&^|.$]', Operator),
        ],
        'comment': [
            (r'//(.*?)\n', Comment.Single),
            (r'/[*]', Comment.Multiline, 'comment2'),
        ],
        'comment2': [
            (r'[^\/*]', Comment.Multiline),
            (r'/[*]', Comment.Multiline, '#push'),
            (r'[*]/', Comment.Multiline, '#pop'),
            (r'[\/*]', Comment.Multiline),
        ],
        'if0': [
            (r'^\s*#if.*?(?<!\\)\n', Comment, '#push'),
            (r'^\s*#endif.*?(?<!\\)\n', Comment, '#pop'),
            (r'.*?\n', Comment),
        ],
        'macro': [
            include('comment'),
            (r'(import|include)(\s+)(<[^>]*?>)',
             bygroups(Comment.Preproc, Text, String), '#pop'),
            (r'(import|include)(\s+)("[^"]*?")',
             bygroups(Comment.Preproc, Text, String), '#pop'),
            (r"(import|include)(\s+)('[^']*?')",
             bygroups(Comment.Preproc, Text, String), '#pop'),
            (r'[^/\n]+', Comment.Preproc),
            ##(r'/[*](.|\n)*?[*]/', Comment),
            ##(r'//.*?\n', Comment, '#pop'),
            (r'/', Comment.Preproc),
            (r'(?<=\\)\n', Comment.Preproc),
            (r'\n', Comment.Preproc, '#pop'),
        ],
        'funcname': [
            include('whitespace'),
            (r'[a-zA-Z_]\w*', Name.Function, '#pop'),
            # anonymous functions
            (r'(?=\()', Text, '#pop'),
        ],
        'classname': [
            include('whitespace'),
            (r'[a-zA-Z_]\w*', Name.Class, '#pop'),
            # anonymous classes
            (r'(?=\{)', Text, '#pop'),
        ],
        'modulename': [
            include('whitespace'),
            (r'\[', Punctuation, ('modulename2', 'tvarlist')),
            default('modulename2'),
        ],
        'modulename2': [
            include('whitespace'),
            (r'([a-zA-Z_]\w*)', Name.Namespace, '#pop:2'),
        ],
        'tvarlist': [
            include('whitespace'),
            include('operators'),
            (r'\[', Punctuation, '#push'),
            (r'\]', Punctuation, '#pop'),
            (r',', Punctuation),
            (r'(with|where)\b', Keyword),
            (r'[a-zA-Z_]\w*', Name),
        ],
        'stringescape': [
            (r'\\([\\abfnrtv"\']|\n|N{.*?}|u[a-fA-F0-9]{4}|'
             r'U[a-fA-F0-9]{8}|x[a-fA-F0-9]{2}|[0-7]{1,3})', String.Escape)
        ],
        'strings': [
            (r'%(\([a-zA-Z0-9]+\))?[-#0 +]*([0-9]+|[*])?(\.([0-9]+|[*]))?'
             '[hlL]?[diouxXeEfFgGcrs%]', String.Interpol),
            (r'[^\\\'"%\n]+', String),
            # quotes, percents and backslashes must be parsed one at a time
            (r'[\'"\\]', String),
            # unhandled string formatting sign
            (r'%', String)
            # newlines are an error (use "nl" state)
        ],
        'nl': [
            (r'\n', String)
        ],
        'dqs': [
            (r'"', String, '#pop'),
            # included here again for raw strings
            (r'\\\\|\\"|\\\n', String.Escape),
            include('strings')
        ],
        'sqs': [
            (r"'", String, '#pop'),
            # included here again for raw strings
            (r"\\\\|\\'|\\\n", String.Escape),
            include('strings')
        ],
        'tdqs': [
            (r'"""', String, '#pop'),
            include('strings'),
            include('nl')
        ],
        'tsqs': [
            (r"'''", String, '#pop'),
            include('strings'),
            include('nl')
        ],
     }


class AdaLexer(RegexLexer):
    """
    For Ada source code.

    .. versionadded:: 1.3
    """

    name = 'Ada'
    aliases = ['ada', 'ada95', 'ada2005']
    filenames = ['*.adb', '*.ads', '*.ada']
    mimetypes = ['text/x-ada']

    flags = re.MULTILINE | re.I  # Ignore case

    tokens = {
        'root': [
            (r'[^\S\n]+', Text),
            (r'--.*?\n', Comment.Single),
            (r'[^\S\n]+', Text),
            (r'function|procedure|entry', Keyword.Declaration, 'subprogram'),
            (r'(subtype|type)(\s+)([a-z0-9_]+)',
             bygroups(Keyword.Declaration, Text, Keyword.Type), 'type_def'),
            (r'task|protected', Keyword.Declaration),
            (r'(subtype)(\s+)', bygroups(Keyword.Declaration, Text)),
            (r'(end)(\s+)', bygroups(Keyword.Reserved, Text), 'end'),
            (r'(pragma)(\s+)(\w+)', bygroups(Keyword.Reserved, Text,
                                                       Comment.Preproc)),
            (r'(true|false|null)\b', Keyword.Constant),
            (r'(Address|Byte|Boolean|Character|Controlled|Count|Cursor|'
             r'Duration|File_Mode|File_Type|Float|Generator|Integer|Long_Float|'
             r'Long_Integer|Long_Long_Float|Long_Long_Integer|Natural|Positive|'
             r'Reference_Type|Short_Float|Short_Integer|Short_Short_Float|'
             r'Short_Short_Integer|String|Wide_Character|Wide_String)\b',
             Keyword.Type),
            (r'(and(\s+then)?|in|mod|not|or(\s+else)|rem)\b', Operator.Word),
            (r'generic|private', Keyword.Declaration),
            (r'package', Keyword.Declaration, 'package'),
            (r'array\b', Keyword.Reserved, 'array_def'),
            (r'(with|use)(\s+)', bygroups(Keyword.Namespace, Text), 'import'),
            (r'([a-z0-9_]+)(\s*)(:)(\s*)(constant)',
             bygroups(Name.Constant, Text, Punctuation, Text,
                      Keyword.Reserved)),
            (r'<<[a-z0-9_]+>>', Name.Label),
            (r'([a-z0-9_]+)(\s*)(:)(\s*)(declare|begin|loop|for|while)',
             bygroups(Name.Label, Text, Punctuation, Text, Keyword.Reserved)),
            (r'\b(abort|abs|abstract|accept|access|aliased|all|array|at|begin|'
             r'body|case|constant|declare|delay|delta|digits|do|else|elsif|end|'
             r'entry|exception|exit|interface|for|goto|if|is|limited|loop|new|'
             r'null|of|or|others|out|overriding|pragma|protected|raise|range|'
             r'record|renames|requeue|return|reverse|select|separate|subtype|'
             r'synchronized|task|tagged|terminate|then|type|until|when|while|'
             r'xor)\b',
             Keyword.Reserved),
            (r'"[^"]*"', String),
            include('attribute'),
            include('numbers'),
            (r"'[^']'", String.Character),
            (r'([a-z0-9_]+)(\s*|[(,])', bygroups(Name, using(this))),
            (r"(<>|=>|:=|[()|:;,.'])", Punctuation),
            (r'[*<>+=/&-]', Operator),
            (r'\n+', Text),
        ],
        'numbers' : [
            (r'[0-9_]+#[0-9a-f]+#', Number.Hex),
            (r'[0-9_]+\.[0-9_]*', Number.Float),
            (r'[0-9_]+', Number.Integer),
        ],
        'attribute' : [
            (r"(')(\w+)", bygroups(Punctuation, Name.Attribute)),
        ],
        'subprogram' : [
            (r'\(', Punctuation, ('#pop', 'formal_part')),
            (r';', Punctuation, '#pop'),
            (r'is\b', Keyword.Reserved, '#pop'),
            (r'"[^"]+"|[a-z0-9_]+', Name.Function),
            include('root'),
        ],
        'end' : [
            ('(if|case|record|loop|select)', Keyword.Reserved),
            ('"[^"]+"|[\w.]+', Name.Function),
            ('\s+', Text),
            (';', Punctuation, '#pop'),
        ],
        'type_def': [
            (r';', Punctuation, '#pop'),
            (r'\(', Punctuation, 'formal_part'),
            (r'with|and|use', Keyword.Reserved),
            (r'array\b', Keyword.Reserved, ('#pop', 'array_def')),
            (r'record\b', Keyword.Reserved, ('record_def')),
            (r'(null record)(;)', bygroups(Keyword.Reserved, Punctuation), '#pop'),
            include('root'),
        ],
        'array_def' : [
            (r';', Punctuation, '#pop'),
            (r'([a-z0-9_]+)(\s+)(range)', bygroups(Keyword.Type, Text,
                                                   Keyword.Reserved)),
            include('root'),
        ],
        'record_def' : [
            (r'end record', Keyword.Reserved, '#pop'),
            include('root'),
        ],
        'import': [
            (r'[a-z0-9_.]+', Name.Namespace, '#pop'),
            default('#pop'),
        ],
        'formal_part' : [
            (r'\)', Punctuation, '#pop'),
            (r'[a-z0-9_]+', Name.Variable),
            (r',|:[^=]', Punctuation),
            (r'(in|not|null|out|access)\b', Keyword.Reserved),
            include('root'),
        ],
        'package': [
            ('body', Keyword.Declaration),
            ('is\s+new|renames', Keyword.Reserved),
            ('is', Keyword.Reserved, '#pop'),
            (';', Punctuation, '#pop'),
            ('\(', Punctuation, 'package_instantiation'),
            ('([\w.]+)', Name.Class),
            include('root'),
        ],
        'package_instantiation': [
            (r'("[^"]+"|[a-z0-9_]+)(\s+)(=>)', bygroups(Name.Variable,
                                                        Text, Punctuation)),
            (r'[a-z0-9._\'"]', Text),
            (r'\)', Punctuation, '#pop'),
            include('root'),
        ],
    }


class Modula2Lexer(RegexLexer):
    """
    For `Modula-2 <http://www.modula2.org/>`_ source code.

    Additional options that determine which keywords are highlighted:

    `pim`
        Select PIM Modula-2 dialect (default: True).
    `iso`
        Select ISO Modula-2 dialect (default: False).
    `objm2`
        Select Objective Modula-2 dialect (default: False).
    `gm2ext`
        Also highlight GNU extensions (default: False).

    .. versionadded:: 1.3
    """
    name = 'Modula-2'
    aliases = ['modula2', 'm2']
    filenames = ['*.def', '*.mod']
    mimetypes = ['text/x-modula2']

    flags = re.MULTILINE | re.DOTALL

    tokens = {
        'whitespace': [
            (r'\n+', Text), # blank lines
            (r'\s+', Text), # whitespace
        ],
        'identifiers': [
            (r'([a-zA-Z_\$][\w\$]*)', Name),
        ],
        'numliterals': [
            (r'[01]+B', Number.Bin),           # binary number (ObjM2)
            (r'[0-7]+B', Number.Oct),          # octal number (PIM + ISO)
            (r'[0-7]+C', Number.Oct),          # char code (PIM + ISO)
            (r'[0-9A-F]+C', Number.Hex),       # char code (ObjM2)
            (r'[0-9A-F]+H', Number.Hex),       # hexadecimal number
            (r'[0-9]+\.[0-9]+E[+-][0-9]+', Number.Float), # real number
            (r'[0-9]+\.[0-9]+', Number.Float), # real number
            (r'[0-9]+', Number.Integer),       # decimal whole number
        ],
        'strings': [
            (r"'(\\\\|\\'|[^'])*'", String), # single quoted string
            (r'"(\\\\|\\"|[^"])*"', String), # double quoted string
        ],
        'operators': [
            (r'[*/+=#~&<>\^-]', Operator),
            (r':=', Operator),   # assignment
            (r'@', Operator),    # pointer deref (ISO)
            (r'\.\.', Operator), # ellipsis or range
            (r'`', Operator),    # Smalltalk message (ObjM2)
            (r'::', Operator),   # type conversion (ObjM2)
        ],
        'punctuation': [
            (r'[\(\)\[\]{},.:;|]', Punctuation),
        ],
        'comments': [
            (r'//.*?\n', Comment.Single),       # ObjM2
            (r'/\*(.*?)\*/', Comment.Multiline), # ObjM2
            (r'\(\*([^\$].*?)\*\)', Comment.Multiline),
            # TO DO: nesting of (* ... *) comments
        ],
        'pragmas': [
            (r'\(\*\$(.*?)\*\)', Comment.Preproc), # PIM
            (r'<\*(.*?)\*>', Comment.Preproc),     # ISO + ObjM2
        ],
        'root': [
            include('whitespace'),
            include('comments'),
            include('pragmas'),
            include('identifiers'),
            include('numliterals'),
            include('strings'),
            include('operators'),
            include('punctuation'),
        ]
    }

    pim_reserved_words = [
        # 40 reserved words
        'AND', 'ARRAY', 'BEGIN', 'BY', 'CASE', 'CONST', 'DEFINITION',
        'DIV', 'DO', 'ELSE', 'ELSIF', 'END', 'EXIT', 'EXPORT', 'FOR',
        'FROM', 'IF', 'IMPLEMENTATION', 'IMPORT', 'IN', 'LOOP', 'MOD',
        'MODULE', 'NOT', 'OF', 'OR', 'POINTER', 'PROCEDURE', 'QUALIFIED',
        'RECORD', 'REPEAT', 'RETURN', 'SET', 'THEN', 'TO', 'TYPE',
        'UNTIL', 'VAR', 'WHILE', 'WITH',
    ]

    pim_pervasives = [
        # 31 pervasives
        'ABS', 'BITSET', 'BOOLEAN', 'CAP', 'CARDINAL', 'CHAR', 'CHR', 'DEC',
        'DISPOSE', 'EXCL', 'FALSE', 'FLOAT', 'HALT', 'HIGH', 'INC', 'INCL',
        'INTEGER', 'LONGINT', 'LONGREAL', 'MAX', 'MIN', 'NEW', 'NIL', 'ODD',
        'ORD', 'PROC', 'REAL', 'SIZE', 'TRUE', 'TRUNC', 'VAL',
    ]

    iso_reserved_words = [
        # 46 reserved words
        'AND', 'ARRAY', 'BEGIN', 'BY', 'CASE', 'CONST', 'DEFINITION', 'DIV',
        'DO', 'ELSE', 'ELSIF', 'END', 'EXCEPT', 'EXIT', 'EXPORT', 'FINALLY',
        'FOR', 'FORWARD', 'FROM', 'IF', 'IMPLEMENTATION', 'IMPORT', 'IN',
        'LOOP', 'MOD', 'MODULE', 'NOT', 'OF', 'OR', 'PACKEDSET', 'POINTER',
        'PROCEDURE', 'QUALIFIED', 'RECORD', 'REPEAT', 'REM', 'RETRY',
        'RETURN', 'SET', 'THEN', 'TO', 'TYPE', 'UNTIL', 'VAR', 'WHILE',
        'WITH',
    ]

    iso_pervasives = [
        # 42 pervasives
        'ABS', 'BITSET', 'BOOLEAN', 'CAP', 'CARDINAL', 'CHAR', 'CHR', 'CMPLX',
        'COMPLEX', 'DEC', 'DISPOSE', 'EXCL', 'FALSE', 'FLOAT', 'HALT', 'HIGH',
        'IM', 'INC', 'INCL', 'INT', 'INTEGER', 'INTERRUPTIBLE', 'LENGTH',
        'LFLOAT', 'LONGCOMPLEX', 'LONGINT', 'LONGREAL', 'MAX', 'MIN', 'NEW',
        'NIL', 'ODD', 'ORD', 'PROC', 'PROTECTION', 'RE', 'REAL', 'SIZE',
        'TRUE', 'TRUNC', 'UNINTERRUBTIBLE', 'VAL',
    ]

    objm2_reserved_words = [
        # base language, 42 reserved words
        'AND', 'ARRAY', 'BEGIN', 'BY', 'CASE', 'CONST', 'DEFINITION', 'DIV',
        'DO', 'ELSE', 'ELSIF', 'END', 'ENUM', 'EXIT', 'FOR', 'FROM', 'IF',
        'IMMUTABLE', 'IMPLEMENTATION', 'IMPORT', 'IN', 'IS', 'LOOP', 'MOD',
        'MODULE', 'NOT', 'OF', 'OPAQUE', 'OR', 'POINTER', 'PROCEDURE',
        'RECORD', 'REPEAT', 'RETURN', 'SET', 'THEN', 'TO', 'TYPE',
        'UNTIL', 'VAR', 'VARIADIC', 'WHILE',
        # OO extensions, 16 reserved words
        'BYCOPY', 'BYREF', 'CLASS', 'CONTINUE', 'CRITICAL', 'INOUT', 'METHOD',
        'ON', 'OPTIONAL', 'OUT', 'PRIVATE', 'PROTECTED', 'PROTOCOL', 'PUBLIC',
        'SUPER', 'TRY',
    ]

    objm2_pervasives = [
        # base language, 38 pervasives
        'ABS', 'BITSET', 'BOOLEAN', 'CARDINAL', 'CHAR', 'CHR', 'DISPOSE',
        'FALSE', 'HALT', 'HIGH', 'INTEGER', 'INRANGE', 'LENGTH', 'LONGCARD',
        'LONGINT', 'LONGREAL', 'MAX', 'MIN', 'NEG', 'NEW', 'NEXTV', 'NIL',
        'OCTET', 'ODD', 'ORD', 'PRED', 'PROC', 'READ', 'REAL', 'SUCC', 'TMAX',
        'TMIN', 'TRUE', 'TSIZE', 'UNICHAR', 'VAL', 'WRITE', 'WRITEF',
        # OO extensions, 3 pervasives
        'OBJECT', 'NO', 'YES',
    ]

    gnu_reserved_words = [
        # 10 additional reserved words
        'ASM', '__ATTRIBUTE__', '__BUILTIN__', '__COLUMN__', '__DATE__',
        '__FILE__', '__FUNCTION__', '__LINE__', '__MODULE__', 'VOLATILE',
    ]

    gnu_pervasives = [
        # 21 identifiers, actually from pseudo-module SYSTEM
        # but we will highlight them as if they were pervasives
        'BITSET8', 'BITSET16', 'BITSET32', 'CARDINAL8', 'CARDINAL16',
        'CARDINAL32', 'CARDINAL64', 'COMPLEX32', 'COMPLEX64', 'COMPLEX96',
        'COMPLEX128', 'INTEGER8', 'INTEGER16', 'INTEGER32', 'INTEGER64',
        'REAL8', 'REAL16', 'REAL32', 'REAL96', 'REAL128', 'THROW',
    ]

    def __init__(self, **options):
        self.reserved_words = set()
        self.pervasives = set()
        # ISO Modula-2
        if get_bool_opt(options, 'iso', False):
            self.reserved_words.update(self.iso_reserved_words)
            self.pervasives.update(self.iso_pervasives)
        # Objective Modula-2
        elif get_bool_opt(options, 'objm2', False):
            self.reserved_words.update(self.objm2_reserved_words)
            self.pervasives.update(self.objm2_pervasives)
        # PIM Modula-2 (DEFAULT)
        else:
            self.reserved_words.update(self.pim_reserved_words)
            self.pervasives.update(self.pim_pervasives)
        # GNU extensions
        if get_bool_opt(options, 'gm2ext', False):
            self.reserved_words.update(self.gnu_reserved_words)
            self.pervasives.update(self.gnu_pervasives)
        # initialise
        RegexLexer.__init__(self, **options)

    def get_tokens_unprocessed(self, text):
        for index, token, value in \
            RegexLexer.get_tokens_unprocessed(self, text):
            # check for reserved words and pervasives
            if token is Name:
                if value in self.reserved_words:
                    token = Keyword.Reserved
                elif value in self.pervasives:
                    token = Keyword.Pervasive
            # return result
            yield index, token, value


class BlitzMaxLexer(RegexLexer):
    """
    For `BlitzMax <http://blitzbasic.com>`_ source code.

    .. versionadded:: 1.4
    """

    name = 'BlitzMax'
    aliases = ['blitzmax', 'bmax']
    filenames = ['*.bmx']
    mimetypes = ['text/x-bmx']

    bmax_vopwords = r'\b(Shl|Shr|Sar|Mod)\b'
    bmax_sktypes = r'@{1,2}|[!#$%]'
    bmax_lktypes = r'\b(Int|Byte|Short|Float|Double|Long)\b'
    bmax_name = r'[a-z_]\w*'
    bmax_var = (r'(%s)(?:(?:([ \t]*)(%s)|([ \t]*:[ \t]*\b(?:Shl|Shr|Sar|Mod)\b)'
                r'|([ \t]*)(:)([ \t]*)(?:%s|(%s)))(?:([ \t]*)(Ptr))?)') % \
                (bmax_name, bmax_sktypes, bmax_lktypes, bmax_name)
    bmax_func = bmax_var + r'?((?:[ \t]|\.\.\n)*)([(])'

    flags = re.MULTILINE | re.IGNORECASE
    tokens = {
        'root': [
            # Text
            (r'[ \t]+', Text),
            (r'\.\.\n', Text), # Line continuation
            # Comments
            (r"'.*?\n", Comment.Single),
            (r'([ \t]*)\bRem\n(\n|.)*?\s*\bEnd([ \t]*)Rem', Comment.Multiline),
            # Data types
            ('"', String.Double, 'string'),
            # Numbers
            (r'[0-9]+\.[0-9]*(?!\.)', Number.Float),
            (r'\.[0-9]*(?!\.)', Number.Float),
            (r'[0-9]+', Number.Integer),
            (r'\$[0-9a-f]+', Number.Hex),
            (r'\%[10]+', Number.Bin),
            # Other
            (r'(?:(?:(:)?([ \t]*)(:?%s|([+\-*/&|~]))|Or|And|Not|[=<>^]))' %
             (bmax_vopwords), Operator),
            (r'[(),.:\[\]]', Punctuation),
            (r'(?:#[\w \t]*)', Name.Label),
            (r'(?:\?[\w \t]*)', Comment.Preproc),
            # Identifiers
            (r'\b(New)\b([ \t]?)([(]?)(%s)' % (bmax_name),
             bygroups(Keyword.Reserved, Text, Punctuation, Name.Class)),
            (r'\b(Import|Framework|Module)([ \t]+)(%s\.%s)' %
             (bmax_name, bmax_name),
             bygroups(Keyword.Reserved, Text, Keyword.Namespace)),
            (bmax_func, bygroups(Name.Function, Text, Keyword.Type,
                                 Operator, Text, Punctuation, Text,
                                 Keyword.Type, Name.Class, Text,
                                 Keyword.Type, Text, Punctuation)),
            (bmax_var, bygroups(Name.Variable, Text, Keyword.Type, Operator,
                                Text, Punctuation, Text, Keyword.Type,
                                Name.Class, Text, Keyword.Type)),
            (r'\b(Type|Extends)([ \t]+)(%s)' % (bmax_name),
             bygroups(Keyword.Reserved, Text, Name.Class)),
            # Keywords
            (r'\b(Ptr)\b', Keyword.Type),
            (r'\b(Pi|True|False|Null|Self|Super)\b', Keyword.Constant),
            (r'\b(Local|Global|Const|Field)\b', Keyword.Declaration),
            (r'\b(TNullMethodException|TNullFunctionException|'
             r'TNullObjectException|TArrayBoundsException|'
             r'TRuntimeException)\b', Name.Exception),
            (r'\b(Strict|SuperStrict|Module|ModuleInfo|'
             r'End|Return|Continue|Exit|Public|Private|'
             r'Var|VarPtr|Chr|Len|Asc|SizeOf|Sgn|Abs|Min|Max|'
             r'New|Release|Delete|'
             r'Incbin|IncbinPtr|IncbinLen|'
             r'Framework|Include|Import|Extern|EndExtern|'
             r'Function|EndFunction|'
             r'Type|EndType|Extends|'
             r'Method|EndMethod|'
             r'Abstract|Final|'
             r'If|Then|Else|ElseIf|EndIf|'
             r'For|To|Next|Step|EachIn|'
             r'While|Wend|EndWhile|'
             r'Repeat|Until|Forever|'
             r'Select|Case|Default|EndSelect|'
             r'Try|Catch|EndTry|Throw|Assert|'
             r'Goto|DefData|ReadData|RestoreData)\b', Keyword.Reserved),
            # Final resolve (for variable names and such)
            (r'(%s)' % (bmax_name), Name.Variable),
        ],
        'string': [
            (r'""', String.Double),
            (r'"C?', String.Double, '#pop'),
            (r'[^"]+', String.Double),
        ],
    }


class BlitzBasicLexer(RegexLexer):
    """
    For `BlitzBasic <http://blitzbasic.com>`_ source code.

    .. versionadded:: 2.0
    """

    name = 'BlitzBasic'
    aliases = ['blitzbasic', 'b3d', 'bplus']
    filenames = ['*.bb', '*.decls']
    mimetypes = ['text/x-bb']

    bb_vopwords = (r'\b(Shl|Shr|Sar|Mod|Or|And|Not|'
                   r'Abs|Sgn|Handle|Int|Float|Str|'
                   r'First|Last|Before|After)\b')
    bb_sktypes = r'@{1,2}|[#$%]'
    bb_name = r'[a-z]\w*'
    bb_var = (r'(%s)(?:([ \t]*)(%s)|([ \t]*)([.])([ \t]*)(?:(%s)))?') % \
                (bb_name, bb_sktypes, bb_name)

    flags = re.MULTILINE | re.IGNORECASE
    tokens = {
        'root': [
            # Text
            (r'[ \t]+', Text),
            # Comments
            (r";.*?\n", Comment.Single),
            # Data types
            ('"', String.Double, 'string'),
            # Numbers
            (r'[0-9]+\.[0-9]*(?!\.)', Number.Float),
            (r'\.[0-9]+(?!\.)', Number.Float),
            (r'[0-9]+', Number.Integer),
            (r'\$[0-9a-f]+', Number.Hex),
            (r'\%[10]+', Number.Bin),
            # Other
            (r'(?:%s|([+\-*/~=<>^]))' % (bb_vopwords), Operator),
            (r'[(),:\[\]\\]', Punctuation),
            (r'\.([ \t]*)(%s)' % bb_name, Name.Label),
            # Identifiers
            (r'\b(New)\b([ \t]+)(%s)' % (bb_name),
             bygroups(Keyword.Reserved, Text, Name.Class)),
            (r'\b(Gosub|Goto)\b([ \t]+)(%s)' % (bb_name),
             bygroups(Keyword.Reserved, Text, Name.Label)),
            (r'\b(Object)\b([ \t]*)([.])([ \t]*)(%s)\b' % (bb_name),
             bygroups(Operator, Text, Punctuation, Text, Name.Class)),
            (r'\b%s\b([ \t]*)(\()' % bb_var,
             bygroups(Name.Function, Text, Keyword.Type,Text, Punctuation,
                      Text, Name.Class, Text, Punctuation)),
            (r'\b(Function)\b([ \t]+)%s' % bb_var,
             bygroups(Keyword.Reserved, Text, Name.Function, Text, Keyword.Type,
                              Text, Punctuation, Text, Name.Class)),
            (r'\b(Type)([ \t]+)(%s)' % (bb_name),
             bygroups(Keyword.Reserved, Text, Name.Class)),
            # Keywords
            (r'\b(Pi|True|False|Null)\b', Keyword.Constant),
            (r'\b(Local|Global|Const|Field|Dim)\b', Keyword.Declaration),
            (r'\b(End|Return|Exit|'
             r'Chr|Len|Asc|'
             r'New|Delete|Insert|'
             r'Include|'
             r'Function|'
             r'Type|'
             r'If|Then|Else|ElseIf|EndIf|'
             r'For|To|Next|Step|Each|'
             r'While|Wend|'
             r'Repeat|Until|Forever|'
             r'Select|Case|Default|'
             r'Goto|Gosub|Data|Read|Restore)\b', Keyword.Reserved),
            # Final resolve (for variable names and such)
#            (r'(%s)' % (bb_name), Name.Variable),
            (bb_var, bygroups(Name.Variable, Text, Keyword.Type,
                              Text, Punctuation, Text, Name.Class)),
        ],
        'string': [
            (r'""', String.Double),
            (r'"C?', String.Double, '#pop'),
            (r'[^"]+', String.Double),
        ],
    }


class NimrodLexer(RegexLexer):
    """
    For `Nimrod <http://nimrod-code.org/>`_ source code.

    .. versionadded:: 1.5
    """

    name = 'Nimrod'
    aliases = ['nimrod', 'nim']
    filenames = ['*.nim', '*.nimrod']
    mimetypes = ['text/x-nimrod']

    flags = re.MULTILINE | re.IGNORECASE | re.UNICODE

    def underscorize(words):
        newWords = []
        new = ""
        for word in words:
            for ch in word:
                new += (ch + "_?")
            newWords.append(new)
            new = ""
        return "|".join(newWords)

    keywords = [
        'addr', 'and', 'as', 'asm', 'atomic', 'bind', 'block', 'break',
        'case', 'cast', 'const', 'continue', 'converter', 'discard',
        'distinct', 'div', 'elif', 'else', 'end', 'enum', 'except', 'finally',
        'for', 'generic', 'if', 'implies', 'in', 'yield',
        'is', 'isnot', 'iterator', 'lambda', 'let', 'macro', 'method',
        'mod', 'not', 'notin', 'object', 'of', 'or', 'out', 'proc',
        'ptr', 'raise', 'ref', 'return', 'shl', 'shr', 'template', 'try',
        'tuple', 'type' , 'when', 'while', 'with', 'without', 'xor'
    ]

    keywordsPseudo = [
        'nil', 'true', 'false'
    ]

    opWords = [
        'and', 'or', 'not', 'xor', 'shl', 'shr', 'div', 'mod', 'in',
        'notin', 'is', 'isnot'
    ]

    types = [
        'int', 'int8', 'int16', 'int32', 'int64', 'float', 'float32', 'float64',
        'bool', 'char', 'range', 'array', 'seq', 'set', 'string'
    ]

    tokens = {
        'root': [
            (r'##.*$', String.Doc),
            (r'#.*$', Comment),
            (r'\*|=|>|<|\+|-|/|@|\$|~|&|%|\!|\?|\||\\|\[|\]', Operator),
            (r'\.\.|\.|,|\[\.|\.\]|{\.|\.}|\(\.|\.\)|{|}|\(|\)|:|\^|`|;',
             Punctuation),

            # Strings
            (r'(?:[\w]+)"', String, 'rdqs'),
            (r'"""', String, 'tdqs'),
            ('"', String, 'dqs'),

            # Char
            ("'", String.Char, 'chars'),

            # Keywords
            (r'(%s)\b' % underscorize(opWords), Operator.Word),
            (r'(p_?r_?o_?c_?\s)(?![\(\[\]])', Keyword, 'funcname'),
            (r'(%s)\b' % underscorize(keywords), Keyword),
            (r'(%s)\b' % underscorize(['from', 'import', 'include']),
             Keyword.Namespace),
            (r'(v_?a_?r)\b', Keyword.Declaration),
            (r'(%s)\b' % underscorize(types), Keyword.Type),
            (r'(%s)\b' % underscorize(keywordsPseudo), Keyword.Pseudo),
            # Identifiers
            (r'\b((?![_\d])\w)(((?!_)\w)|(_(?!_)\w))*', Name),
            # Numbers
            (r'[0-9][0-9_]*(?=([eE.]|\'[fF](32|64)))',
              Number.Float, ('float-suffix', 'float-number')),
            (r'0[xX][a-f0-9][a-f0-9_]*', Number.Hex, 'int-suffix'),
            (r'0[bB][01][01_]*', Number.Bin, 'int-suffix'),
            (r'0o[0-7][0-7_]*', Number.Oct, 'int-suffix'),
            (r'[0-9][0-9_]*', Number.Integer, 'int-suffix'),
            # Whitespace
            (r'\s+', Text),
            (r'.+$', Error),
        ],
        'chars': [
          (r'\\([\\abcefnrtvl"\']|x[a-f0-9]{2}|[0-9]{1,3})', String.Escape),
          (r"'", String.Char, '#pop'),
          (r".", String.Char)
        ],
        'strings': [
            (r'(?<!\$)\$(\d+|#|\w+)+', String.Interpol),
            (r'[^\\\'"\$\n]+', String),
            # quotes, dollars and backslashes must be parsed one at a time
            (r'[\'"\\]', String),
            # unhandled string formatting sign
            (r'\$', String)
            # newlines are an error (use "nl" state)
        ],
        'dqs': [
            (r'\\([\\abcefnrtvl"\']|\n|x[a-f0-9]{2}|[0-9]{1,3})',
             String.Escape),
            (r'"', String, '#pop'),
            include('strings')
        ],
        'rdqs': [
            (r'"(?!")', String, '#pop'),
            (r'""', String.Escape),
            include('strings')
        ],
        'tdqs': [
            (r'"""(?!")', String, '#pop'),
            include('strings'),
            include('nl')
        ],
        'funcname': [
            (r'((?![\d_])\w)(((?!_)\w)|(_(?!_)\w))*', Name.Function, '#pop'),
            (r'`.+`', Name.Function, '#pop')
        ],
        'nl': [
            (r'\n', String)
        ],
        'float-number': [
          (r'\.(?!\.)[0-9_]*', Number.Float),
          (r'[eE][+-]?[0-9][0-9_]*', Number.Float),
          default('#pop')
        ],
        'float-suffix': [
          (r'\'[fF](32|64)', Number.Float),
          default('#pop')
        ],
        'int-suffix': [
          (r'\'[iI](32|64)', Number.Integer.Long),
          (r'\'[iI](8|16)', Number.Integer),
          default('#pop')
        ],
    }


class FantomLexer(RegexLexer):
    """
    For Fantom source code.

    .. versionadded:: 1.5
    """
    name = 'Fantom'
    aliases = ['fan']
    filenames = ['*.fan']
    mimetypes = ['application/x-fantom']

    # often used regexes
    def s(str):
        return Template(str).substitute(
            dict (
                pod = r'[\"\w\.]+',
                eos = r'\n|;',
                id = r'[a-zA-Z_]\w*',
                # all chars which can be part of type definition. Starts with
                # either letter, or [ (maps), or | (funcs)
                type = r'(?:\[|[a-zA-Z_]|\|)[:\w\[\]\|\->\?]*?',
                )
            )


    tokens = {
        'comments': [
            (r'(?s)/\*.*?\*/', Comment.Multiline),           #Multiline
            (r'//.*?\n', Comment.Single),                    #Single line
            #todo: highlight references in fandocs
            (r'\*\*.*?\n', Comment.Special),                 #Fandoc
            (r'#.*\n', Comment.Single)                       #Shell-style
        ],
        'literals': [
            (r'\b-?[\d_]+(ns|ms|sec|min|hr|day)', Number),   #Duration
            (r'\b-?[\d_]*\.[\d_]+(ns|ms|sec|min|hr|day)', Number),
                                                             #Duration with dot
            (r'\b-?(\d+)?\.\d+(f|F|d|D)?', Number.Float),    #Float/Decimal
            (r'\b-?0x[0-9a-fA-F_]+', Number.Hex),            #Hex
            (r'\b-?[\d_]+', Number.Integer),                 #Int
            (r"'\\.'|'[^\\]'|'\\u[0-9a-f]{4}'", String.Char), #Char
            (r'"', Punctuation, 'insideStr'),                #Opening quote
            (r'`', Punctuation, 'insideUri'),                #Opening accent
            (r'\b(true|false|null)\b', Keyword.Constant),    #Bool & null
            (r'(?:(\w+)(::))?(\w+)(<\|)(.*?)(\|>)',          #DSL
             bygroups(Name.Namespace, Punctuation, Name.Class,
                      Punctuation, String, Punctuation)),
            (r'(?:(\w+)(::))?(\w+)?(#)(\w+)?',               #Type/slot literal
             bygroups(Name.Namespace, Punctuation, Name.Class,
                      Punctuation, Name.Function)),
            (r'\[,\]', Literal),                             # Empty list
            (s(r'($type)(\[,\])'),                           # Typed empty list
             bygroups(using(this, state = 'inType'), Literal)),
            (r'\[:\]', Literal),                             # Empty Map
            (s(r'($type)(\[:\])'),
             bygroups(using(this, state = 'inType'), Literal)),
        ],
        'insideStr': [
            (r'\\\\', String.Escape),                        #Escaped backslash
            (r'\\"', String.Escape),                         #Escaped "
            (r'\\`', String.Escape),                         #Escaped `
            (r'\$\w+', String.Interpol),                     #Subst var
            (r'\${.*?}', String.Interpol),                   #Subst expr
            (r'"', Punctuation, '#pop'),                     #Closing quot
            (r'.', String)                                   #String content
        ],
        'insideUri': [  #TODO: remove copy/paste str/uri
            (r'\\\\', String.Escape),                        #Escaped backslash
            (r'\\"', String.Escape),                         #Escaped "
            (r'\\`', String.Escape),                         #Escaped `
            (r'\$\w+', String.Interpol),                     #Subst var
            (r'\${.*?}', String.Interpol),                   #Subst expr
            (r'`', Punctuation, '#pop'),                     #Closing tick
            (r'.', String.Backtick)                          #URI content
        ],
        'protectionKeywords': [
            (r'\b(public|protected|private|internal)\b', Keyword),
        ],
        'typeKeywords': [
            (r'\b(abstract|final|const|native|facet|enum)\b', Keyword),
        ],
        'methodKeywords': [
            (r'\b(abstract|native|once|override|static|virtual|final)\b',
             Keyword),
        ],
        'fieldKeywords': [
            (r'\b(abstract|const|final|native|override|static|virtual|'
             r'readonly)\b', Keyword)
        ],
        'otherKeywords': [
            (r'\b(try|catch|throw|finally|for|if|else|while|as|is|isnot|'
             r'switch|case|default|continue|break|do|return|get|set)\b',
             Keyword),
            (r'\b(it|this|super)\b', Name.Builtin.Pseudo),
        ],
        'operators': [
            (r'\+\+|\-\-|\+|\-|\*|/|\|\||&&|<=>|<=|<|>=|>|=|!|\[|\]', Operator)
        ],
        'inType': [
            (r'[\[\]\|\->:\?]', Punctuation),
            (s(r'$id'), Name.Class),
            default('#pop'),

        ],
        'root': [
            include('comments'),
            include('protectionKeywords'),
            include('typeKeywords'),
            include('methodKeywords'),
            include('fieldKeywords'),
            include('literals'),
            include('otherKeywords'),
            include('operators'),
            (r'using\b', Keyword.Namespace, 'using'),         # Using stmt
            (r'@\w+', Name.Decorator, 'facet'),               # Symbol
            (r'(class|mixin)(\s+)(\w+)', bygroups(Keyword, Text, Name.Class),
             'inheritance'),                                  # Inheritance list


            ### Type var := val
            (s(r'($type)([ \t]+)($id)(\s*)(:=)'),
             bygroups(using(this, state = 'inType'), Text,
                      Name.Variable, Text, Operator)),

            ### var := val
            (s(r'($id)(\s*)(:=)'),
             bygroups(Name.Variable, Text, Operator)),

            ### .someId( or ->someId( ###
            (s(r'(\.|(?:\->))($id)(\s*)(\()'),
             bygroups(Operator, Name.Function, Text, Punctuation),
             'insideParen'),

            ### .someId  or ->someId
            (s(r'(\.|(?:\->))($id)'),
             bygroups(Operator, Name.Function)),

            ### new makeXXX ( ####
            (r'(new)(\s+)(make\w*)(\s*)(\()',
             bygroups(Keyword, Text, Name.Function, Text, Punctuation),
             'insideMethodDeclArgs'),

            ### Type name (  ####
            (s(r'($type)([ \t]+)' #Return type and whitespace
               r'($id)(\s*)(\()'), #method name + open brace
             bygroups(using(this, state = 'inType'), Text,
                      Name.Function, Text, Punctuation),
             'insideMethodDeclArgs'),

            ### ArgType argName, #####
            (s(r'($type)(\s+)($id)(\s*)(,)'),
             bygroups(using(this, state='inType'), Text, Name.Variable,
                      Text, Punctuation)),

            #### ArgType argName) ####
            ## Covered in 'insideParen' state

            ### ArgType argName -> ArgType| ###
            (s(r'($type)(\s+)($id)(\s*)(\->)(\s*)($type)(\|)'),
             bygroups(using(this, state='inType'), Text, Name.Variable,
                      Text, Punctuation, Text, using(this, state = 'inType'),
                      Punctuation)),

            ### ArgType argName|  ###
            (s(r'($type)(\s+)($id)(\s*)(\|)'),
             bygroups(using(this, state='inType'), Text, Name.Variable,
                      Text, Punctuation)),

            ### Type var
            (s(r'($type)([ \t]+)($id)'),
             bygroups(using(this, state='inType'), Text,
                      Name.Variable)),

            (r'\(', Punctuation, 'insideParen'),
            (r'\{', Punctuation, 'insideBrace'),
            (r'.', Text)
        ],
        'insideParen': [
            (r'\)', Punctuation, '#pop'),
            include('root'),
        ],
        'insideMethodDeclArgs': [
            (r'\)', Punctuation, '#pop'),
            (s(r'($type)(\s+)($id)(\s*)(\))'),
             bygroups(using(this, state='inType'), Text, Name.Variable,
                      Text, Punctuation), '#pop'),
            include('root'),
        ],
        'insideBrace': [
            (r'\}', Punctuation, '#pop'),
            include('root'),
        ],
        'inheritance': [
            (r'\s+', Text),                                      #Whitespace
            (r':|,', Punctuation),
            (r'(?:(\w+)(::))?(\w+)',
             bygroups(Name.Namespace, Punctuation, Name.Class)),
            (r'{', Punctuation, '#pop')
        ],
        'using': [
            (r'[ \t]+', Text), # consume whitespaces
            (r'(\[)(\w+)(\])',
             bygroups(Punctuation, Comment.Special, Punctuation)), #ffi
            (r'(\")?([\w\.]+)(\")?',
             bygroups(Punctuation, Name.Namespace, Punctuation)), #podname
            (r'::', Punctuation, 'usingClass'),
            default('#pop')
        ],
        'usingClass': [
            (r'[ \t]+', Text), # consume whitespaces
            (r'(as)(\s+)(\w+)',
             bygroups(Keyword.Declaration, Text, Name.Class), '#pop:2'),
            (r'[\w\$]+', Name.Class),
            default('#pop:2') # jump out to root state
        ],
        'facet': [
            (r'\s+', Text),
            (r'{', Punctuation, 'facetFields'),
            default('#pop')
        ],
        'facetFields': [
            include('comments'),
            include('literals'),
            include('operators'),
            (r'\s+', Text),
            (r'(\s*)(\w+)(\s*)(=)', bygroups(Text, Name, Text, Operator)),
            (r'}', Punctuation, '#pop'),
            (r'.', Text)
        ],
    }


class RustLexer(RegexLexer):
    """
    Lexer for the Rust programming language (version 0.9).

    .. versionadded:: 1.6
    """
    name = 'Rust'
    filenames = ['*.rs']
    aliases = ['rust']
    mimetypes = ['text/x-rustsrc']

    tokens = {
        'root': [
            # Whitespace and Comments
            (r'\n', Text),
            (r'\s+', Text),
            (r'//[/!](.*?)\n', Comment.Doc),
            (r'//(.*?)\n', Comment.Single),
            (r'/\*', Comment.Multiline, 'comment'),

            # Keywords
            (r'(as|box|break|continue'
             r'|do|else|enum|extern'
             r'|fn|for|if|impl|in'
             r'|loop|match|mut|priv|proc|pub'
             r'|ref|return|static|\'static|struct|trait|true|type'
             r'|unsafe|while)\b',
             Keyword),
            (r'(alignof|be|const|offsetof|pure|sizeof|typeof|once|unsized'
             r'|yield)\b', Keyword.Reserved),
            (r'(mod|use)\b', Keyword.Namespace),
            (r'(true|false)\b', Keyword.Constant),
            (r'let\b', Keyword.Declaration),
            (r'(u8|u16|u32|u64|i8|i16|i32|i64|uint|int|f32|f64'
             r'|str|bool)\b', Keyword.Type),
            (r'self\b', Name.Builtin.Pseudo),
            # Prelude
            (r'(Freeze|Pod|Send|Sized|Add|Sub|Mul|Div|Rem|Neg|Not|BitAnd'
             r'|BitOr|BitXor|Drop|Shl|Shr|Index|Option|Some|None|Result'
             r'|Ok|Err|from_str|range|print|println|Any|AnyOwnExt|AnyRefExt'
             r'|AnyMutRefExt|Ascii|AsciiCast|OnwedAsciiCast|AsciiStr'
             r'|IntoBytes|Bool|ToCStr|Char|Clone|DeepClone|Eq|ApproxEq'
             r'|Ord|TotalEq|Ordering|Less|Equal|Greater|Equiv|Container'
             r'|Mutable|Map|MutableMap|Set|MutableSet|Default|FromStr'
             r'|Hash|FromIterator|Extendable|Iterator|DoubleEndedIterator'
             r'|RandomAccessIterator|CloneableIterator|OrdIterator'
             r'|MutableDoubleEndedIterator|ExactSize|Times|Algebraic'
             r'|Trigonometric|Exponential|Hyperbolic|Bitwise|BitCount'
             r'|Bounded|Integer|Fractional|Real|RealExt|Num|NumCast'
             r'|CheckedAdd|CheckedSub|CheckedMul|Orderable|Signed'
             r'|Unsigned|Round|Primitive|Int|Float|ToStrRadix'
             r'|ToPrimitive|FromPrimitive|GenericPath|Path|PosixPath'
             r'|WindowsPath|RawPtr|Buffer|Writer|Reader|Seek'
             r'|SendStr|SendStrOwned|SendStrStatic|IntoSendStr|Str'
             r'|StrVector|StrSlice|OwnedStr|IterBytes|ToStr|IntoStr'
             r'|CopyableTuple|ImmutableTuple|ImmutableTuple\d+'
             r'|Tuple\d+|ImmutableEqVector|ImmutableTotalOrdVector'
             r'|ImmutableCopyableVector|OwnedVector|OwnedCopyableVector'
             r'|OwnedEqVector|MutableVector|MutableTotalOrdVector'
             r'|Vector|VectorVector|CopyableVector|ImmutableVector'
             r'|Port|Chan|SharedChan|spawn|drop)\b', Name.Builtin),
            # Borrowed pointer
            (r'(&)(\'[A-Za-z_]\w*)?', bygroups(Operator, Name)),
            # Labels
            (r'\'[A-Za-z_]\w*:', Name.Label),
            # Character Literal
            (r"""'(\\['"\\nrt]|\\x[0-9a-fA-F]{2}|\\[0-7]{1,3}"""
             r"""|\\u[0-9a-fA-F]{4}|\\U[0-9a-fA-F]{8}|.)'""",
             String.Char),
            # Lifetime
            (r"""'[a-zA-Z_]\w*""", Name.Label),
            # Binary Literal
            (r'0b[01_]+', Number.Bin, 'number_lit'),
            # Octal Literal
            (r'0o[0-7_]+', Number.Oct, 'number_lit'),
            # Hexadecimal Literal
            (r'0[xX][0-9a-fA-F_]+', Number.Hex, 'number_lit'),
            # Decimal Literal
            (r'[0-9][0-9_]*(\.[0-9_]+[eE][+\-]?[0-9_]+|'
             r'\.[0-9_]*|[eE][+\-]?[0-9_]+)', Number.Float, 'number_lit'),
            (r'[0-9][0-9_]*', Number.Integer, 'number_lit'),
            # String Literal
            (r'"', String, 'string'),
            (r'r(#*)".*?"\1', String.Raw),

            # Operators and Punctuation
            (r'[{}()\[\],.;]', Punctuation),
            (r'[+\-*/%&|<>^!~@=:?]', Operator),

            # Identifier
            (r'[a-zA-Z_]\w*', Name),

            # Attributes
            (r'#\[', Comment.Preproc, 'attribute['),
            # Macros
            (r'([A-Za-z_]\w*)!\s*([A-Za-z_]\w*)?\s*\{',
             bygroups(Comment.Preproc, Name), 'macro{'),
            (r'([A-Za-z_]\w*)!\s*([A-Za-z_]\w*)?\(',
             bygroups(Comment.Preproc, Name), 'macro('),
        ],
        'comment': [
            (r'[^*/]+', Comment.Multiline),
            (r'/\*', Comment.Multiline, '#push'),
            (r'\*/', Comment.Multiline, '#pop'),
            (r'[*/]', Comment.Multiline),
        ],
        'number_lit': [
            (r'(([ui](8|16|32|64)?)|(f(32|64)?))?', Keyword, '#pop'),
        ],
        'string': [
            (r'"', String, '#pop'),
            (r"""\\['"\\nrt]|\\x[0-9a-fA-F]{2}|\\[0-7]{1,3}"""
             r"""|\\u[0-9a-fA-F]{4}|\\U[0-9a-fA-F]{8}""", String.Escape),
            (r'[^\\"]+', String),
            (r'\\', String),
        ],
        'macro{': [
            (r'\{', Operator, '#push'),
            (r'\}', Operator, '#pop'),
        ],
        'macro(': [
            (r'\(', Operator, '#push'),
            (r'\)', Operator, '#pop'),
        ],
        'attribute_common': [
            (r'"', String, 'string'),
            (r'\[', Comment.Preproc, 'attribute['),
            (r'\(', Comment.Preproc, 'attribute('),
        ],
        'attribute[': [
            include('attribute_common'),
            (r'\];?', Comment.Preproc, '#pop'),
            (r'[^"\]]+', Comment.Preproc),
        ],
        'attribute(': [
            include('attribute_common'),
            (r'\);?', Comment.Preproc, '#pop'),
            (r'[^"\)]+', Comment.Preproc),
        ],
    }


class CudaLexer(CLexer):
    """
    For NVIDIA `CUDA™ <http://developer.nvidia.com/category/zone/cuda-zone>`_
    source.

    .. versionadded:: 1.6
    """
    name = 'CUDA'
    filenames = ['*.cu', '*.cuh']
    aliases = ['cuda', 'cu']
    mimetypes = ['text/x-cuda']

    function_qualifiers = ['__device__', '__global__', '__host__',
                           '__noinline__', '__forceinline__']
    variable_qualifiers = ['__device__', '__constant__', '__shared__',
                           '__restrict__']
    vector_types = ['char1', 'uchar1', 'char2', 'uchar2', 'char3', 'uchar3',
                    'char4', 'uchar4', 'short1', 'ushort1', 'short2', 'ushort2',
                    'short3', 'ushort3', 'short4', 'ushort4', 'int1', 'uint1',
                    'int2', 'uint2', 'int3', 'uint3', 'int4', 'uint4', 'long1',
                    'ulong1', 'long2', 'ulong2', 'long3', 'ulong3', 'long4',
                    'ulong4', 'longlong1', 'ulonglong1', 'longlong2',
                    'ulonglong2', 'float1', 'float2', 'float3', 'float4',
                    'double1', 'double2', 'dim3']
    variables = ['gridDim', 'blockIdx', 'blockDim', 'threadIdx', 'warpSize']
    functions = ['__threadfence_block', '__threadfence', '__threadfence_system',
                 '__syncthreads', '__syncthreads_count', '__syncthreads_and',
                 '__syncthreads_or']
    execution_confs = ['<<<', '>>>']

    def get_tokens_unprocessed(self, text):
        for index, token, value in \
            CLexer.get_tokens_unprocessed(self, text):
            if token is Name:
                if value in self.variable_qualifiers:
                    token = Keyword.Type
                elif value in self.vector_types:
                    token = Keyword.Type
                elif value in self.variables:
                    token = Name.Builtin
                elif value in self.execution_confs:
                    token = Keyword.Pseudo
                elif value in self.function_qualifiers:
                    token = Keyword.Reserved
                elif value in self.functions:
                    token = Name.Function
            yield index, token, value


class MonkeyLexer(RegexLexer):
    """
    For
    `Monkey <https://en.wikipedia.org/wiki/Monkey_(programming_language)>`_
    source code.

    .. versionadded:: 1.6
    """

    name = 'Monkey'
    aliases = ['monkey']
    filenames = ['*.monkey']
    mimetypes = ['text/x-monkey']

    name_variable = r'[a-z_]\w*'
    name_function = r'[A-Z]\w*'
    name_constant = r'[A-Z_][A-Z0-9_]*'
    name_class = r'[A-Z]\w*'
    name_module = r'[a-z0-9_]*'

    keyword_type = r'(?:Int|Float|String|Bool|Object|Array|Void)'
    # ? == Bool // % == Int // # == Float // $ == String
    keyword_type_special = r'[?%#$]'

    flags = re.MULTILINE

    tokens = {
        'root': [
            #Text
            (r'\s+', Text),
            # Comments
            (r"'.*", Comment),
            (r'(?i)^#rem\b', Comment.Multiline, 'comment'),
            # preprocessor directives
            (r'(?i)^(?:#If|#ElseIf|#Else|#EndIf|#End|#Print|#Error)\b', Comment.Preproc),
            # preprocessor variable (any line starting with '#' that is not a directive)
            (r'^#', Comment.Preproc, 'variables'),
            # String
            ('"', String.Double, 'string'),
            # Numbers
            (r'[0-9]+\.[0-9]*(?!\.)', Number.Float),
            (r'\.[0-9]+(?!\.)', Number.Float),
            (r'[0-9]+', Number.Integer),
            (r'\$[0-9a-fA-Z]+', Number.Hex),
            (r'\%[10]+', Number.Bin),
            # Native data types
            (r'\b%s\b' % keyword_type, Keyword.Type),
            # Exception handling
            (r'(?i)\b(?:Try|Catch|Throw)\b', Keyword.Reserved),
            (r'Throwable', Name.Exception),
            # Builtins
            (r'(?i)\b(?:Null|True|False)\b', Name.Builtin),
            (r'(?i)\b(?:Self|Super)\b', Name.Builtin.Pseudo),
            (r'\b(?:HOST|LANG|TARGET|CONFIG)\b', Name.Constant),
            # Keywords
            (r'(?i)^(Import)(\s+)(.*)(\n)',
             bygroups(Keyword.Namespace, Text, Name.Namespace, Text)),
            (r'(?i)^Strict\b.*\n', Keyword.Reserved),
            (r'(?i)(Const|Local|Global|Field)(\s+)',
             bygroups(Keyword.Declaration, Text), 'variables'),
            (r'(?i)(New|Class|Interface|Extends|Implements)(\s+)',
             bygroups(Keyword.Reserved, Text), 'classname'),
            (r'(?i)(Function|Method)(\s+)',
             bygroups(Keyword.Reserved, Text), 'funcname'),
            (r'(?i)(?:End|Return|Public|Private|Extern|Property|'
             r'Final|Abstract)\b', Keyword.Reserved),
            # Flow Control stuff
            (r'(?i)(?:If|Then|Else|ElseIf|EndIf|'
             r'Select|Case|Default|'
             r'While|Wend|'
             r'Repeat|Until|Forever|'
             r'For|To|Until|Step|EachIn|Next|'
             r'Exit|Continue)\s+', Keyword.Reserved),
            # not used yet
            (r'(?i)\b(?:Module|Inline)\b', Keyword.Reserved),
            # Array
            (r'[\[\]]', Punctuation),
            # Other
            (r'<=|>=|<>|\*=|/=|\+=|-=|&=|~=|\|=|[-&*/^+=<>|~]', Operator),
            (r'(?i)(?:Not|Mod|Shl|Shr|And|Or)', Operator.Word),
            (r'[\(\){}!#,.:]', Punctuation),
            # catch the rest
            (r'%s\b' % name_constant, Name.Constant),
            (r'%s\b' % name_function, Name.Function),
            (r'%s\b' % name_variable, Name.Variable),
        ],
        'funcname': [
            (r'(?i)%s\b' % name_function, Name.Function),
            (r':', Punctuation, 'classname'),
            (r'\s+', Text),
            (r'\(', Punctuation, 'variables'),
            (r'\)', Punctuation, '#pop')
        ],
        'classname': [
            (r'%s\.' % name_module, Name.Namespace),
            (r'%s\b' % keyword_type, Keyword.Type),
            (r'%s\b' % name_class, Name.Class),
            # array (of given size)
            (r'(\[)(\s*)(\d*)(\s*)(\])',
             bygroups(Punctuation, Text, Number.Integer, Text, Punctuation)),
            # generics
            (r'\s+(?!<)', Text, '#pop'),
            (r'<', Punctuation, '#push'),
            (r'>', Punctuation, '#pop'),
            (r'\n', Text, '#pop'),
            default('#pop')
        ],
        'variables': [
            (r'%s\b' % name_constant, Name.Constant),
            (r'%s\b' % name_variable, Name.Variable),
            (r'%s' % keyword_type_special, Keyword.Type),
            (r'\s+', Text),
            (r':', Punctuation, 'classname'),
            (r',', Punctuation, '#push'),
            default('#pop')
        ],
        'string': [
            (r'[^"~]+', String.Double),
            (r'~q|~n|~r|~t|~z|~~', String.Escape),
            (r'"', String.Double, '#pop'),
        ],
        'comment' : [
            (r'(?i)^#rem.*?', Comment.Multiline, "#push"),
            (r'(?i)^#end.*?', Comment.Multiline, "#pop"),
            (r'\n', Comment.Multiline),
            (r'.+', Comment.Multiline),
        ],
    }


class CobolLexer(RegexLexer):
    """
    Lexer for OpenCOBOL code.

    .. versionadded:: 1.6
    """
    name = 'COBOL'
    aliases = ['cobol']
    filenames = ['*.cob', '*.COB', '*.cpy', '*.CPY']
    mimetypes = ['text/x-cobol']
    flags = re.IGNORECASE | re.MULTILINE

    # Data Types: by PICTURE and USAGE
    # Operators: **, *, +, -, /, <, >, <=, >=, =, <>
    # Logical (?): NOT, AND, OR

    # Reserved words:
    # http://opencobol.add1tocobol.com/#reserved-words
    # Intrinsics:
    # http://opencobol.add1tocobol.com/#does-opencobol-implement-any-intrinsic-functions

    tokens = {
        'root': [
            include('comment'),
            include('strings'),
            include('core'),
            include('nums'),
            (r'[a-z0-9]([_a-z0-9\-]*[a-z0-9]+)?', Name.Variable),
    #       (r'[\s]+', Text),
            (r'[ \t]+', Text),
        ],
        'comment': [
            (r'(^.{6}[*/].*\n|^.{6}|\*>.*\n)', Comment),
        ],
        'core': [
            # Figurative constants
            (r'(^|(?<=[^0-9a-z_\-]))(ALL\s+)?'
             r'((ZEROES)|(HIGH-VALUE|LOW-VALUE|QUOTE|SPACE|ZERO)(S)?)'
             r'\s*($|(?=[^0-9a-z_\-]))',
             Name.Constant),

            # Reserved words STATEMENTS and other bolds
            (r'(^|(?<=[^0-9a-z_\-]))'
             r'(ACCEPT|ADD|ALLOCATE|CALL|CANCEL|CLOSE|COMPUTE|'
             r'CONFIGURATION|CONTINUE|'
             r'DATA|DELETE|DISPLAY|DIVIDE|DIVISION|ELSE|END|END-ACCEPT|'
             r'END-ADD|END-CALL|END-COMPUTE|END-DELETE|END-DISPLAY|'
             r'END-DIVIDE|END-EVALUATE|END-IF|END-MULTIPLY|END-OF-PAGE|'
             r'END-PERFORM|END-READ|END-RETURN|END-REWRITE|END-SEARCH|'
             r'END-START|END-STRING|END-SUBTRACT|END-UNSTRING|END-WRITE|'
             r'ENVIRONMENT|EVALUATE|EXIT|FD|FILE|FILE-CONTROL|FOREVER|'
             r'FREE|GENERATE|GO|GOBACK|'
             r'IDENTIFICATION|IF|INITIALIZE|'
             r'INITIATE|INPUT-OUTPUT|INSPECT|INVOKE|I-O-CONTROL|LINKAGE|'
             r'LOCAL-STORAGE|MERGE|MOVE|MULTIPLY|OPEN|'
             r'PERFORM|PROCEDURE|PROGRAM-ID|RAISE|READ|RELEASE|RESUME|'
             r'RETURN|REWRITE|SCREEN|'
             r'SD|SEARCH|SECTION|SET|SORT|START|STOP|STRING|SUBTRACT|'
             r'SUPPRESS|TERMINATE|THEN|UNLOCK|UNSTRING|USE|VALIDATE|'
             r'WORKING-STORAGE|WRITE)'
             r'\s*($|(?=[^0-9a-z_\-]))', Keyword.Reserved),

            # Reserved words
            (r'(^|(?<=[^0-9a-z_\-]))'
             r'(ACCESS|ADDRESS|ADVANCING|AFTER|ALL|'
             r'ALPHABET|ALPHABETIC|ALPHABETIC-LOWER|ALPHABETIC-UPPER|'
             r'ALPHANUMERIC|ALPHANUMERIC-EDITED|ALSO|ALTER|ALTERNATE'
             r'ANY|ARE|AREA|AREAS|ARGUMENT-NUMBER|ARGUMENT-VALUE|AS|'
             r'ASCENDING|ASSIGN|AT|AUTO|AUTO-SKIP|AUTOMATIC|AUTOTERMINATE|'
             r'BACKGROUND-COLOR|BASED|BEEP|BEFORE|BELL|'
             r'BLANK|'
             r'BLINK|BLOCK|BOTTOM|BY|BYTE-LENGTH|CHAINING|'
             r'CHARACTER|CHARACTERS|CLASS|CODE|CODE-SET|COL|COLLATING|'
             r'COLS|COLUMN|COLUMNS|COMMA|COMMAND-LINE|COMMIT|COMMON|'
             r'CONSTANT|CONTAINS|CONTENT|CONTROL|'
             r'CONTROLS|CONVERTING|COPY|CORR|CORRESPONDING|COUNT|CRT|'
             r'CURRENCY|CURSOR|CYCLE|DATE|DAY|DAY-OF-WEEK|DE|DEBUGGING|'
             r'DECIMAL-POINT|DECLARATIVES|DEFAULT|DELIMITED|'
             r'DELIMITER|DEPENDING|DESCENDING|DETAIL|DISK|'
             r'DOWN|DUPLICATES|DYNAMIC|EBCDIC|'
             r'ENTRY|ENVIRONMENT-NAME|ENVIRONMENT-VALUE|EOL|EOP|'
             r'EOS|ERASE|ERROR|ESCAPE|EXCEPTION|'
             r'EXCLUSIVE|EXTEND|EXTERNAL|'
             r'FILE-ID|FILLER|FINAL|FIRST|FIXED|FLOAT-LONG|FLOAT-SHORT|'
             r'FOOTING|FOR|FOREGROUND-COLOR|FORMAT|FROM|FULL|FUNCTION|'
             r'FUNCTION-ID|GIVING|GLOBAL|GROUP|'
             r'HEADING|HIGHLIGHT|I-O|ID|'
             r'IGNORE|IGNORING|IN|INDEX|INDEXED|INDICATE|'
             r'INITIAL|INITIALIZED|INPUT|'
             r'INTO|INTRINSIC|INVALID|IS|JUST|JUSTIFIED|KEY|LABEL|'
             r'LAST|LEADING|LEFT|LENGTH|LIMIT|LIMITS|LINAGE|'
             r'LINAGE-COUNTER|LINE|LINES|LOCALE|LOCK|'
             r'LOWLIGHT|MANUAL|MEMORY|MINUS|MODE|'
             r'MULTIPLE|NATIONAL|NATIONAL-EDITED|NATIVE|'
             r'NEGATIVE|NEXT|NO|NULL|NULLS|NUMBER|NUMBERS|NUMERIC|'
             r'NUMERIC-EDITED|OBJECT-COMPUTER|OCCURS|OF|OFF|OMITTED|ON|ONLY|'
             r'OPTIONAL|ORDER|ORGANIZATION|OTHER|OUTPUT|OVERFLOW|'
             r'OVERLINE|PACKED-DECIMAL|PADDING|PAGE|PARAGRAPH|'
             r'PLUS|POINTER|POSITION|POSITIVE|PRESENT|PREVIOUS|'
             r'PRINTER|PRINTING|PROCEDURE-POINTER|PROCEDURES|'
             r'PROCEED|PROGRAM|PROGRAM-POINTER|PROMPT|QUOTE|'
             r'QUOTES|RANDOM|RD|RECORD|RECORDING|RECORDS|RECURSIVE|'
             r'REDEFINES|REEL|REFERENCE|RELATIVE|REMAINDER|REMOVAL|'
             r'RENAMES|REPLACING|REPORT|REPORTING|REPORTS|REPOSITORY|'
             r'REQUIRED|RESERVE|RETURNING|REVERSE-VIDEO|REWIND|'
             r'RIGHT|ROLLBACK|ROUNDED|RUN|SAME|SCROLL|'
             r'SECURE|SEGMENT-LIMIT|SELECT|SENTENCE|SEPARATE|'
             r'SEQUENCE|SEQUENTIAL|SHARING|SIGN|SIGNED|SIGNED-INT|'
             r'SIGNED-LONG|SIGNED-SHORT|SIZE|SORT-MERGE|SOURCE|'
             r'SOURCE-COMPUTER|SPECIAL-NAMES|STANDARD|'
             r'STANDARD-1|STANDARD-2|STATUS|SUM|'
             r'SYMBOLIC|SYNC|SYNCHRONIZED|TALLYING|TAPE|'
             r'TEST|THROUGH|THRU|TIME|TIMES|TO|TOP|TRAILING|'
             r'TRANSFORM|TYPE|UNDERLINE|UNIT|UNSIGNED|'
             r'UNSIGNED-INT|UNSIGNED-LONG|UNSIGNED-SHORT|UNTIL|UP|'
             r'UPDATE|UPON|USAGE|USING|VALUE|VALUES|VARYING|WAIT|WHEN|'
             r'WITH|WORDS|YYYYDDD|YYYYMMDD)'
             r'\s*($|(?=[^0-9a-z_\-]))', Keyword.Pseudo),

            # inactive reserved words
            (r'(^|(?<=[^0-9a-z_\-]))'
             r'(ACTIVE-CLASS|ALIGNED|ANYCASE|ARITHMETIC|ATTRIBUTE|B-AND|'
             r'B-NOT|B-OR|B-XOR|BIT|BOOLEAN|CD|CENTER|CF|CH|CHAIN|CLASS-ID|'
             r'CLASSIFICATION|COMMUNICATION|CONDITION|DATA-POINTER|'
             r'DESTINATION|DISABLE|EC|EGI|EMI|ENABLE|END-RECEIVE|'
             r'ENTRY-CONVENTION|EO|ESI|EXCEPTION-OBJECT|EXPANDS|FACTORY|'
             r'FLOAT-BINARY-16|FLOAT-BINARY-34|FLOAT-BINARY-7|'
             r'FLOAT-DECIMAL-16|FLOAT-DECIMAL-34|FLOAT-EXTENDED|FORMAT|'
             r'FUNCTION-POINTER|GET|GROUP-USAGE|IMPLEMENTS|INFINITY|'
             r'INHERITS|INTERFACE|INTERFACE-ID|INVOKE|LC_ALL|LC_COLLATE|'
             r'LC_CTYPE|LC_MESSAGES|LC_MONETARY|LC_NUMERIC|LC_TIME|'
             r'LINE-COUNTER|MESSAGE|METHOD|METHOD-ID|NESTED|NONE|NORMAL|'
             r'OBJECT|OBJECT-REFERENCE|OPTIONS|OVERRIDE|PAGE-COUNTER|PF|PH|'
             r'PROPERTY|PROTOTYPE|PURGE|QUEUE|RAISE|RAISING|RECEIVE|'
             r'RELATION|REPLACE|REPRESENTS-NOT-A-NUMBER|RESET|RESUME|RETRY|'
             r'RF|RH|SECONDS|SEGMENT|SELF|SEND|SOURCES|STATEMENT|STEP|'
             r'STRONG|SUB-QUEUE-1|SUB-QUEUE-2|SUB-QUEUE-3|SUPER|SYMBOL|'
             r'SYSTEM-DEFAULT|TABLE|TERMINAL|TEXT|TYPEDEF|UCS-4|UNIVERSAL|'
             r'USER-DEFAULT|UTF-16|UTF-8|VAL-STATUS|VALID|VALIDATE|'
             r'VALIDATE-STATUS)\s*($|(?=[^0-9a-z_\-]))', Error),

            # Data Types
            (r'(^|(?<=[^0-9a-z_\-]))'
             r'(PIC\s+.+?(?=(\s|\.\s))|PICTURE\s+.+?(?=(\s|\.\s))|'
             r'(COMPUTATIONAL)(-[1-5X])?|(COMP)(-[1-5X])?|'
             r'BINARY-C-LONG|'
             r'BINARY-CHAR|BINARY-DOUBLE|BINARY-LONG|BINARY-SHORT|'
             r'BINARY)\s*($|(?=[^0-9a-z_\-]))', Keyword.Type),

            # Operators
            (r'(\*\*|\*|\+|-|/|<=|>=|<|>|==|/=|=)', Operator),

            # (r'(::)', Keyword.Declaration),

            (r'([(),;:&%.])', Punctuation),

            # Intrinsics
            (r'(^|(?<=[^0-9a-z_\-]))(ABS|ACOS|ANNUITY|ASIN|ATAN|BYTE-LENGTH|'
             r'CHAR|COMBINED-DATETIME|CONCATENATE|COS|CURRENT-DATE|'
             r'DATE-OF-INTEGER|DATE-TO-YYYYMMDD|DAY-OF-INTEGER|DAY-TO-YYYYDDD|'
             r'EXCEPTION-(?:FILE|LOCATION|STATEMENT|STATUS)|EXP10|EXP|E|'
             r'FACTORIAL|FRACTION-PART|INTEGER-OF-(?:DATE|DAY|PART)|INTEGER|'
             r'LENGTH|LOCALE-(?:DATE|TIME(?:-FROM-SECONDS)?)|LOG10|LOG|'
             r'LOWER-CASE|MAX|MEAN|MEDIAN|MIDRANGE|MIN|MOD|NUMVAL(?:-C)?|'
             r'ORD(?:-MAX|-MIN)?|PI|PRESENT-VALUE|RANDOM|RANGE|REM|REVERSE|'
             r'SECONDS-FROM-FORMATTED-TIME|SECONDS-PAST-MIDNIGHT|SIGN|SIN|SQRT|'
             r'STANDARD-DEVIATION|STORED-CHAR-LENGTH|SUBSTITUTE(?:-CASE)?|'
             r'SUM|TAN|TEST-DATE-YYYYMMDD|TEST-DAY-YYYYDDD|TRIM|'
             r'UPPER-CASE|VARIANCE|WHEN-COMPILED|YEAR-TO-YYYY)\s*'
             r'($|(?=[^0-9a-z_\-]))', Name.Function),

            # Booleans
            (r'(^|(?<=[^0-9a-z_\-]))(true|false)\s*($|(?=[^0-9a-z_\-]))', Name.Builtin),
            # Comparing Operators
            (r'(^|(?<=[^0-9a-z_\-]))(equal|equals|ne|lt|le|gt|ge|'
             r'greater|less|than|not|and|or)\s*($|(?=[^0-9a-z_\-]))', Operator.Word),
        ],

        # \"[^\"\n]*\"|\'[^\'\n]*\'
        'strings': [
            # apparently strings can be delimited by EOL if they are continued
            # in the next line
            (r'"[^"\n]*("|\n)', String.Double),
            (r"'[^'\n]*('|\n)", String.Single),
        ],

        'nums': [
            (r'\d+(\s*|\.$|$)', Number.Integer),
            (r'[+-]?\d*\.\d+([eE][-+]?\d+)?', Number.Float),
            (r'[+-]?\d+\.\d*([eE][-+]?\d+)?', Number.Float),
        ],
    }


class CobolFreeformatLexer(CobolLexer):
    """
    Lexer for Free format OpenCOBOL code.

    .. versionadded:: 1.6
    """
    name = 'COBOLFree'
    aliases = ['cobolfree']
    filenames = ['*.cbl', '*.CBL']
    mimetypes = []
    flags = re.IGNORECASE | re.MULTILINE

    tokens = {
        'comment': [
            (r'(\*>.*\n|^\w*\*.*$)', Comment),
        ],
    }


class LogosLexer(ObjectiveCppLexer):
    """
    For Logos + Objective-C source code with preprocessor directives.

    .. versionadded:: 1.6
    """

    name = 'Logos'
    aliases = ['logos']
    filenames = ['*.x', '*.xi', '*.xm', '*.xmi']
    mimetypes = ['text/x-logos']
    priority = 0.25

    tokens = {
        'statements': [
            (r'(%orig|%log)\b', Keyword),
            (r'(%c)\b(\()(\s*)([a-zA-Z$_][\w$]*)(\s*)(\))',
             bygroups(Keyword, Punctuation, Text, Name.Class, Text, Punctuation)),
            (r'(%init)\b(\()',
             bygroups(Keyword, Punctuation), 'logos_init_directive'),
            (r'(%init)(?=\s*;)', bygroups(Keyword)),
            (r'(%hook|%group)(\s+)([a-zA-Z$_][\w$]+)',
             bygroups(Keyword, Text, Name.Class), '#pop'),
            (r'(%subclass)(\s+)', bygroups(Keyword, Text),
            ('#pop', 'logos_classname')),
            inherit,
        ],
        'logos_init_directive' : [
            ('\s+', Text),
            (',', Punctuation, ('logos_init_directive', '#pop')),
            ('([a-zA-Z$_][\w$]*)(\s*)(=)(\s*)([^);]*)',
             bygroups(Name.Class, Text, Punctuation, Text, Text)),
            ('([a-zA-Z$_][\w$]*)', Name.Class),
            ('\)', Punctuation, '#pop'),
        ],
        'logos_classname' : [
            ('([a-zA-Z$_][\w$]*)(\s*:\s*)([a-zA-Z$_][\w$]*)?',
             bygroups(Name.Class, Text, Name.Class), '#pop'),
            ('([a-zA-Z$_][\w$]*)', Name.Class, '#pop')
        ],
        'root': [
            (r'(%subclass)(\s+)', bygroups(Keyword, Text),
             'logos_classname'),
            (r'(%hook|%group)(\s+)([a-zA-Z$_][\w$]+)',
             bygroups(Keyword, Text, Name.Class)),
            (r'(%config)(\s*\(\s*)(\w+)(\s*=\s*)(.*?)(\s*\)\s*)',
             bygroups(Keyword, Text, Name.Variable, Text, String, Text)),
            (r'(%ctor)(\s*)({)', bygroups(Keyword, Text, Punctuation),
             'function'),
            (r'(%new)(\s*)(\()(\s*.*?\s*)(\))',
             bygroups(Keyword, Text, Keyword, String, Keyword)),
            (r'(\s*)(%end)(\s*)', bygroups(Text, Keyword, Text)),
            inherit,
        ],
    }

    _logos_keywords = re.compile(r'%(?:hook|ctor|init|c\()')

    def analyse_text(text):
        if LogosLexer._logos_keywords.search(text):
            return 1.0
        return 0


class ChapelLexer(RegexLexer):
    """
    For `Chapel <http://chapel.cray.com/>`_ source.

    .. versionadded:: 2.0
    """
    name = 'Chapel'
    filenames = ['*.chpl']
    aliases = ['chapel', 'chpl']
    # mimetypes = ['text/x-chapel']

    tokens = {
        'root': [
            (r'\n', Text),
            (r'\s+', Text),
            (r'\\\n', Text),

            (r'//(.*?)\n', Comment.Single),
            (r'/(\\\n)?[*](.|\n)*?[*](\\\n)?/', Comment.Multiline),

            (r'(config|const|in|inout|out|param|ref|type|var)\b',
             Keyword.Declaration),
            (r'(false|nil|true)\b', Keyword.Constant),
            (r'(bool|complex|imag|int|opaque|range|real|string|uint)\b',
             Keyword.Type),
            (r'(align|atomic|begin|break|by|cobegin|coforall|continue|'
             r'delete|dmapped|do|domain|else|enum|export|extern|for|forall|'
             r'if|index|inline|iter|label|lambda|let|local|new|noinit|on|'
             r'otherwise|pragma|reduce|return|scan|select|serial|single|sparse|'
             r'subdomain|sync|then|use|when|where|while|with|yield|zip)\b',
             Keyword),
            (r'(proc)((?:\s|\\\s)+)', bygroups(Keyword, Text), 'procname'),
            (r'(class|module|record|union)(\s+)', bygroups(Keyword, Text),
             'classname'),

            # imaginary integers
            (r'\d+i', Number),
            (r'\d+\.\d*([Ee][-+]\d+)?i', Number),
            (r'\.\d+([Ee][-+]\d+)?i', Number),
            (r'\d+[Ee][-+]\d+i', Number),

            # reals cannot end with a period due to lexical ambiguity with
            # .. operator. See reference for rationale.
            (r'(\d*\.\d+)([eE][+-]?[0-9]+)?i?', Number.Float),
            (r'\d+[eE][+-]?[0-9]+i?', Number.Float),

            # integer literals
            # -- binary
            (r'0[bB][0-1]+', Number.Bin),
            # -- hex
            (r'0[xX][0-9a-fA-F]+', Number.Hex),
            # -- octal
            (r'0[oO][0-7]+', Number.Oct),
            # -- decimal
            (r'[0-9]+', Number.Integer),

            # strings
            (r'["\'](\\\\|\\"|[^"\'])*["\']', String),

            # tokens
            (r'(=|\+=|-=|\*=|/=|\*\*=|%=|&=|\|=|\^=|&&=|\|\|=|<<=|>>=|'
             r'<=>|<~>|\.\.|by|#|\.\.\.|'
             r'&&|\|\||!|&|\||\^|~|<<|>>|'
             r'==|!=|<=|>=|<|>|'
             r'[+\-*/%]|\*\*)', Operator),
            (r'[:;,.?()\[\]{}]', Punctuation),

            # identifiers
            (r'[a-zA-Z_][\w$]*', Name.Other),
        ],
        'classname': [
            (r'[a-zA-Z_][\w$]*', Name.Class, '#pop'),
        ],
        'procname': [
            (r'[a-zA-Z_][\w$]*', Name.Function, '#pop'),
        ],
    }


class EiffelLexer(RegexLexer):
    """
    For `Eiffel <http://www.eiffel.com>`_ source code.

    .. versionadded:: 2.0
    """
    name = 'Eiffel'
    aliases = ['eiffel']
    filenames = ['*.e']
    mimetypes = ['text/x-eiffel']

    tokens = {
        'root': [
            (r'[^\S\n]+', Text),
            (r'--.*?\n', Comment.Single),
            (r'[^\S\n]+', Text),
                # Please note that keyword and operator are case insensitive.
            (r'(?i)(true|false|void|current|result|precursor)\b', Keyword.Constant),
            (r'(?i)(and(\s+then)?|not|xor|implies|or(\s+else)?)\b', Operator.Word),
            (r'(?i)\b(across|agent|alias|all|as|assign|attached|attribute|check|'
                r'class|convert|create|debug|deferred|detachable|do|else|elseif|'
                r'end|ensure|expanded|export|external|feature|from|frozen|if|'
                r'inherit|inspect|invariant|like|local|loop|none|note|obsolete|'
                r'old|once|only|redefine|rename|require|rescue|retry|select|'
                r'separate|then|undefine|until|variant|when)\b',Keyword.Reserved),
            (r'"\[(([^\]%]|\n)|%(.|\n)|\][^"])*?\]"', String),
            (r'"([^"%\n]|%.)*?"', String),
            include('numbers'),
            (r"'([^'%]|%'|%%)'", String.Char),
            (r"(//|\\\\|>=|<=|:=|/=|~|/~|[\\\?!#%&@|+/\-=\>\*$<|^\[\]])", Operator),
            (r"([{}():;,.])", Punctuation),
            (r'([a-z]\w*)|([A-Z][A-Z0-9_]*[a-z]\w*)', Name),
            (r'([A-Z][A-Z0-9_]*)', Name.Class),
            (r'\n+', Text),
        ],
        'numbers': [
            (r'0[xX][a-fA-F0-9]+', Number.Hex),
            (r'0[bB][0-1]+', Number.Bin),
            (r'0[cC][0-7]+', Number.Oct),
            (r'([0-9]+\.[0-9]*)|([0-9]*\.[0-9]+)', Number.Float),
            (r'[0-9]+', Number.Integer),
        ],
    }


class Inform6Lexer(RegexLexer):
    """
    For `Inform 6 <http://inform-fiction.org/>`_ source code.

    .. versionadded:: 2.0
    """

    name = 'Inform 6'
    aliases = ['inform6', 'i6']
    filenames = ['*.inf']

    flags = re.MULTILINE | re.DOTALL | re.UNICODE

    _name = r'[a-zA-Z_][a-zA-Z_0-9]*'

    # Inform 7 maps these four character classes to their ASCII
    # equivalents. To support Inform 6 inclusions within Inform 7,
    # Inform6Lexer maps them too.
    _dash = u'\\-\u2010-\u2014'
    _dquote = u'"\u201c\u201d'
    _squote = u"'\u2018\u2019"
    _newline = u'\\n\u0085\u2028\u2029'

    tokens = {
        'root': [
            (r'(\A(!%%[^%s]*[%s])+)?' % (_newline, _newline), Comment.Preproc,
             'directive')
        ],
        '_whitespace': [
            (r'\s+', Text),
            (r'![^%s]*' % _newline, Comment.Single)
        ],
        'default': [
            include('_whitespace'),
            (r'\[', Punctuation, 'many-values'),  # Array initialization
            (r':|(?=;)', Punctuation, '#pop'),
            (r'<', Punctuation),  # Second angle bracket in an action statement
            default(('expression', '_expression'))
        ],

        # Expressions
        '_expression': [
            include('_whitespace'),
            (r'(?=sp\b)', Text, '#pop'),
            (r'(?=[%s%s$0-9#a-zA-Z_])' % (_dquote, _squote), Text,
             ('#pop', 'value')),
            (r'\+\+|[%s]{1,2}(?!>)|~~?' % _dash, Operator),
            (r'(?=[()\[%s,?@{:;])' % _dash, Text, '#pop')
        ],
        'expression': [
            include('_whitespace'),
            (r'\(', Punctuation, ('expression', '_expression')),
            (r'\)', Punctuation, '#pop'),
            (r'\[', Punctuation, ('#pop', 'statements', 'locals')),
            (r'>(?=(\s+|(![^%s]*))*[>;])' % _newline, Punctuation),
            (r'\+\+|[%s]{2}(?!>)' % _dash, Operator),
            (r',', Punctuation, '_expression'),
            (r'&&?|\|\|?|[=~><]?=|[%s]{1,2}>?|\.\.?[&#]?|::|[<>+*/%%]' % _dash,
             Operator, '_expression'),
            (r'(has|hasnt|in|notin|ofclass|or|provides)\b', Operator.Word,
             '_expression'),
            (r'sp\b', Name),
            (r'\?~?', Name.Label, 'label?'),
            (r'[@{]', Error),
            default('#pop')
        ],
        '_assembly-expression': [
            (r'\(', Punctuation, ('#push', '_expression')),
            (r'[\[\]]', Punctuation),
            (r'[%s]>' % _dash, Punctuation, '_expression'),
            (r'sp\b', Keyword.Pseudo),
            (r';', Punctuation, '#pop:3'),
            include('expression')
        ],
        '_for-expression': [
            (r'\)', Punctuation, '#pop:2'),
            (r':', Punctuation, '#pop'),
            include('expression')
        ],
        '_keyword-expression': [
            (r'(from|near|to)\b', Keyword, '_expression'),
            include('expression')
        ],
        '_list-expression': [
            (r',', Punctuation, '#pop'),
            include('expression')
        ],
        '_object-expression': [
            (r'has\b', Keyword.Declaration, '#pop'),
            include('_list-expression')
        ],

        # Values
        'value': [
            include('_whitespace'),
            # Strings
            (r'[%s][^@][%s]' % (_squote, _squote), String.Char, '#pop'),
            (r'([%s])(@{[0-9a-fA-F]{1,4}})([%s])' % (_squote, _squote),
             bygroups(String.Char, String.Escape, String.Char), '#pop'),
            (r'([%s])(@..)([%s])' % (_squote, _squote),
             bygroups(String.Char, String.Escape, String.Char), '#pop'),
            (r'[%s]' % _squote, String.Single, ('#pop', 'dictionary-word')),
            (r'[%s]' % _dquote, String.Double, ('#pop', 'string')),
            # Numbers
            (r'\$[+%s][0-9]*\.?[0-9]*([eE][+%s]?[0-9]+)?' % (_dash, _dash),
             Number.Float, '#pop'),
            (r'\$[0-9a-fA-F]+', Number.Hex, '#pop'),
            (r'\$\$[01]+', Number.Bin, '#pop'),
            (r'[0-9]+', Number.Integer, '#pop'),
            # Values prefixed by hashes
            (r'(##|#a\$)(%s)' % _name, bygroups(Operator, Name), '#pop'),
            (r'(#g\$)(%s)' % _name,
             bygroups(Operator, Name.Variable.Global), '#pop'),
            (r'#[nw]\$', Operator, ('#pop', 'obsolete-dictionary-word')),
            (r'(#r\$)(%s)' % _name, bygroups(Operator, Name.Function), '#pop'),
            (r'#', Name.Builtin, ('#pop', 'system-constant')),
            # System functions
            (r'(child|children|elder|eldest|glk|indirect|metaclass|parent|'
             r'random|sibling|younger|youngest)\b', Name.Builtin, '#pop'),
            # Metaclasses
            (r'(?i)(Class|Object|Routine|String)\b', Name.Builtin, '#pop'),
            # Veneer routines
            (r'(?i)(Box__Routine|CA__Pr|CDefArt|CInDefArt|Cl__Ms|'
             r'Copy__Primitive|CP__Tab|DA__Pr|DB__Pr|DefArt|Dynam__String|'
             r'EnglishNumber|Glk__Wrap|IA__Pr|IB__Pr|InDefArt|Main__|'
             r'Meta__class|OB__Move|OB__Remove|OC__Cl|OP__Pr|Print__Addr|'
             r'Print__PName|PrintShortName|RA__Pr|RA__Sc|RL__Pr|R_Process|'
             r'RT__ChG|RT__ChGt|RT__ChLDB|RT__ChLDW|RT__ChPR|RT__ChPrintA|'
             r'RT__ChPrintC|RT__ChPrintO|RT__ChPrintS|RT__ChPS|RT__ChR|'
             r'RT__ChSTB|RT__ChSTW|RT__ChT|RT__Err|RT__TrPS|RV__Pr|'
             r'Symb__Tab|Unsigned__Compare|WV__Pr|Z__Region)\b', Name.Builtin,
             '#pop'),
            # Other built-in symbols
            (r'(?i)(call|copy|create|DEBUG|destroy|DICT_CHAR_SIZE|'
             r'DICT_ENTRY_BYTES|DICT_IS_UNICODE|DICT_WORD_SIZE|false|'
             r'FLOAT_INFINITY|FLOAT_NAN|FLOAT_NINFINITY|GOBJFIELD_CHAIN|'
             r'GOBJFIELD_CHILD|GOBJFIELD_NAME|GOBJFIELD_PARENT|'
             r'GOBJFIELD_PROPTAB|GOBJFIELD_SIBLING|GOBJ_EXT_START|'
             r'GOBJ_TOTAL_LENGTH|Grammar__Version|INDIV_PROP_START|INFIX|'
             r'infix__watching|MODULE_MODE|name|nothing|NUM_ATTR_BYTES|print|'
             r'print_to_array|recreate|remaining|self|sender|STRICT_MODE|'
             r'sw__var|sys__glob0|sys__glob1|sys__glob2|sys_statusline_flag|'
             r'TARGET_GLULX|TARGET_ZCODE|temp__global2|temp__global3|'
             r'temp__global4|temp_global|true|USE_MODULES|WORDSIZE)\b',
             Name.Builtin, '#pop'),
            # Other values
            (_name, Name, '#pop')
        ],
        # Strings
        'dictionary-word': [
            (r'[~^]+', String.Escape),
            (r'[^~^\\@({%s]+' % _squote, String.Single),
            (r'[({]', String.Single),
            (r'@{[0-9a-fA-F]{,4}}', String.Escape),
            (r'@..', String.Escape),
            (r'[%s]' % _squote, String.Single, '#pop')
        ],
        'string': [
            (r'[~^]+', String.Escape),
            (r'[^~^\\@({%s]+' % _dquote, String.Double),
            (r'[({]', String.Double),
            (r'\\', String.Escape),
            (r'@(\\\s*[%s]\s*)*@((\\\s*[%s]\s*)*[0-9])*' %
             (_newline, _newline), String.Escape),
            (r'@(\\\s*[%s]\s*)*{((\\\s*[%s]\s*)*[0-9a-fA-F]){,4}'
             r'(\\\s*[%s]\s*)*}' % (_newline, _newline, _newline),
             String.Escape),
            (r'@(\\\s*[%s]\s*)*.(\\\s*[%s]\s*)*.' % (_newline, _newline),
             String.Escape),
            (r'[%s]' % _dquote, String.Double, '#pop')
        ],
        'plain-string': [
            (r'[^~^\\({\[\]%s]+' % _dquote, String.Double),
            (r'[~^({\[\]]', String.Double),
            (r'\\', String.Escape),
            (r'[%s]' % _dquote, String.Double, '#pop')
        ],
        # Names
        '_constant': [
            include('_whitespace'),
            (_name, Name.Constant, '#pop'),
            include('value')
        ],
        '_global': [
            include('_whitespace'),
            (_name, Name.Variable.Global, '#pop'),
            include('value')
        ],
        'label?': [
            include('_whitespace'),
            (r'(%s)?' % _name, Name.Label, '#pop')
        ],
        'variable?': [
            include('_whitespace'),
            (r'(%s)?' % _name, Name.Variable, '#pop')
        ],
        # Values after hashes
        'obsolete-dictionary-word': [
            (r'\S[a-zA-Z_0-9]*', String.Other, '#pop')
        ],
        'system-constant': [
            include('_whitespace'),
            (_name, Name.Builtin, '#pop')
        ],

        # Directives
        'directive': [
            include('_whitespace'),
            (r'#', Punctuation),
            (r';', Punctuation, '#pop'),
            (r'\[', Punctuation,
             ('default', 'statements', 'locals', 'routine-name?')),
            (r'(?i)(abbreviate|endif|dictionary|ifdef|iffalse|ifndef|ifnot|'
             r'iftrue|ifv3|ifv5|release|serial|switches|system_file|version)'
             r'\b', Keyword, 'default'),
            (r'(?i)(array|global)\b', Keyword,
             ('default', 'directive-keyword?', '_global')),
            (r'(?i)attribute\b', Keyword, ('default', 'alias?', '_constant')),
            (r'(?i)class\b', Keyword,
             ('object-body', 'duplicates', 'class-name')),
            (r'(?i)(constant|default)\b', Keyword,
             ('default', 'expression', '_constant')),
            (r'(?i)(end\b)(.*)', bygroups(Keyword, Text)),
            (r'(?i)(extend|verb)\b', Keyword, 'grammar'),
            (r'(?i)fake_action\b', Keyword, ('default', '_constant')),
            (r'(?i)import\b', Keyword, 'manifest'),
            (r'(?i)(include|link)\b', Keyword,
             ('default', 'before-plain-string')),
            (r'(?i)(lowstring|undef)\b', Keyword, ('default', '_constant')),
            (r'(?i)message\b', Keyword, ('default', 'diagnostic')),
            (r'(?i)(nearby|object)\b', Keyword,
             ('object-body', '_object-head')),
            (r'(?i)property\b', Keyword,
             ('default', 'alias?', '_constant', 'property-keyword*')),
            (r'(?i)replace\b', Keyword,
             ('default', 'routine-name?', 'routine-name?')),
            (r'(?i)statusline\b', Keyword, ('default', 'directive-keyword?')),
            (r'(?i)stub\b', Keyword, ('default', 'routine-name?')),
            (r'(?i)trace\b', Keyword,
             ('default', 'trace-keyword?', 'trace-keyword?')),
            (r'(?i)zcharacter\b', Keyword,
             ('default', 'directive-keyword?', 'directive-keyword?')),
            (_name, Name.Class, ('object-body', '_object-head'))
        ],
        # [, Replace, Stub
        'routine-name?': [
            include('_whitespace'),
            (r'(%s)?' % _name, Name.Function, '#pop')
        ],
        'locals': [
            include('_whitespace'),
            (r';', Punctuation, '#pop'),
            (r'\*', Punctuation),
            (_name, Name.Variable)
        ],
        # Array
        'many-values': [
            include('_whitespace'),
            (r';', Punctuation),
            (r'\]', Punctuation, '#pop'),
            (r':', Error),
            default(('expression', '_expression'))
        ],
        # Attribute, Property
        'alias?': [
            include('_whitespace'),
            (r'alias\b', Keyword, ('#pop', '_constant')),
            default('#pop')
        ],
        # Class, Object, Nearby
        'class-name': [
            include('_whitespace'),
            (r'(?=[,;]|(class|has|private|with)\b)', Text, '#pop'),
            (_name, Name.Class, '#pop')
        ],
        'duplicates': [
            include('_whitespace'),
            (r'\(', Punctuation, ('#pop', 'expression', '_expression')),
            default('#pop')
        ],
        '_object-head': [
            (r'[%s]>' % _dash, Punctuation),
            (r'(class|has|private|with)\b', Keyword.Declaration, '#pop'),
            include('_global')
        ],
        'object-body': [
            include('_whitespace'),
            (r';', Punctuation, '#pop:2'),
            (r',', Punctuation),
            (r'class\b', Keyword.Declaration, 'class-segment'),
            (r'(has|private|with)\b', Keyword.Declaration),
            (r':', Error),
            default(('_object-expression', '_expression'))
        ],
        'class-segment': [
            include('_whitespace'),
            (r'(?=[,;]|(class|has|private|with)\b)', Text, '#pop'),
            (_name, Name.Class),
            default('value')
        ],
        # Extend, Verb
        'grammar': [
            include('_whitespace'),
            (r'=', Punctuation, ('#pop', 'default')),
            (r'\*', Punctuation, ('#pop', 'grammar-line')),
            default('_directive-keyword')
        ],
        'grammar-line': [
            include('_whitespace'),
            (r';', Punctuation, '#pop'),
            (r'[/*]', Punctuation),
            (r'[%s]>' % _dash, Punctuation, 'value'),
            (r'(noun|scope)\b', Keyword, '=routine'),
            default('_directive-keyword')
        ],
        '=routine': [
            include('_whitespace'),
            (r'=', Punctuation, 'routine-name?'),
            default('#pop')
        ],
        # Import
        'manifest': [
            include('_whitespace'),
            (r';', Punctuation, '#pop'),
            (r',', Punctuation),
            (r'(?i)(global\b)?', Keyword, '_global')
        ],
        # Include, Link, Message
        'diagnostic': [
            include('_whitespace'),
            (r'[%s]' % _dquote, String.Double, ('#pop', 'message-string')),
            default(('#pop', 'before-plain-string', 'directive-keyword?'))
        ],
        'before-plain-string': [
            include('_whitespace'),
            (r'[%s]' % _dquote, String.Double, ('#pop', 'plain-string'))
        ],
        'message-string': [
            (r'[~^]+', String.Escape),
            include('plain-string')
        ],

        # Keywords used in directives
        '_directive-keyword!': [
            include('_whitespace'),
            (r'(additive|alias|buffer|class|creature|data|error|fatalerror|'
             r'first|has|held|initial|initstr|last|long|meta|multi|'
             r'multiexcept|multiheld|multiinside|noun|number|only|private|'
             r'replace|reverse|scope|score|special|string|table|terminating|'
             r'time|topic|warning|with)\b', Keyword, '#pop'),
            (r'[%s]{1,2}>|[+=]' % _dash, Punctuation, '#pop')
        ],
        '_directive-keyword': [
            include('_directive-keyword!'),
            include('value')
        ],
        'directive-keyword?': [
            include('_directive-keyword!'),
            default('#pop')
        ],
        'property-keyword*': [
            include('_whitespace'),
            (r'(additive|long)\b', Keyword),
            default('#pop')
        ],
        'trace-keyword?': [
            include('_whitespace'),
            (r'(assembly|dictionary|expressions|lines|linker|objects|off|on|'
             r'symbols|tokens|verbs)\b', Keyword, '#pop'),
            default('#pop')
        ],

        # Statements
        'statements': [
            include('_whitespace'),
            (r'\]', Punctuation, '#pop'),
            (r'[;{}]', Punctuation),
            (r'(box|break|continue|default|give|inversion|new_line|quit|read|'
             r'remove|return|rfalse|rtrue|spaces|string|until)\b', Keyword,
             'default'),
            (r'(do|else)\b', Keyword),
            (r'(font|style)\b', Keyword,
             ('default', 'miscellaneous-keyword?')),
            (r'for\b', Keyword, ('for', '(?')),
            (r'(if|switch|while)', Keyword,
             ('expression', '_expression', '(?')),
            (r'(jump|save|restore)\b', Keyword, ('default', 'label?')),
            (r'objectloop\b', Keyword,
             ('_keyword-expression', 'variable?', '(?')),
            (r'print(_ret)?\b|(?=[%s])' % _dquote, Keyword, 'print-list'),
            (r'\.', Name.Label, 'label?'),
            (r'@', Keyword, 'opcode'),
            (r'#(?![agrnw]\$|#)', Punctuation, 'directive'),
            (r'<', Punctuation, 'default'),
            (r'(move\b)?', Keyword,
             ('default', '_keyword-expression', '_expression'))
        ],
        'miscellaneous-keyword?': [
            include('_whitespace'),
            (r'(bold|fixed|from|near|off|on|reverse|roman|to|underline)\b',
             Keyword, '#pop'),
            (r'(a|A|an|address|char|name|number|object|property|string|the|'
             r'The)\b(?=(\s+|(![^%s]*))*\))' % _newline, Keyword.Pseudo,
             '#pop'),
            (r'%s(?=(\s+|(![^%s]*))*\))' % (_name, _newline), Name.Function,
             '#pop'),
            default('#pop')
        ],
        '(?': [
            include('_whitespace'),
            (r'\(?', Punctuation, '#pop')
        ],
        'for': [
            include('_whitespace'),
            (r';?', Punctuation, ('_for-expression', '_expression'))
        ],
        'print-list': [
            include('_whitespace'),
            (r';', Punctuation, '#pop'),
            (r':', Error),
            default(('_list-expression', '_expression', '_list-expression', 'form'))
        ],
        'form': [
            include('_whitespace'),
            (r'\(', Punctuation, ('#pop', 'miscellaneous-keyword?')),
            default('#pop')
        ],

        # Assembly
        'opcode': [
            include('_whitespace'),
            (r'[%s]' % _dquote, String.Double, ('operands', 'plain-string')),
            (_name, Keyword, 'operands')
        ],
        'operands': [
            (r':', Error),
            default(('_assembly-expression', '_expression'))
        ]
    }

    def get_tokens_unprocessed(self, text):
        # 'in' is either a keyword or an operator.
        # If the token two tokens after 'in' is ')', 'in' is a keyword:
        #   objectloop(a in b)
        # Otherwise, it is an operator:
        #   objectloop(a in b && true)
        objectloop_queue = []
        objectloop_token_count = -1
        previous_token = None
        for index, token, value in RegexLexer.get_tokens_unprocessed(self,
                                                                     text):
            if previous_token is Name.Variable and value == 'in':
                objectloop_queue = [[index, token, value]]
                objectloop_token_count = 2
            elif objectloop_token_count > 0:
                if token not in Comment and token not in Text:
                    objectloop_token_count -= 1
                objectloop_queue.append((index, token, value))
            else:
                if objectloop_token_count == 0:
                    if objectloop_queue[-1][2] == ')':
                        objectloop_queue[0][1] = Keyword
                    while objectloop_queue:
                        yield objectloop_queue.pop(0)
                    objectloop_token_count = -1
                yield index, token, value
            if token not in Comment and token not in Text:
                previous_token = token
        while objectloop_queue:
            yield objectloop_queue.pop(0)


class Inform7Lexer(RegexLexer):
    """
    For `Inform 7 <http://inform7.com/>`_ source code.

    .. versionadded:: 2.0
    """

    name = 'Inform 7'
    aliases = ['inform7', 'i7']
    filenames = ['*.ni', '*.i7x']

    flags = re.MULTILINE | re.DOTALL | re.UNICODE

    _dash = Inform6Lexer._dash
    _dquote = Inform6Lexer._dquote
    _newline = Inform6Lexer._newline
    _start = r'\A|(?<=[%s])' % _newline

    # There are three variants of Inform 7, differing in how to
    # interpret at signs and braces in I6T. In top-level inclusions, at
    # signs in the first column are inweb syntax. In phrase definitions
    # and use options, tokens in braces are treated as I7. Use options
    # also interpret "{N}".
    tokens = {}
    token_variants = ['+i6t-not-inline', '+i6t-inline', '+i6t-use-option']

    for level in token_variants:
        tokens[level] = {
            '+i6-root': list(Inform6Lexer.tokens['root']),
            '+i6t-root': [  # For Inform6TemplateLexer
                (r'[^%s]*' % Inform6Lexer._newline, Comment.Preproc,
                 ('directive', '+p'))
            ],
            'root': [
                (r'(\|?\s)+', Text),
                (r'\[', Comment.Multiline, '+comment'),
                (r'[%s]' % _dquote, Generic.Heading,
                 ('+main', '+titling', '+titling-string')),
                default(('+main', '+heading?'))
            ],
            '+titling-string': [
                (r'[^%s]+' % _dquote, Generic.Heading),
                (r'[%s]' % _dquote, Generic.Heading, '#pop')
            ],
            '+titling': [
                (r'\[', Comment.Multiline, '+comment'),
                (r'[^%s.;:|%s]+' % (_dquote, _newline), Generic.Heading),
                (r'[%s]' % _dquote, Generic.Heading, '+titling-string'),
                (r'[%s]{2}|(?<=[\s%s])\|[\s%s]' % (_newline, _dquote, _dquote),
                 Text, ('#pop', '+heading?')),
                (r'[.;:]|(?<=[\s%s])\|' % _dquote, Text, '#pop'),
                (r'[|%s]' % _newline, Generic.Heading)
            ],
            '+main': [
                (r'(?i)[^%s:a\[(|%s]+' % (_dquote, _newline), Text),
                (r'[%s]' % _dquote, String.Double, '+text'),
                (r':', Text, '+phrase-definition'),
                (r'(?i)\bas\b', Text, '+use-option'),
                (r'\[', Comment.Multiline, '+comment'),
                (r'(\([%s])(.*?)([%s]\))' % (_dash, _dash),
                 bygroups(Punctuation,
                          using(this, state=('+i6-root', 'directive'),
                                i6t='+i6t-not-inline'), Punctuation)),
                (r'(%s|(?<=[\s;:.%s]))\|\s|[%s]{2,}' %
                 (_start, _dquote, _newline), Text, '+heading?'),
                (r'(?i)[a(|%s]' % _newline, Text)
            ],
            '+phrase-definition': [
                (r'\s+', Text),
                (r'\[', Comment.Multiline, '+comment'),
                (r'(\([%s])(.*?)([%s]\))' % (_dash, _dash),
                 bygroups(Punctuation,
                          using(this, state=('+i6-root', 'directive',
                                             'default', 'statements'),
                                i6t='+i6t-inline'), Punctuation), '#pop'),
                default('#pop')
            ],
            '+use-option': [
                (r'\s+', Text),
                (r'\[', Comment.Multiline, '+comment'),
                (r'(\([%s])(.*?)([%s]\))' % (_dash, _dash),
                 bygroups(Punctuation,
                          using(this, state=('+i6-root', 'directive'),
                                i6t='+i6t-use-option'), Punctuation), '#pop'),
                default('#pop')
            ],
            '+comment': [
                (r'[^\[\]]+', Comment.Multiline),
                (r'\[', Comment.Multiline, '#push'),
                (r'\]', Comment.Multiline, '#pop')
            ],
            '+text': [
                (r'[^\[%s]+' % _dquote, String.Double),
                (r'\[.*?\]', String.Interpol),
                (r'[%s]' % _dquote, String.Double, '#pop')
            ],
            '+heading?': [
                (r'(\|?\s)+', Text),
                (r'\[', Comment.Multiline, '+comment'),
                (r'[%s]{4}\s+' % _dash, Text, '+documentation-heading'),
                (r'[%s]{1,3}' % _dash, Text),
                (r'(?i)(volume|book|part|chapter|section)\b[^%s]*' % _newline,
                 Generic.Heading, '#pop'),
                default('#pop')
            ],
            '+documentation-heading': [
                (r'\s+', Text),
                (r'\[', Comment.Multiline, '+comment'),
                (r'(?i)documentation\s+', Text, '+documentation-heading2'),
                default('#pop')
            ],
            '+documentation-heading2': [
                (r'\s+', Text),
                (r'\[', Comment.Multiline, '+comment'),
                (r'[%s]{4}\s' % _dash, Text, '+documentation'),
                default('#pop:2')
            ],
            '+documentation': [
                (r'(?i)(%s)\s*(chapter|example)\s*:[^%s]*' %
                 (_start, _newline), Generic.Heading),
                (r'(?i)(%s)\s*section\s*:[^%s]*' % (_start, _newline),
                 Generic.Subheading),
                (r'((%s)\t.*?[%s])+' % (_start, _newline),
                 using(this, state='+main')),
                (r'[^%s\[]+|[%s\[]' % (_newline, _newline), Text),
                (r'\[', Comment.Multiline, '+comment'),
            ],
            '+i6t-not-inline': [
                (r'(%s)@c( .*?)?([%s]|\Z)' % (_start, _newline),
                 Comment.Preproc),
                (r'(%s)@([%s]+|Purpose:)[^%s]*' % (_start, _dash, _newline),
                 Comment.Preproc),
                (r'(%s)@p( .*?)?([%s]|\Z)' % (_start, _newline),
                 Generic.Heading, '+p')
            ],
            '+i6t-use-option': [
                include('+i6t-not-inline'),
                (r'({)(N)(})', bygroups(Punctuation, Text, Punctuation))
            ],
            '+i6t-inline': [
                (r'({)(\S[^}]*)?(})',
                 bygroups(Punctuation, using(this, state='+main'),
                          Punctuation))
            ],
            '+i6t': [
                (r'({[%s])(![^}]*)(}?)' % _dash,
                 bygroups(Punctuation, Comment.Single, Punctuation)),
                (r'({[%s])(lines)(:)([^}]*)(}?)' % _dash,
                 bygroups(Punctuation, Keyword, Punctuation, Text,
                          Punctuation), '+lines'),
                (r'({[%s])([^:}]*)(:?)([^}]*)(}?)' % _dash,
                 bygroups(Punctuation, Keyword, Punctuation, Text,
                          Punctuation)),
                (r'(\(\+)(.*?)(\+\)|\Z)',
                 bygroups(Punctuation, using(this, state='+main'),
                          Punctuation))
            ],
            '+p': [
                (r'[^@]+', Comment.Preproc),
                (r'(%s)@c( .*?)?([%s]|\Z)' % (_start, _newline),
                 Comment.Preproc, '#pop'),
                (r'(%s)@([%s]|Purpose:)' % (_start, _dash), Comment.Preproc),
                (r'(%s)@p( .*?)?([%s]|\Z)' % (_start, _newline),
                 Generic.Heading),
                (r'@', Comment.Preproc)
            ],
            '+lines': [
                (r'(%s)@c( .*?)?([%s]|\Z)' % (_start, _newline),
                 Comment.Preproc),
                (r'(%s)@([%s]|Purpose:)[^%s]*' % (_start, _dash, _newline),
                 Comment.Preproc),
                (r'(%s)@p( .*?)?([%s]|\Z)' % (_start, _newline),
                 Generic.Heading, '+p'),
                (r'(%s)@[a-zA-Z_0-9]*[ %s]' % (_start, _newline), Keyword),
                (r'![^%s]*' % _newline, Comment.Single),
                (r'({)([%s]endlines)(})' % _dash,
                 bygroups(Punctuation, Keyword, Punctuation), '#pop'),
                (r'[^@!{]+?([%s]|\Z)|.' % _newline, Text)
            ]
        }
        # Inform 7 can include snippets of Inform 6 template language,
        # so all of Inform6Lexer's states are copied here, with
        # modifications to account for template syntax. Inform7Lexer's
        # own states begin with '+' to avoid name conflicts. Some of
        # Inform6Lexer's states begin with '_': these are not modified.
        # They deal with template syntax either by including modified
        # states, or by matching r'' then pushing to modified states.
        for token in Inform6Lexer.tokens:
            if token == 'root':
                continue
            tokens[level][token] = list(Inform6Lexer.tokens[token])
            if not token.startswith('_'):
                tokens[level][token][:0] = [include('+i6t'), include(level)]

    def __init__(self, **options):
        level = options.get('i6t', '+i6t-not-inline')
        if level not in self._all_tokens:
            self._tokens = self.__class__.process_tokendef(level)
        else:
            self._tokens = self._all_tokens[level]
        RegexLexer.__init__(self, **options)


class Inform6TemplateLexer(Inform7Lexer):
    """
    For `Inform 6 template
    <http://inform7.com/sources/src/i6template/Woven/index.html>`_ code.

    .. versionadded:: 2.0
    """

    name = 'Inform 6 template'
    aliases = ['i6t']
    filenames = ['*.i6t']

    def get_tokens_unprocessed(self, text, stack=('+i6t-root',)):
        return Inform7Lexer.get_tokens_unprocessed(self, text, stack)


class MqlLexer(CppLexer):
    """
    For `MQL4 <http://docs.mql4.com/>`_ and
    `MQL5 <http://www.mql5.com/en/docs>`_ source code.

    .. versionadded:: 2.0
    """
    name = 'MQL'
    aliases = ['mql', 'mq4', 'mq5', 'mql4', 'mql5']
    filenames = ['*.mq4', '*.mq5', '*.mqh']
    mimetypes = ['text/x-mql']

    tokens = {
        'statements': [
            (r'(input|_Digits|_Point|_LastError|_Period|_RandomSeed|'
             r'_StopFlag|_Symbol|_UninitReason|'
             r'Ask|Bars|Bid|Close|Digits|High|Low|Open|Point|Time|Volume)\b',
             Keyword),
            (r'(void|char|uchar|bool|short|ushort|int|uint|color|long|ulong|datetime|'
             r'float|double|string)\b',
             Keyword.Type),
            (r'(Alert|CheckPointer|Comment|DebugBreak|ExpertRemove|'
             r'GetPointer|GetTickCount|MessageBox|PeriodSeconds|PlaySound|'
             r'Print|PrintFormat|ResetLastError|ResourceCreate|ResourceFree|'
             r'ResourceReadImage|ResourceSave|SendFTP|SendMail|SendNotification|'
             r'Sleep|TerminalClose|TesterStatistics|ZeroMemory|'
             r'ArrayBsearch|ArrayCopy|ArrayCompare|ArrayFree|ArrayGetAsSeries|'
             r'ArrayInitialize|ArrayFill|ArrayIsSeries|ArrayIsDynamic|'
             r'ArrayMaximum|ArrayMinimum|ArrayRange|ArrayResize|'
             r'ArraySetAsSeries|ArraySize|ArraySort|ArrayCopyRates|'
             r'ArrayCopySeries|ArrayDimension|'
             r'CharToString|DoubleToString|EnumToString|NormalizeDouble|'
             r'StringToDouble|StringToInteger|StringToTime|TimeToString|'
             r'IntegerToString|ShortToString|ShortArrayToString|'
             r'StringToShortArray|CharArrayToString|StringToCharArray|'
             r'ColorToARGB|ColorToString|StringToColor|StringFormat|'
             r'CharToStr|DoubleToStr|StrToDouble|StrToInteger|StrToTime|TimeToStr|'
             r'MathAbs|MathArccos|MathArcsin|MathArctan|MathCeil|MathCos|MathExp|'
             r'MathFloor|MathLog|MathMax|MathMin|MathMod|MathPow|MathRand|'
             r'MathRound|MathSin|MathSqrt|MathSrand|MathTan|MathIsValidNumber|'
             r'StringAdd|StringBufferLen|StringCompare|StringConcatenate|StringFill|'
             r'StringFind|StringGetCharacter|StringInit|StringLen|StringReplace|'
             r'StringSetCharacter|StringSplit|StringSubstr|StringToLower|StringToUpper|'
             r'StringTrimLeft|StringTrimRight|StringGetChar|StringSetChar|'
             r'TimeCurrent|TimeTradeServer|TimeLocal|TimeGMT|TimeDaylightSavings|'
             r'TimeGMTOffset|TimeToStruct|StructToTime|Day|DayOfWeek|DayOfYear|'
             r'Hour|Minute|Month|Seconds|TimeDay|TimeDayOfWeek|TimeDayOfYear|TimeHour|'
             r'TimeMinute|TimeMonth|TimeSeconds|TimeYear|Year|'
             r'AccountInfoDouble|AccountInfoInteger|AccountInfoString|AccountBalance|'
             r'AccountCredit|AccountCompany|AccountCurrency|AccountEquity|'
             r'AccountFreeMargin|AccountFreeMarginCheck|AccountFreeMarginMode|'
             r'AccountLeverage|AccountMargin|AccountName|AccountNumber|AccountProfit|'
             r'AccountServer|AccountStopoutLevel|AccountStopoutMode|'
             r'GetLastError|IsStopped|UninitializeReason|MQLInfoInteger|MQLInfoString|'
             r'Symbol|Period|Digits|Point|IsConnected|IsDemo|IsDllsAllowed|'
             r'IsExpertEnabled|IsLibrariesAllowed|IsOptimization|IsTesting|'
             r'IsTradeAllowed|'
             r'IsTradeContextBusy|IsVisualMode|TerminalCompany|TerminalName|'
             r'TerminalPath|'
             r'SymbolsTotal|SymbolName|SymbolSelect|SymbolIsSynchronized|'
             r'SymbolInfoDouble|'
             r'SymbolInfoInteger|SymbolInfoString|SymbolInfoTick|'
             r'SymbolInfoSessionQuote|'
             r'SymbolInfoSessionTrade|MarketInfo|'
             r'SeriesInfoInteger|CopyRates|CopyTime|CopyOpen|'
             r'CopyHigh|CopyLow|CopyClose|'
             r'CopyTickVolume|CopyRealVolume|CopySpread|iBars|iBarShift|iClose|'
             r'iHigh|iHighest|iLow|iLowest|iOpen|iTime|iVolume|'
             r'HideTestIndicators|Period|RefreshRates|Symbol|WindowBarsPerChart|'
             r'WindowExpertName|WindowFind|WindowFirstVisibleBar|WindowHandle|'
             r'WindowIsVisible|WindowOnDropped|WindowPriceMax|WindowPriceMin|'
             r'WindowPriceOnDropped|WindowRedraw|WindowScreenShot|'
             r'WindowTimeOnDropped|WindowsTotal|WindowXOnDropped|WindowYOnDropped|'
             r'OrderClose|OrderCloseBy|OrderClosePrice|OrderCloseTime|OrderComment|'
             r'OrderCommission|OrderDelete|OrderExpiration|OrderLots|OrderMagicNumber|'
             r'OrderModify|OrderOpenPrice|OrderOpenTime|OrderPrint|OrderProfit|'
             r'OrderSelect|OrderSend|OrdersHistoryTotal|OrderStopLoss|OrdersTotal|'
             r'OrderSwap|OrderSymbol|OrderTakeProfit|OrderTicket|OrderType|'
             r'GlobalVariableCheck|GlobalVariableTime|'
             r'GlobalVariableDel|GlobalVariableGet|GlobalVariableName|'
             r'GlobalVariableSet|GlobalVariablesFlush|GlobalVariableTemp|'
             r'GlobalVariableSetOnCondition|GlobalVariablesDeleteAll|'
             r'GlobalVariablesTotal|GlobalVariableCheck|GlobalVariableTime|'
             r'GlobalVariableDel|GlobalVariableGet|'
             r'GlobalVariableName|GlobalVariableSet|GlobalVariablesFlush|'
             r'GlobalVariableTemp|GlobalVariableSetOnCondition|'
             r'GlobalVariablesDeleteAll|GlobalVariablesTotal|'
             r'GlobalVariableCheck|GlobalVariableTime|GlobalVariableDel|'
             r'GlobalVariableGet|GlobalVariableName|GlobalVariableSet|'
             r'GlobalVariablesFlush|GlobalVariableTemp|'
             r'GlobalVariableSetOnCondition|GlobalVariablesDeleteAll|'
             r'GlobalVariablesTotal|'
             r'FileFindFirst|FileFindNext|FileFindClose|FileOpen|FileDelete|'
             r'FileFlush|FileGetInteger|FileIsEnding|FileIsLineEnding|'
             r'FileClose|FileIsExist|FileCopy|FileMove|FileReadArray|'
             r'FileReadBool|FileReadDatetime|FileReadDouble|FileReadFloat|'
             r'FileReadInteger|FileReadLong|FileReadNumber|FileReadString|'
             r'FileReadStruct|FileSeek|FileSize|FileTell|FileWrite|'
             r'FileWriteArray|FileWriteDouble|FileWriteFloat|FileWriteInteger|'
             r'FileWriteLong|FileWriteString|FileWriteStruct|FolderCreate|'
             r'FolderDelete|FolderClean|FileOpenHistory|'
             r'IndicatorSetDouble|IndicatorSetInteger|IndicatorSetString|'
             r'SetIndexBuffer|IndicatorBuffers|IndicatorCounted|IndicatorDigits|'
             r'IndicatorShortName|SetIndexArrow|SetIndexDrawBegin|'
             r'SetIndexEmptyValue|SetIndexLabel|SetIndexShift|'
             r'SetIndexStyle|SetLevelStyle|SetLevelValue|'
             r'ObjectCreate|ObjectName|ObjectDelete|ObjectsDeleteAll|'
             r'ObjectFind|ObjectGetTimeByValue|ObjectGetValueByTime|'
             r'ObjectMove|ObjectsTotal|ObjectGetDouble|ObjectGetInteger|'
             r'ObjectGetString|ObjectSetDouble|ObjectSetInteger|'
             r'ObjectSetString|TextSetFont|TextOut|TextGetSize|'
             r'ObjectDescription|ObjectGet|ObjectGetFiboDescription|'
             r'ObjectGetShiftByValue|ObjectGetValueByShift|ObjectSet|'
             r'ObjectSetFiboDescription|ObjectSetText|ObjectType|'
             r'iAC|iAD|iADX|iAlligator|iAO|iATR|iBearsPower|'
             r'iBands|iBandsOnArray|iBullsPower|iCCI|iCCIOnArray|'
             r'iCustom|iDeMarker|iEnvelopes|iEnvelopesOnArray|'
             r'iForce|iFractals|iGator|iIchimoku|iBWMFI|iMomentum|'
             r'iMomentumOnArray|iMFI|iMA|iMAOnArray|iOsMA|iMACD|'
             r'iOBV|iSAR|iRSI|iRSIOnArray|iRVI|iStdDev|iStdDevOnArray|'
             r'iStochastic|iWPR|'
             r'EventSetMillisecondTimer|EventSetTimer|'
             r'EventKillTimer|EventChartCustom)\b', Name.Function),
            (r'(CHARTEVENT_KEYDOWN|CHARTEVENT_MOUSE_MOVE|'
             r'CHARTEVENT_OBJECT_CREATE|'
             r'CHARTEVENT_OBJECT_CHANGE|CHARTEVENT_OBJECT_DELETE|'
             r'CHARTEVENT_CLICK|'
             r'CHARTEVENT_OBJECT_CLICK|CHARTEVENT_OBJECT_DRAG|'
             r'CHARTEVENT_OBJECT_ENDEDIT|'
             r'CHARTEVENT_CHART_CHANGE|CHARTEVENT_CUSTOM|'
             r'CHARTEVENT_CUSTOM_LAST|'
             r'PERIOD_CURRENT|PERIOD_M1|PERIOD_M2|PERIOD_M3|'
             r'PERIOD_M4|PERIOD_M5|'
             r'PERIOD_M6|PERIOD_M10|PERIOD_M12|PERIOD_M15|'
             r'PERIOD_M20|PERIOD_M30|'
             r'PERIOD_H1|PERIOD_H2|PERIOD_H3|PERIOD_H4|'
             r'PERIOD_H6|PERIOD_H8|'
             r'PERIOD_H12|PERIOD_D1|PERIOD_W1|PERIOD_MN1|'
             r'CHART_IS_OBJECT|CHART_BRING_TO_TOP|'
             r'CHART_MOUSE_SCROLL|CHART_EVENT_MOUSE_MOVE|'
             r'CHART_EVENT_OBJECT_CREATE|'
             r'CHART_EVENT_OBJECT_DELETE|CHART_MODE|CHART_FOREGROUND|'
             r'CHART_SHIFT|'
             r'CHART_AUTOSCROLL|CHART_SCALE|CHART_SCALEFIX|'
             r'CHART_SCALEFIX_11|'
             r'CHART_SCALE_PT_PER_BAR|CHART_SHOW_OHLC|'
             r'CHART_SHOW_BID_LINE|'
             r'CHART_SHOW_ASK_LINE|CHART_SHOW_LAST_LINE|'
             r'CHART_SHOW_PERIOD_SEP|'
             r'CHART_SHOW_GRID|CHART_SHOW_VOLUMES|'
             r'CHART_SHOW_OBJECT_DESCR|'
             r'CHART_VISIBLE_BARS|CHART_WINDOWS_TOTAL|'
             r'CHART_WINDOW_IS_VISIBLE|'
             r'CHART_WINDOW_HANDLE|CHART_WINDOW_YDISTANCE|'
             r'CHART_FIRST_VISIBLE_BAR|'
             r'CHART_WIDTH_IN_BARS|CHART_WIDTH_IN_PIXELS|'
             r'CHART_HEIGHT_IN_PIXELS|'
             r'CHART_COLOR_BACKGROUND|CHART_COLOR_FOREGROUND|'
             r'CHART_COLOR_GRID|'
             r'CHART_COLOR_VOLUME|CHART_COLOR_CHART_UP|'
             r'CHART_COLOR_CHART_DOWN|'
             r'CHART_COLOR_CHART_LINE|CHART_COLOR_CANDLE_BULL|'
             r'CHART_COLOR_CANDLE_BEAR|'
             r'CHART_COLOR_BID|CHART_COLOR_ASK|CHART_COLOR_LAST|'
             r'CHART_COLOR_STOP_LEVEL|'
             r'CHART_SHOW_TRADE_LEVELS|CHART_DRAG_TRADE_LEVELS|'
             r'CHART_SHOW_DATE_SCALE|'
             r'CHART_SHOW_PRICE_SCALE|CHART_SHIFT_SIZE|'
             r'CHART_FIXED_POSITION|'
             r'CHART_FIXED_MAX|CHART_FIXED_MIN|CHART_POINTS_PER_BAR|'
             r'CHART_PRICE_MIN|'
             r'CHART_PRICE_MAX|CHART_COMMENT|CHART_BEGIN|'
             r'CHART_CURRENT_POS|CHART_END|'
             r'CHART_BARS|CHART_CANDLES|CHART_LINE|CHART_VOLUME_HIDE|'
             r'CHART_VOLUME_TICK|CHART_VOLUME_REAL|'
             r'OBJ_VLINE|OBJ_HLINE|OBJ_TREND|OBJ_TRENDBYANGLE|OBJ_CYCLES|'
             r'OBJ_CHANNEL|OBJ_STDDEVCHANNEL|OBJ_REGRESSION|OBJ_PITCHFORK|'
             r'OBJ_GANNLINE|OBJ_GANNFAN|OBJ_GANNGRID|OBJ_FIBO|'
             r'OBJ_FIBOTIMES|OBJ_FIBOFAN|OBJ_FIBOARC|OBJ_FIBOCHANNEL|'
             r'OBJ_EXPANSION|OBJ_RECTANGLE|OBJ_TRIANGLE|OBJ_ELLIPSE|'
             r'OBJ_ARROW_THUMB_UP|OBJ_ARROW_THUMB_DOWN|'
             r'OBJ_ARROW_UP|OBJ_ARROW_DOWN|'
             r'OBJ_ARROW_STOP|OBJ_ARROW_CHECK|OBJ_ARROW_LEFT_PRICE|'
             r'OBJ_ARROW_RIGHT_PRICE|OBJ_ARROW_BUY|OBJ_ARROW_SELL|'
             r'OBJ_ARROW|'
             r'OBJ_TEXT|OBJ_LABEL|OBJ_BUTTON|OBJ_BITMAP|'
             r'OBJ_BITMAP_LABEL|'
             r'OBJ_EDIT|OBJ_EVENT|OBJ_RECTANGLE_LABEL|'
             r'OBJPROP_TIME1|OBJPROP_PRICE1|OBJPROP_TIME2|'
             r'OBJPROP_PRICE2|OBJPROP_TIME3|'
             r'OBJPROP_PRICE3|OBJPROP_COLOR|OBJPROP_STYLE|'
             r'OBJPROP_WIDTH|'
             r'OBJPROP_BACK|OBJPROP_RAY|OBJPROP_ELLIPSE|'
             r'OBJPROP_SCALE|'
             r'OBJPROP_ANGLE|OBJPROP_ARROWCODE|OBJPROP_TIMEFRAMES|'
             r'OBJPROP_DEVIATION|OBJPROP_FONTSIZE|OBJPROP_CORNER|'
             r'OBJPROP_XDISTANCE|OBJPROP_YDISTANCE|OBJPROP_FIBOLEVELS|'
             r'OBJPROP_LEVELCOLOR|OBJPROP_LEVELSTYLE|OBJPROP_LEVELWIDTH|'
             r'OBJPROP_FIRSTLEVEL|OBJPROP_COLOR|OBJPROP_STYLE|OBJPROP_WIDTH|'
             r'OBJPROP_BACK|OBJPROP_ZORDER|OBJPROP_FILL|OBJPROP_HIDDEN|'
             r'OBJPROP_SELECTED|OBJPROP_READONLY|OBJPROP_TYPE|OBJPROP_TIME|'
             r'OBJPROP_SELECTABLE|OBJPROP_CREATETIME|OBJPROP_LEVELS|'
             r'OBJPROP_LEVELCOLOR|OBJPROP_LEVELSTYLE|OBJPROP_LEVELWIDTH|'
             r'OBJPROP_ALIGN|OBJPROP_FONTSIZE|OBJPROP_RAY_RIGHT|OBJPROP_RAY|'
             r'OBJPROP_ELLIPSE|OBJPROP_ARROWCODE|OBJPROP_TIMEFRAMES|OBJPROP_ANCHOR|'
             r'OBJPROP_XDISTANCE|OBJPROP_YDISTANCE|OBJPROP_DRAWLINES|OBJPROP_STATE|'
             r'OBJPROP_CHART_ID|OBJPROP_XSIZE|OBJPROP_YSIZE|OBJPROP_XOFFSET|'
             r'OBJPROP_YOFFSET|OBJPROP_PERIOD|OBJPROP_DATE_SCALE|OBJPROP_PRICE_SCALE|'
             r'OBJPROP_CHART_SCALE|OBJPROP_BGCOLOR|OBJPROP_CORNER|OBJPROP_BORDER_TYPE|'
             r'OBJPROP_BORDER_COLOR|OBJPROP_PRICE|OBJPROP_LEVELVALUE|OBJPROP_SCALE|'
             r'OBJPROP_ANGLE|OBJPROP_DEVIATION|'
             r'OBJPROP_NAME|OBJPROP_TEXT|OBJPROP_TOOLTIP|OBJPROP_LEVELTEXT|'
             r'OBJPROP_FONT|OBJPROP_BMPFILE|OBJPROP_SYMBOL|'
             r'BORDER_FLAT|BORDER_RAISED|BORDER_SUNKEN|ALIGN_LEFT|ALIGN_CENTER|'
             r'ALIGN_RIGHT|ANCHOR_LEFT_UPPER|ANCHOR_LEFT|ANCHOR_LEFT_LOWER|'
             r'ANCHOR_LOWER|ANCHOR_RIGHT_LOWER|ANCHOR_RIGHT|ANCHOR_RIGHT_UPPER|'
             r'ANCHOR_UPPER|ANCHOR_CENTER|ANCHOR_TOP|ANCHOR_BOTTOM|'
             r'CORNER_LEFT_UPPER|CORNER_LEFT_LOWER|CORNER_RIGHT_LOWER|'
             r'CORNER_RIGHT_UPPER|'
             r'OBJ_NO_PERIODS|EMPTY|OBJ_PERIOD_M1|OBJ_PERIOD_M5|OBJ_PERIOD_M15|'
             r'OBJ_PERIOD_M30|OBJ_PERIOD_H1|OBJ_PERIOD_H4|OBJ_PERIOD_D1|'
             r'OBJ_PERIOD_W1|OBJ_PERIOD_MN1|OBJ_ALL_PERIODS|'
             r'GANN_UP_TREND|GANN_DOWN_TREND|'
             r'((clr)?(Black|DarkGreen|DarkSlateGray|Olive|'
             r'Green|Teal|Navy|Purple|'
             r'Maroon|Indigo|MidnightBlue|DarkBlue|'
             r'DarkOliveGreen|SaddleBrown|'
             r'ForestGreen|OliveDrab|SeaGreen|'
             r'DarkGoldenrod|DarkSlateBlue|'
             r'Sienna|MediumBlue|Brown|DarkTurquoise|'
             r'DimGray|LightSeaGreen|'
             r'DarkViolet|FireBrick|MediumVioletRed|'
             r'MediumSeaGreen|Chocolate|'
             r'Crimson|SteelBlue|Goldenrod|MediumSpringGreen|'
             r'LawnGreen|CadetBlue|'
             r'DarkOrchid|YellowGreen|LimeGreen|OrangeRed|'
             r'DarkOrange|Orange|'
             r'Gold|Yellow|Chartreuse|Lime|SpringGreen|'
             r'Aqua|DeepSkyBlue|Blue|'
             r'Magenta|Red|Gray|SlateGray|Peru|BlueViolet|'
             r'LightSlateGray|DeepPink|'
             r'MediumTurquoise|DodgerBlue|Turquoise|RoyalBlue|'
             r'SlateBlue|DarkKhaki|'
             r'IndianRed|MediumOrchid|GreenYellow|'
             r'MediumAquamarine|DarkSeaGreen|'
             r'Tomato|RosyBrown|Orchid|MediumPurple|'
             r'PaleVioletRed|Coral|CornflowerBlue|'
             r'DarkGray|SandyBrown|MediumSlateBlue|'
             r'Tan|DarkSalmon|BurlyWood|'
             r'HotPink|Salmon|Violet|LightCoral|SkyBlue|'
             r'LightSalmon|Plum|'
             r'Khaki|LightGreen|Aquamarine|Silver|'
             r'LightSkyBlue|LightSteelBlue|'
             r'LightBlue|PaleGreen|Thistle|PowderBlue|'
             r'PaleGoldenrod|PaleTurquoise|'
             r'LightGray|Wheat|NavajoWhite|Moccasin|'
             r'LightPink|Gainsboro|PeachPuff|'
             r'Pink|Bisque|LightGoldenrod|BlanchedAlmond|'
             r'LemonChiffon|Beige|'
             r'AntiqueWhite|PapayaWhip|Cornsilk|'
             r'LightYellow|LightCyan|Linen|'
             r'Lavender|MistyRose|OldLace|WhiteSmoke|'
             r'Seashell|Ivory|Honeydew|'
             r'AliceBlue|LavenderBlush|MintCream|Snow|White))|'
             r'SYMBOL_THUMBSUP|SYMBOL_THUMBSDOWN|'
             r'SYMBOL_ARROWUP|SYMBOL_ARROWDOWN|'
             r'SYMBOL_STOPSIGN|SYMBOL_CHECKSIGN|'
             r'SYMBOL_LEFTPRICE|SYMBOL_RIGHTPRICE|'
             r'PRICE_CLOSE|PRICE_OPEN|PRICE_HIGH|PRICE_LOW|'
             r'PRICE_MEDIAN|PRICE_TYPICAL|PRICE_WEIGHTED|'
             r'VOLUME_TICK|VOLUME_REAL|'
             r'STO_LOWHIGH|STO_CLOSECLOSE|'
             r'MODE_OPEN|MODE_LOW|MODE_HIGH|MODE_CLOSE|MODE_VOLUME|MODE_TIME|'
             r'MODE_SMA|MODE_EMA|MODE_SMMA|MODE_LWMA|'
             r'MODE_MAIN|MODE_SIGNAL|MODE_MAIN|'
             r'MODE_PLUSDI|MODE_MINUSDI|MODE_UPPER|'
             r'MODE_LOWER|MODE_GATORJAW|MODE_GATORTEETH|'
             r'MODE_GATORLIPS|MODE_TENKANSEN|'
             r'MODE_KIJUNSEN|MODE_SENKOUSPANA|'
             r'MODE_SENKOUSPANB|MODE_CHINKOUSPAN|'
             r'DRAW_LINE|DRAW_SECTION|DRAW_HISTOGRAM|'
             r'DRAW_ARROW|DRAW_ZIGZAG|DRAW_NONE|'
             r'STYLE_SOLID|STYLE_DASH|STYLE_DOT|'
             r'STYLE_DASHDOT|STYLE_DASHDOTDOT|'
             r'DRAW_NONE|DRAW_LINE|DRAW_SECTION|DRAW_HISTOGRAM|'
             r'DRAW_ARROW|DRAW_ZIGZAG|DRAW_FILLING|'
             r'INDICATOR_DATA|INDICATOR_COLOR_INDEX|'
             r'INDICATOR_CALCULATIONS|INDICATOR_DIGITS|'
             r'INDICATOR_HEIGHT|INDICATOR_LEVELS|'
             r'INDICATOR_LEVELCOLOR|INDICATOR_LEVELSTYLE|'
             r'INDICATOR_LEVELWIDTH|INDICATOR_MINIMUM|'
             r'INDICATOR_MAXIMUM|INDICATOR_LEVELVALUE|'
             r'INDICATOR_SHORTNAME|INDICATOR_LEVELTEXT|'
             r'TERMINAL_BUILD|TERMINAL_CONNECTED|'
             r'TERMINAL_DLLS_ALLOWED|TERMINAL_TRADE_ALLOWED|'
             r'TERMINAL_EMAIL_ENABLED|'
             r'TERMINAL_FTP_ENABLED|TERMINAL_MAXBARS|'
             r'TERMINAL_CODEPAGE|TERMINAL_CPU_CORES|'
             r'TERMINAL_DISK_SPACE|TERMINAL_MEMORY_PHYSICAL|'
             r'TERMINAL_MEMORY_TOTAL|'
             r'TERMINAL_MEMORY_AVAILABLE|TERMINAL_MEMORY_USED|'
             r'TERMINAL_X64|'
             r'TERMINAL_OPENCL_SUPPORT|TERMINAL_LANGUAGE|'
             r'TERMINAL_COMPANY|TERMINAL_NAME|'
             r'TERMINAL_PATH|TERMINAL_DATA_PATH|'
             r'TERMINAL_COMMONDATA_PATH|'
             r'MQL_PROGRAM_TYPE|MQL_DLLS_ALLOWED|'
             r'MQL_TRADE_ALLOWED|MQL_DEBUG|'
             r'MQL_PROFILER|MQL_TESTER|MQL_OPTIMIZATION|'
             r'MQL_VISUAL_MODE|'
             r'MQL_FRAME_MODE|MQL_LICENSE_TYPE|MQL_PROGRAM_NAME|'
             r'MQL_PROGRAM_PATH|'
             r'PROGRAM_SCRIPT|PROGRAM_EXPERT|'
             r'PROGRAM_INDICATOR|LICENSE_FREE|'
             r'LICENSE_DEMO|LICENSE_FULL|LICENSE_TIME|'
             r'MODE_LOW|MODE_HIGH|MODE_TIME|MODE_BID|'
             r'MODE_ASK|MODE_POINT|'
             r'MODE_DIGITS|MODE_SPREAD|MODE_STOPLEVEL|'
             r'MODE_LOTSIZE|MODE_TICKVALUE|'
             r'MODE_TICKSIZE|MODE_SWAPLONG|'
             r'MODE_SWAPSHORT|MODE_STARTING|'
             r'MODE_EXPIRATION|MODE_TRADEALLOWED|'
             r'MODE_MINLOT|MODE_LOTSTEP|MODE_MAXLOT|'
             r'MODE_SWAPTYPE|MODE_PROFITCALCMODE|'
             r'MODE_MARGINCALCMODE|MODE_MARGININIT|'
             r'MODE_MARGINMAINTENANCE|MODE_MARGINHEDGED|'
             r'MODE_MARGINREQUIRED|MODE_FREEZELEVEL|'
             r'SUNDAY|MONDAY|TUESDAY|WEDNESDAY|THURSDAY|'
             r'FRIDAY|SATURDAY|'
             r'ACCOUNT_LOGIN|ACCOUNT_TRADE_MODE|'
             r'ACCOUNT_LEVERAGE|'
             r'ACCOUNT_LIMIT_ORDERS|ACCOUNT_MARGIN_SO_MODE|'
             r'ACCOUNT_TRADE_ALLOWED|ACCOUNT_TRADE_EXPERT|'
             r'ACCOUNT_BALANCE|'
             r'ACCOUNT_CREDIT|ACCOUNT_PROFIT|ACCOUNT_EQUITY|'
             r'ACCOUNT_MARGIN|'
             r'ACCOUNT_FREEMARGIN|ACCOUNT_MARGIN_LEVEL|'
             r'ACCOUNT_MARGIN_SO_CALL|'
             r'ACCOUNT_MARGIN_SO_SO|ACCOUNT_NAME|'
             r'ACCOUNT_SERVER|ACCOUNT_CURRENCY|'
             r'ACCOUNT_COMPANY|ACCOUNT_TRADE_MODE_DEMO|'
             r'ACCOUNT_TRADE_MODE_CONTEST|'
             r'ACCOUNT_TRADE_MODE_REAL|ACCOUNT_STOPOUT_MODE_PERCENT|'
             r'ACCOUNT_STOPOUT_MODE_MONEY|'
             r'STAT_INITIAL_DEPOSIT|STAT_WITHDRAWAL|STAT_PROFIT|'
             r'STAT_GROSS_PROFIT|'
             r'STAT_GROSS_LOSS|STAT_MAX_PROFITTRADE|'
             r'STAT_MAX_LOSSTRADE|STAT_CONPROFITMAX|'
             r'STAT_CONPROFITMAX_TRADES|STAT_MAX_CONWINS|'
             r'STAT_MAX_CONPROFIT_TRADES|'
             r'STAT_CONLOSSMAX|STAT_CONLOSSMAX_TRADES|'
             r'STAT_MAX_CONLOSSES|'
             r'STAT_MAX_CONLOSS_TRADES|STAT_BALANCEMIN|'
             r'STAT_BALANCE_DD|'
             r'STAT_BALANCEDD_PERCENT|STAT_BALANCE_DDREL_PERCENT|'
             r'STAT_BALANCE_DD_RELATIVE|STAT_EQUITYMIN|'
             r'STAT_EQUITY_DD|'
             r'STAT_EQUITYDD_PERCENT|STAT_EQUITY_DDREL_PERCENT|'
             r'STAT_EQUITY_DD_RELATIVE|STAT_EXPECTED_PAYOFF|'
             r'STAT_PROFIT_FACTOR|'
             r'STAT_RECOVERY_FACTOR|STAT_SHARPE_RATIO|'
             r'STAT_MIN_MARGINLEVEL|'
             r'STAT_CUSTOM_ONTESTER|STAT_DEALS|STAT_TRADES|'
             r'STAT_PROFIT_TRADES|'
             r'STAT_LOSS_TRADES|STAT_SHORT_TRADES|STAT_LONG_TRADES|'
             r'STAT_PROFIT_SHORTTRADES|STAT_PROFIT_LONGTRADES|'
             r'STAT_PROFITTRADES_AVGCON|STAT_LOSSTRADES_AVGCON|'
             r'SERIES_BARS_COUNT|SERIES_FIRSTDATE|SERIES_LASTBAR_DATE|'
             r'SERIES_SERVER_FIRSTDATE|SERIES_TERMINAL_FIRSTDATE|'
             r'SERIES_SYNCHRONIZED|'
             r'OP_BUY|OP_SELL|OP_BUYLIMIT|OP_SELLLIMIT|'
             r'OP_BUYSTOP|OP_SELLSTOP|'
             r'TRADE_ACTION_DEAL|TRADE_ACTION_PENDING|'
             r'TRADE_ACTION_SLTP|'
             r'TRADE_ACTION_MODIFY|TRADE_ACTION_REMOVE|'
             r'__DATE__|__DATETIME__|__LINE__|__FILE__|'
             r'__PATH__|__FUNCTION__|'
             r'__FUNCSIG__|__MQLBUILD__|__MQL4BUILD__|'
             r'M_E|M_LOG2E|M_LOG10E|M_LN2|M_LN10|'
             r'M_PI|M_PI_2|M_PI_4|M_1_PI|'
             r'M_2_PI|M_2_SQRTPI|M_SQRT2|M_SQRT1_2|'
             r'CHAR_MIN|CHAR_MAX|UCHAR_MAX|'
             r'SHORT_MIN|SHORT_MAX|USHORT_MAX|'
             r'INT_MIN|INT_MAX|UINT_MAX|'
             r'LONG_MIN|LONG_MAX|ULONG_MAX|'
             r'DBL_MIN|DBL_MAX|DBL_EPSILON|DBL_DIG|DBL_MANT_DIG|'
             r'DBL_MAX_10_EXP|DBL_MAX_EXP|DBL_MIN_10_EXP|DBL_MIN_EXP|'
             r'FLT_MIN|FLT_MAX|FLT_EPSILON|'
             r'FLT_DIG|FLT_MANT_DIG|FLT_MAX_10_EXP|'
             r'FLT_MAX_EXP|FLT_MIN_10_EXP|FLT_MIN_EXP|REASON_PROGRAM'
             r'REASON_REMOVE|REASON_RECOMPILE|'
             r'REASON_CHARTCHANGE|REASON_CHARTCLOSE|'
             r'REASON_PARAMETERS|REASON_ACCOUNT|'
             r'REASON_TEMPLATE|REASON_INITFAILED|'
             r'REASON_CLOSE|POINTER_INVALID'
             r'POINTER_DYNAMIC|POINTER_AUTOMATIC|'
             r'NULL|EMPTY|EMPTY_VALUE|CLR_NONE|WHOLE_ARRAY|'
             r'CHARTS_MAX|clrNONE|EMPTY_VALUE|INVALID_HANDLE|'
             r'IS_DEBUG_MODE|IS_PROFILE_MODE|NULL|WHOLE_ARRAY|WRONG_VALUE|'
             r'ERR_NO_ERROR|ERR_NO_RESULT|ERR_COMMON_ERROR|'
             r'ERR_INVALID_TRADE_PARAMETERS|'
             r'ERR_SERVER_BUSY|ERR_OLD_VERSION|ERR_NO_CONNECTION|'
             r'ERR_NOT_ENOUGH_RIGHTS|'
             r'ERR_TOO_FREQUENT_REQUESTS|ERR_MALFUNCTIONAL_TRADE|'
             r'ERR_ACCOUNT_DISABLED|'
             r'ERR_INVALID_ACCOUNT|ERR_TRADE_TIMEOUT|'
             r'ERR_INVALID_PRICE|ERR_INVALID_STOPS|'
             r'ERR_INVALID_TRADE_VOLUME|ERR_MARKET_CLOSED|'
             r'ERR_TRADE_DISABLED|'
             r'ERR_NOT_ENOUGH_MONEY|ERR_PRICE_CHANGED|'
             r'ERR_OFF_QUOTES|ERR_BROKER_BUSY|'
             r'ERR_REQUOTE|ERR_ORDER_LOCKED|'
             r'ERR_LONG_POSITIONS_ONLY_ALLOWED|ERR_TOO_MANY_REQUESTS|'
             r'ERR_TRADE_MODIFY_DENIED|ERR_TRADE_CONTEXT_BUSY|'
             r'ERR_TRADE_EXPIRATION_DENIED|'
             r'ERR_TRADE_TOO_MANY_ORDERS|ERR_TRADE_HEDGE_PROHIBITED|'
             r'ERR_TRADE_PROHIBITED_BY_FIFO|'
             r'FILE_READ|FILE_WRITE|FILE_BIN|FILE_CSV|FILE_TXT|'
             r'FILE_ANSI|FILE_UNICODE|'
             r'FILE_SHARE_READ|FILE_SHARE_WRITE|FILE_REWRITE|'
             r'FILE_COMMON|FILE_EXISTS|'
             r'FILE_CREATE_DATE|FILE_MODIFY_DATE|'
             r'FILE_ACCESS_DATE|FILE_SIZE|FILE_POSITION|'
             r'FILE_END|FILE_LINE_END|FILE_IS_COMMON|'
             r'FILE_IS_TEXT|FILE_IS_BINARY|'
             r'FILE_IS_CSV|FILE_IS_ANSI|FILE_IS_READABLE|FILE_IS_WRITABLE|'
             r'SEEK_SET|SEEK_CUR|SEEK_END|CP_ACP|'
             r'CP_OEMCP|CP_MACCP|CP_THREAD_ACP|'
             r'CP_SYMBOL|CP_UTF7|CP_UTF8|IDOK|IDCANCEL|IDABORT|'
             r'IDRETRY|IDIGNORE|IDYES|IDNO|IDTRYAGAIN|IDCONTINUE|'
             r'MB_OK|MB_OKCANCEL|MB_ABORTRETRYIGNORE|MB_YESNOCANCEL|'
             r'MB_YESNO|MB_RETRYCANCEL|'
             r'MB_CANCELTRYCONTINUE|MB_ICONSTOP|MB_ICONERROR|'
             r'MB_ICONHAND|MB_ICONQUESTION|'
             r'MB_ICONEXCLAMATION|MB_ICONWARNING|'
             r'MB_ICONINFORMATION|MB_ICONASTERISK|'
             r'MB_DEFBUTTON1|MB_DEFBUTTON2|MB_DEFBUTTON3|MB_DEFBUTTON4)\b',
                Name.Constant),
            inherit,
        ],
    }


class SwiftLexer(ObjectiveCLexer):
    """
    For `Swift <https://developer.apple.com/swift/>`_ source.
    """
    name = 'Swift'
    filenames = ['*.swift']
    aliases = ['swift']
    mimetypes = ['text/x-swift']

    keywords_decl = ['class', 'deinit', 'enum', 'extension', 'func', 'import',
                      'init', 'let', 'protocol', 'static', 'struct', 'subscript',
                      'typealias', 'var']
    keywords_stmt = ['break', 'case', 'continue', 'default', 'do', 'else',
                     'fallthrough', 'if', 'in', 'for', 'return', 'switch',
                     'where', 'while']
    keywords_type = ['as', 'dynamicType', 'is', 'new', 'super', 'self', 'Self',
                     'Type', '__COLUMN__', '__FILE__', '__FUNCTION__',
                     '__LINE__']
    keywords_resrv = ['associativity', 'didSet', 'get', 'infix', 'inout', 'left',
                      'mutating', 'none', 'nonmutating', 'operator', 'override',
                      'postfix', 'precedence', 'prefix', 'right', 'set',
                      'unowned', 'unowned(safe)', 'unowned(unsafe)', 'weak',
                      'willSet']
    operators = ['->']

    def get_tokens_unprocessed(self, text):
        for index, token, value in \
            ObjectiveCLexer.get_tokens_unprocessed(self, text):
            if token is Name:
                if value in self.keywords_decl:
                    token = Keyword
                elif value in self.keywords_stmt:
                    token = Keyword
                elif value in self.keywords_type:
                    token = Keyword.Type
                elif value in self.keywords_resrv:
                    token = Keyword.Reserved
                elif value in self.operators:
                    token = Operator
            yield index, token, value


class NitLexer(RegexLexer):
	"""
	For `nit <http://nitlanguage.org>`_ source.

        .. versionadded:: 2.0
	"""

	name = 'Nit'
	aliases = ['nit']
	filenames = ['*.nit']
	tokens = {
		'root': [
		(r'#.*?$', Comment.Single),
		(r'(package|module|import|class|abstract|interface|'
		'universal|enum|end|fun|type|init|redef|isa|do|'
		'readable|writable|var|intern|extern|public|protected|'
		'private|intrude|if|then|else|while|loop|for|in|and|'
		'or|not|implies|return|continue|break|abort|assert|'
		'new|is|once|super|self|true|false|nullable|null|as|'
		'isset|label|__debug__)(?=( |\n|\t|\r|\())', Keyword),
		(r'[A-Z][A-Za-z0-9_]*', Name.Class),
		(r'"""(([^\'\\]|\\.)|\\r|\\n)*(({{?)?(""?{{?)*""""*)', String), #Simple long string
		(r'\'\'\'(((\\.|[^\'\\])|\\r|\\n)|\'((\\.|[^\'\\])|\\r|\\n)|'
                 r'\'\'((\\.|[^\'\\])|\\r|\\n))*\'\'\'', String), #Simple long string alt
		(r'"""(([^\'\\]|\\.)|\\r|\\n)*((""?)?({{?""?)*{{{{*)', String), #Start long string
		(r'}}}(((\\.|[^\'\\])|\\r|\\n))*(""?)?({{?""?)*{{{{*', String), #Mid long string
		(r'}}}(((\\.|[^\'\\])|\\r|\\n))*({{?)?(""?{{?)*""""*', String), #End long string
		(r'"(\\.|([^"}{\\]))*"', String), #Simple String
		(r'"(\\.|([^"}{\\]))*{', String), #Start string
		(r'}(\\.|([^"}{\\]))*{', String), #Mid String
		(r'}(\\.|([^"}{\\]))*"', String), #End String
		(r'(\'[^\'\\]\')|(\'\\.\')', String.Char),
		(r'[0-9]+', Number.Integer),
		(r'[0-9]*.[0-9]+', Number.Float),
		(r'0(x|X)[0-9A-Fa-f]+', Number.Hex),
		(r'[a-z][A-Za-z0-9_]*', Name),
		(r'_[A-Za-z0-9_]+', Name.Variable.Instance),
		(r'==|!=|<==>|>=|>>|>|<=|<<|<|\+|-|=|/|\*|%|\+=|-=|!|@', Operator),
		(r'\(|\)|\[|\]|,|\.\.\.|\.\.|\.|::|:', Punctuation),
		(r'`{[^`]*`}', Text), # Extern blocks won't be Lexed by Nit
		('(\r|\n| |\t)+', Text)]
	}


class Tads3Lexer(RegexLexer):
    """
    For `TADS 3 <http://www.tads.org/>`_ source code.
    """

    name = 'TADS 3'
    aliases = ['tads3']
    filenames = ['*.t']

    flags = re.DOTALL | re.MULTILINE

    _comment_single = r'(?://(?:[^\\\n]|\\+[\w\W])*$)'
    _comment_multiline = r'(?:/\*(?:[^*]|\*(?!/))*\*/)'
    _escape = (r'(?:\\(?:[\n\\<>"\'^v bnrt]|u[\da-fA-F]{,4}|x[\da-fA-F]{,2}|'
               r'[0-3]?[0-7]{1,2}))')
    _name = r'(?:[_a-zA-Z]\w*)'
    _no_quote = r'(?=\s|\\?>)'
    _operator = (r'(?:&&|\|\||\+\+|--|\?\?|::|[.,@\[\]~]|'
                 r'(?:[=+\-*/%!&|^]|<<?|>>?>?)=?)')
    _ws = r'(?:\\|\s|%s|%s)' % (_comment_single, _comment_multiline)
    _ws_pp = r'(?:\\\n|[^\S\n]|%s|%s)' % (_comment_single, _comment_multiline)

    def _make_string_state(triple, double, verbatim=None, _escape=_escape):
        if verbatim:
            verbatim = ''.join(['(?:%s|%s)' % (re.escape(c.lower()),
                                               re.escape(c.upper()))
                                for c in verbatim])
        char = r'"' if double else r"'"
        token = String.Double if double else String.Single
        escaped_quotes = r'+|%s(?!%s{2})' % (char, char) if triple else r''
        prefix = '%s%s' % ('t' if triple else '', 'd' if double else 's')
        tag_state_name = '%sqt' % prefix
        state = []
        if triple:
            state += [
                (r'%s{3,}' % char, token, '#pop'),
                (r'\\%s+' % char, String.Escape),
                (char, token)
            ]
        else:
            state.append((char, token, '#pop'))
        state += [
            include('s/verbatim'),
            (r'[^\\<&{}%s]+' % char, token)
        ]
        if verbatim:
            # This regex can't use `(?i)` because escape sequences are
            # case-sensitive. `<\XMP>` works; `<\xmp>` doesn't.
            state.append((r'\\?<(/|\\\\|(?!%s)\\)%s(?=[\s=>])' %
                          (_escape, verbatim),
                          Name.Tag, ('#pop', '%sqs' % prefix, tag_state_name)))
        else:
            state += [
                (r'\\?<!([^><\\%s]|<(?!<)|\\%s%s|%s|\\.)*>?' %
                 (char, char, escaped_quotes, _escape), Comment.Multiline),
                (r'(?i)\\?<listing(?=[\s=>]|\\>)', Name.Tag,
                 ('#pop', '%sqs/listing' % prefix, tag_state_name)),
                (r'(?i)\\?<xmp(?=[\s=>]|\\>)', Name.Tag,
                 ('#pop', '%sqs/xmp' % prefix, tag_state_name)),
                (r'\\?<([^\s=><\\%s]|<(?!<)|\\%s%s|%s|\\.)*' %
                 (char, char, escaped_quotes, _escape), Name.Tag,
                 tag_state_name),
                include('s/entity')
            ]
        state += [
            include('s/escape'),
            (r'{([^}<\\%s]|<(?!<)|\\%s%s|%s|\\.)*}' %
             (char, char, escaped_quotes, _escape), String.Interpol),
            (r'[\\&{}<]', token)
        ]
        return state

    def _make_tag_state(triple, double, _escape=_escape):
        char = r'"' if double else r"'"
        quantifier = r'{3,}' if triple else r''
        state_name = '%s%sqt' % ('t' if triple else '', 'd' if double else 's')
        token = String.Double if double else String.Single
        escaped_quotes = r'+|%s(?!%s{2})' % (char, char) if triple else r''
        return [
            (r'%s%s' % (char, quantifier), token, '#pop:2'),
            (r'(\s|\\\n)+', Text),
            (r'(=)(\\?")', bygroups(Punctuation, String.Double),
             'dqs/%s' % state_name),
            (r"(=)(\\?')", bygroups(Punctuation, String.Single),
             'sqs/%s' % state_name),
            (r'=', Punctuation, 'uqs/%s' % state_name),
            (r'\\?>', Name.Tag, '#pop'),
            (r'{([^}<\\%s]|<(?!<)|\\%s%s|%s|\\.)*}' %
             (char, char, escaped_quotes, _escape), String.Interpol),
            (r'([^\s=><\\%s]|<(?!<)|\\%s%s|%s|\\.)+' %
             (char, char, escaped_quotes, _escape), Name.Attribute),
            include('s/escape'),
            include('s/verbatim'),
            include('s/entity'),
            (r'[\\{}&]', Name.Attribute)
        ]

    def _make_attribute_value_state(terminator, host_triple, host_double,
                                    _escape=_escape):
        token = (String.Double if terminator == r'"' else
                 String.Single if terminator == r"'" else String.Other)
        host_char = r'"' if host_double else r"'"
        host_quantifier = r'{3,}' if host_triple else r''
        host_token = String.Double if host_double else String.Single
        escaped_quotes = (r'+|%s(?!%s{2})' % (host_char, host_char)
                          if host_triple else r'')
        return [
            (r'%s%s' % (host_char, host_quantifier), host_token, '#pop:3'),
            (r'%s%s' % (r'' if token is String.Other else r'\\?', terminator),
             token, '#pop'),
            include('s/verbatim'),
            include('s/entity'),
            (r'{([^}<\\%s]|<(?!<)|\\%s%s|%s|\\.)*}' %
             (host_char, host_char, escaped_quotes, _escape), String.Interpol),
            (r'([^\s"\'<%s{}\\&])+' % (r'>' if token is String.Other else r''),
             token),
            include('s/escape'),
            (r'["\'\s&{<}\\]', token)
        ]

    tokens = {
        'root': [
            (u'\ufeff', Text),
            (r'{', Punctuation, 'object-body'),
            (r';+', Punctuation),
            (r'(?=(argcount|break|case|catch|continue|default|definingobj|'
             r'delegated|do|else|for|foreach|finally|goto|if|inherited|'
             r'invokee|local|nil|new|operator|replaced|return|self|switch|'
             r'targetobj|targetprop|throw|true|try|while)\b)', Text, 'block'),
            (r'(%s)(%s*)(\()' % (_name, _ws),
             bygroups(Name.Function, using(this, state='whitespace'),
                      Punctuation),
             ('block?/root', 'more/parameters', 'main/parameters')),
            include('whitespace'),
            (r'\++', Punctuation),
            (r'[^\s!"%-(*->@-_a-z{-~]+', Error),  # Averts an infinite loop
            (r'(?!\Z)', Text, 'main/root')
        ],
        'main/root': [
            include('main/basic'),
            default(('#pop', 'object-body/no-braces', 'classes', 'class'))
        ],
        'object-body/no-braces': [
           (r';', Punctuation, '#pop'),
           (r'{', Punctuation, ('#pop', 'object-body')),
           include('object-body')
        ],
        'object-body': [
            (r';', Punctuation),
            (r'{', Punctuation, '#push'),
            (r'}', Punctuation, '#pop'),
            (r':', Punctuation, ('classes', 'class')),
            (r'(%s?)(%s*)(\()' % (_name, _ws),
             bygroups(Name.Function, using(this, state='whitespace'),
                      Punctuation),
             ('block?', 'more/parameters', 'main/parameters')),
            (r'(%s)(%s*)({)' % (_name, _ws),
             bygroups(Name.Function, using(this, state='whitespace'),
                      Punctuation), 'block'),
            (r'(%s)(%s*)(:)' % (_name, _ws),
             bygroups(Name.Variable, using(this, state='whitespace'),
                      Punctuation),
             ('object-body/no-braces', 'classes', 'class')),
            include('whitespace'),
            (r'->|%s' % _operator, Punctuation, 'main'),
            default('main/object-body')
        ],
        'main/object-body': [
            include('main/basic'),
            (r'(%s)(%s*)(=?)' % (_name, _ws),
             bygroups(Name.Variable, using(this, state='whitespace'),
                      Punctuation), ('#pop', 'more', 'main')),
            default('#pop:2')
        ],
        'block?/root': [
            (r'{', Punctuation, ('#pop', 'block')),
            include('whitespace'),
            (r'(?=[[\'"<(:])', Text,  # It might be a VerbRule macro.
             ('#pop', 'object-body/no-braces', 'grammar', 'grammar-rules')),
            # It might be a macro like DefineAction.
            default(('#pop', 'object-body/no-braces'))
        ],
        'block?': [
            (r'{', Punctuation, ('#pop', 'block')),
            include('whitespace'),
            default('#pop')
        ],
        'block/basic': [
            (r'[;:]+', Punctuation),
            (r'{', Punctuation, '#push'),
            (r'}', Punctuation, '#pop'),
            (r'default\b', Keyword.Reserved),
            (r'(%s)(%s*)(:)' % (_name, _ws),
             bygroups(Name.Label, using(this, state='whitespace'),
                      Punctuation)),
            include('whitespace')
        ],
        'block': [
            include('block/basic'),
            (r'(?!\Z)', Text, ('more', 'main'))
        ],
        'block/embed': [
            (r'>>', String.Interpol, '#pop'),
            include('block/basic'),
            (r'(?!\Z)', Text, ('more/embed', 'main'))
        ],
        'main/basic': [
            include('whitespace'),
            (r'\(', Punctuation, ('#pop', 'more', 'main')),
            (r'\[', Punctuation, ('#pop', 'more/list', 'main')),
            (r'{', Punctuation, ('#pop', 'more/inner', 'main/inner',
                                 'more/parameters', 'main/parameters')),
            (r'\*|\.{3}', Punctuation, '#pop'),
            (r'(?i)0x[\da-f]+', Number.Hex, '#pop'),
            (r'(\d+\.(?!\.)\d*|\.\d+)([eE][-+]?\d+)?|\d+[eE][-+]?\d+',
             Number.Float, '#pop'),
            (r'0[0-7]+', Number.Oct, '#pop'),
            (r'\d+', Number.Integer, '#pop'),
            (r'"""', String.Double, ('#pop', 'tdqs')),
            (r"'''", String.Single, ('#pop', 'tsqs')),
            (r'"', String.Double, ('#pop', 'dqs')),
            (r"'", String.Single, ('#pop', 'sqs')),
            (r'R"""', String.Regex, ('#pop', 'tdqr')),
            (r"R'''", String.Regex, ('#pop', 'tsqr')),
            (r'R"', String.Regex, ('#pop', 'dqr')),
            (r"R'", String.Regex, ('#pop', 'sqr')),
            # Two-token keywords
            (r'(extern)(%s+)(object\b)' % _ws,
             bygroups(Keyword.Reserved, using(this, state='whitespace'),
                      Keyword.Reserved)),
            (r'(function|method)(%s*)(\()' % _ws,
             bygroups(Keyword.Reserved, using(this, state='whitespace'),
                      Punctuation),
             ('#pop', 'block?', 'more/parameters', 'main/parameters')),
            (r'(modify)(%s+)(grammar\b)' % _ws,
             bygroups(Keyword.Reserved, using(this, state='whitespace'),
                      Keyword.Reserved),
             ('#pop', 'object-body/no-braces', ':', 'grammar')),
            (r'(new)(%s+(?=(?:function|method)\b))' % _ws,
             bygroups(Keyword.Reserved, using(this, state='whitespace'))),
            (r'(object)(%s+)(template\b)' % _ws,
             bygroups(Keyword.Reserved, using(this, state='whitespace'),
                      Keyword.Reserved), ('#pop', 'template')),
            (r'(string)(%s+)(template\b)' % _ws,
             bygroups(Keyword, using(this, state='whitespace'),
                      Keyword.Reserved), ('#pop', 'function-name')),
            # Keywords
            (r'(argcount|definingobj|invokee|replaced|targetobj|targetprop)\b',
             Name.Builtin, '#pop'),
            (r'(break|continue|goto)\b', Keyword.Reserved, ('#pop', 'label')),
            (r'(case|extern|if|intrinsic|return|static|while)\b',
             Keyword.Reserved),
            (r'catch\b', Keyword.Reserved, ('#pop', 'catch')),
            (r'class\b', Keyword.Reserved,
             ('#pop', 'object-body/no-braces', 'class')),
            (r'(default|do|else|finally|try)\b', Keyword.Reserved, '#pop'),
            (r'(dictionary|property)\b', Keyword.Reserved,
             ('#pop', 'constants')),
            (r'enum\b', Keyword.Reserved, ('#pop', 'enum')),
            (r'export\b', Keyword.Reserved, ('#pop', 'main')),
            (r'(for|foreach)\b', Keyword.Reserved,
             ('#pop', 'more/inner', 'main/inner')),
            (r'(function|method)\b', Keyword.Reserved,
             ('#pop', 'block?', 'function-name')),
            (r'grammar\b', Keyword.Reserved,
             ('#pop', 'object-body/no-braces', 'grammar')),
            (r'inherited\b', Keyword.Reserved, ('#pop', 'inherited')),
            (r'local\b', Keyword.Reserved,
             ('#pop', 'more/local', 'main/local')),
            (r'(modify|replace|switch|throw|transient)\b', Keyword.Reserved,
             '#pop'),
            (r'new\b', Keyword.Reserved, ('#pop', 'class')),
            (r'(nil|true)\b', Keyword.Constant, '#pop'),
            (r'object\b', Keyword.Reserved, ('#pop', 'object-body/no-braces')),
            (r'operator\b', Keyword.Reserved, ('#pop', 'operator')),
            (r'propertyset\b', Keyword.Reserved,
             ('#pop', 'propertyset', 'main')),
            (r'self\b', Name.Builtin.Pseudo, '#pop'),
            (r'template\b', Keyword.Reserved, ('#pop', 'template')),
            # Operators
            (r'(__objref|defined)(%s*)(\()' % _ws,
             bygroups(Operator.Word, using(this, state='whitespace'),
                      Operator), ('#pop', 'more/__objref', 'main')),
            (r'delegated\b', Operator.Word),
            # Compiler-defined macros and built-in properties
            (r'(__DATE__|__DEBUG|__LINE__|__FILE__|'
             r'__TADS_MACRO_FORMAT_VERSION|__TADS_SYS_\w*|__TADS_SYSTEM_NAME|'
             r'__TADS_VERSION_MAJOR|__TADS_VERSION_MINOR|__TADS3|__TIME__|'
             r'construct|finalize|grammarInfo|grammarTag|lexicalParent|'
             r'miscVocab|sourceTextGroup|sourceTextGroupName|'
             r'sourceTextGroupOrder|sourceTextOrder)\b', Name.Builtin, '#pop')
        ],
        'main': [
            include('main/basic'),
            (_name, Name, '#pop'),
            default('#pop')
        ],
        'more/basic': [
            (r'\(', Punctuation, ('more/list', 'main')),
            (r'\[', Punctuation, ('more', 'main')),
            (r'\.{3}', Punctuation),
            (r'->|\.\.', Punctuation, 'main'),
            (r'(?=;)|[:)\]]', Punctuation, '#pop'),
            include('whitespace'),
            (_operator, Operator, 'main'),
            (r'\?', Operator, ('main', 'more/conditional', 'main')),
            (r'(is|not)(%s+)(in\b)' % _ws,
             bygroups(Operator.Word, using(this, state='whitespace'),
                      Operator.Word)),
            (r'[^\s!"%-_a-z{-~]+', Error)  # Averts an infinite loop
        ],
        'more': [
            include('more/basic'),
            default('#pop')
        ],
        # Then expression (conditional operator)
        'more/conditional': [
            (r':(?!:)', Operator, '#pop'),
            include('more')
        ],
        # Embedded expressions
        'more/embed': [
            (r'>>', String.Interpol, '#pop:2'),
            include('more')
        ],
        # For/foreach loop initializer or short-form anonymous function
        'main/inner': [
            (r'\(', Punctuation, ('#pop', 'more/inner', 'main/inner')),
            (r'local\b', Keyword.Reserved, ('#pop', 'main/local')),
            include('main')
        ],
        'more/inner': [
            (r'}', Punctuation, '#pop'),
            (r',', Punctuation, 'main/inner'),
            (r'(in|step)\b', Keyword, 'main/inner'),
            include('more')
        ],
        # Local
        'main/local': [
            (_name, Name.Variable, '#pop'),
            include('whitespace')
        ],
        'more/local': [
            (r',', Punctuation, 'main/local'),
            include('more')
        ],
        # List
        'more/list': [
            (r'[,:]', Punctuation, 'main'),
            include('more')
        ],
        # Parameter list
        'main/parameters': [
            (r'(%s)(%s*)(?=:)' % (_name, _ws),
             bygroups(Name.Variable, using(this, state='whitespace')), '#pop'),
            (r'(%s)(%s+)(%s)' % (_name, _ws, _name),
             bygroups(Name.Class, using(this, state='whitespace'),
                      Name.Variable), '#pop'),
            (r'\[+', Punctuation),
            include('main/basic'),
            (_name, Name.Variable, '#pop'),
            default('#pop')
        ],
        'more/parameters': [
            (r'(:)(%s*(?=[?=,:)]))' % _ws,
             bygroups(Punctuation, using(this, state='whitespace'))),
            (r'[?\]]+', Punctuation),
            (r'[:)]', Punctuation, ('#pop', 'multimethod?')),
            (r',', Punctuation, 'main/parameters'),
            (r'=', Punctuation, ('more/parameter', 'main')),
            include('more')
        ],
        'more/parameter': [
            (r'(?=[,)])', Text, '#pop'),
            include('more')
        ],
        'multimethod?': [
            (r'multimethod\b', Keyword, '#pop'),
            include('whitespace'),
            default('#pop')
        ],

        # Statements and expressions
        'more/__objref': [
            (r',', Punctuation, 'mode'),
            (r'\)', Operator, '#pop'),
            include('more')
        ],
        'mode': [
            (r'(error|warn)\b', Keyword, '#pop'),
            include('whitespace')
        ],
        'catch': [
            (r'\(+', Punctuation),
            (_name, Name.Exception, ('#pop', 'variables')),
            include('whitespace')
        ],
        'enum': [
            include('whitespace'),
            (r'(token\b)?', Keyword, ('#pop', 'constants'))
        ],
        'grammar': [
            (r'\)+', Punctuation),
            (r'\(', Punctuation, 'grammar-tag'),
            (r':', Punctuation, 'grammar-rules'),
            (_name, Name.Class),
            include('whitespace')
        ],
        'grammar-tag': [
            include('whitespace'),
            (r'"""([^\\"<]|""?(?!")|\\"+|\\.|<(?!<))+("{3,}|<<)|'
             r'R"""([^\\"]|""?(?!")|\\"+|\\.)+"{3,}|'
             r"'''([^\\'<]|''?(?!')|\\'+|\\.|<(?!<))+('{3,}|<<)|"
             r"R'''([^\\']|''?(?!')|\\'+|\\.)+'{3,}|"
             r'"([^\\"<]|\\.|<(?!<))+("|<<)|R"([^\\"]|\\.)+"|'
             r"'([^\\'<]|\\.|<(?!<))+('|<<)|R'([^\\']|\\.)+'|"
             r"([^)\s\\/]|/(?![/*]))+|\)", String.Other, '#pop')
        ],
        'grammar-rules': [
            include('string'),
            include('whitespace'),
            (r'(\[)(%s*)(badness)' % _ws,
             bygroups(Punctuation, using(this, state='whitespace'), Keyword),
             'main'),
            (r'->|%s|[()]' % _operator, Punctuation),
            (_name, Name.Constant),
            default('#pop:2')
        ],
        ':': [
            (r':', Punctuation, '#pop')
        ],
        'function-name': [
            (r'(<<([^>]|>>>|>(?!>))*>>)+', String.Interpol),
            (r'(?=%s?%s*[({])' % (_name, _ws), Text, '#pop'),
            (_name, Name.Function, '#pop'),
            include('whitespace')
        ],
        'inherited': [
            (r'<', Punctuation, ('#pop', 'classes', 'class')),
            include('whitespace'),
            (r'%s?' % _name, Name.Class, '#pop'),
        ],
        'operator': [
            (r'negate\b', Operator.Word, '#pop'),
            include('whitespace'),
            (_operator, Operator),
            default('#pop')
        ],
        'propertyset': [
            (r'\(', Punctuation, ('more/parameters', 'main/parameters')),
            (r'{', Punctuation, ('#pop', 'object-body')),
            include('whitespace')
        ],
        'template': [
            (r'(?=;)', Text, '#pop'),
            include('string'),
            (r'inherited\b', Keyword.Reserved),
            include('whitespace'),
            (r'->|\?|%s' % _operator, Punctuation),
            (_name, Name.Variable)
        ],

        # Identifiers
        'class': [
            (r'\*|\.{3}', Punctuation, '#pop'),
            (r'object\b', Keyword.Reserved, '#pop'),
            (r'transient\b', Keyword.Reserved),
            (_name, Name.Class, '#pop'),
            include('whitespace'),
            default('#pop')
        ],
        'classes': [
            (r'[:,]', Punctuation, 'class'),
            include('whitespace'),
            (r'>?', Punctuation, '#pop')
        ],
        'constants': [
            (r',+', Punctuation),
            (r';', Punctuation, '#pop'),
            (r'property\b', Keyword.Reserved),
            (_name, Name.Constant),
            include('whitespace')
        ],
        'label': [
            (_name, Name.Label, '#pop'),
            include('whitespace'),
            default('#pop')
        ],
        'variables': [
            (r',+', Punctuation),
            (r'\)', Punctuation, '#pop'),
            include('whitespace'),
            (_name, Name.Variable)
        ],

        # Whitespace and comments
        'whitespace': [
            (r'^%s*#(%s|[^\n]|(?<=\\)\n)*\n?' % (_ws_pp, _comment_multiline),
             Comment.Preproc),
            (_comment_single, Comment.Single),
            (_comment_multiline, Comment.Multiline),
            (r'\\+\n+%s*#?|\n+|([^\S\n]|\\)+' % _ws_pp, Text)
        ],

        # Strings
        'string': [
            (r'"""', String.Double, 'tdqs'),
            (r"'''", String.Single, 'tsqs'),
            (r'"', String.Double, 'dqs'),
            (r"'", String.Single, 'sqs')
        ],
        's/escape': [
            (r'{{|}}|%s' % _escape, String.Escape)
        ],
        's/verbatim': [
            (r'<<\s*(as\s+decreasingly\s+likely\s+outcomes|cycling|else|end|'
             r'first\s+time|one\s+of|only|or|otherwise|'
             r'(sticky|(then\s+)?(purely\s+)?at)\s+random|stopping|'
             r'(then\s+)?(half\s+)?shuffled|\|\|)\s*>>', String.Interpol),
            (r'<<(%%(_(%s|\\?.)|[\-+ ,#]|\[\d*\]?)*\d*\.?\d*(%s|\\?.)|'
             r'\s*((else|otherwise)\s+)?(if|unless)\b)?' % (_escape, _escape),
             String.Interpol, ('block/embed', 'more/embed', 'main'))
        ],
        's/entity': [
            (r'(?i)&(#(x[\da-f]+|\d+)|[a-z][\da-z]*);?', Name.Entity)
        ],
        'tdqs': _make_string_state(True, True),
        'tsqs': _make_string_state(True, False),
        'dqs': _make_string_state(False, True),
        'sqs': _make_string_state(False, False),
        'tdqs/listing': _make_string_state(True, True, 'listing'),
        'tsqs/listing': _make_string_state(True, False, 'listing'),
        'dqs/listing': _make_string_state(False, True, 'listing'),
        'sqs/listing': _make_string_state(False, False, 'listing'),
        'tdqs/xmp': _make_string_state(True, True, 'xmp'),
        'tsqs/xmp': _make_string_state(True, False, 'xmp'),
        'dqs/xmp': _make_string_state(False, True, 'xmp'),
        'sqs/xmp': _make_string_state(False, False, 'xmp'),

        # Tags
        'tdqt': _make_tag_state(True, True),
        'tsqt': _make_tag_state(True, False),
        'dqt': _make_tag_state(False, True),
        'sqt': _make_tag_state(False, False),
        'dqs/tdqt': _make_attribute_value_state(r'"', True, True),
        'dqs/tsqt': _make_attribute_value_state(r'"', True, False),
        'dqs/dqt': _make_attribute_value_state(r'"', False, True),
        'dqs/sqt': _make_attribute_value_state(r'"', False, False),
        'sqs/tdqt': _make_attribute_value_state(r"'", True, True),
        'sqs/tsqt': _make_attribute_value_state(r"'", True, False),
        'sqs/dqt': _make_attribute_value_state(r"'", False, True),
        'sqs/sqt': _make_attribute_value_state(r"'", False, False),
        'uqs/tdqt': _make_attribute_value_state(_no_quote, True, True),
        'uqs/tsqt': _make_attribute_value_state(_no_quote, True, False),
        'uqs/dqt': _make_attribute_value_state(_no_quote, False, True),
        'uqs/sqt': _make_attribute_value_state(_no_quote, False, False),

        # Regular expressions
        'tdqr': [
            (r'[^\\"]+', String.Regex),
            (r'\\"*', String.Regex),
            (r'"{3,}', String.Regex, '#pop'),
            (r'"', String.Regex)
        ],
        'tsqr': [
            (r"[^\\']+", String.Regex),
            (r"\\'*", String.Regex),
            (r"'{3,}", String.Regex, '#pop'),
            (r"'", String.Regex)
        ],
        'dqr': [
            (r'[^\\"]+', String.Regex),
            (r'\\"?', String.Regex),
            (r'"', String.Regex, '#pop')
        ],
        'sqr': [
            (r"[^\\']+", String.Regex),
            (r"\\'?", String.Regex),
            (r"'", String.Regex, '#pop')
        ]
    }

    def get_tokens_unprocessed(self, text, **kwargs):
        pp = r'^%s*#%s*' % (self._ws_pp, self._ws_pp)
        if_false_level = 0
        for index, token, value in (
            RegexLexer.get_tokens_unprocessed(self, text, **kwargs)):
            if if_false_level == 0:  # Not in a false #if
                if (token is Comment.Preproc and
                    re.match(r'%sif%s+(0|nil)%s*$\n?' %
                             (pp, self._ws_pp, self._ws_pp), value)):
                    if_false_level = 1
            else:  # In a false #if
                if token is Comment.Preproc:
                    if (if_false_level == 1 and
                          re.match(r'%sel(if|se)\b' % pp, value)):
                        if_false_level = 0
                    elif re.match(r'%sif' % pp, value):
                        if_false_level += 1
                    elif re.match(r'%sendif\b' % pp, value):
                        if_false_level -= 1
                else:
                    token = Comment
            yield index, token, value
=======
from pygments.lexers.c_cpp import CLexer, CppLexer
from pygments.lexers.d import DLexer
from pygments.lexers.objective import ObjectiveCLexer, \
    ObjectiveCppLexer, LogosLexer
from pygments.lexers.go import GoLexer
from pygments.lexers.rust import RustLexer
from pygments.lexers.c_like import ECLexer, ValaLexer, CudaLexer
from pygments.lexers.pascal import DelphiLexer, Modula2Lexer, AdaLexer
from pygments.lexers.business import CobolLexer, CobolFreeformatLexer
from pygments.lexers.fortran import FortranLexer
from pygments.lexers.prolog import PrologLexer
from pygments.lexers.python import CythonLexer
from pygments.lexers.graphics import GLShaderLexer
from pygments.lexers.ml import OcamlLexer
from pygments.lexers.basic import BlitzBasicLexer, BlitzMaxLexer, MonkeyLexer
from pygments.lexers.dylan import DylanLexer, DylanLidLexer, DylanConsoleLexer
from pygments.lexers.ooc import OocLexer
from pygments.lexers.felix import FelixLexer
from pygments.lexers.nimrod import NimrodLexer

__all__ = []
>>>>>>> 09c138b1
<|MERGE_RESOLUTION|>--- conflicted
+++ resolved
@@ -10,5851 +10,6 @@
 """
 
 from pygments.lexers.jvm import JavaLexer, ScalaLexer
-<<<<<<< HEAD
-
-__all__ = ['CLexer', 'CppLexer', 'DLexer', 'DelphiLexer', 'ECLexer',
-           'NesCLexer', 'DylanLexer', 'ObjectiveCLexer', 'ObjectiveCppLexer',
-           'FortranLexer', 'GLShaderLexer', 'PrologLexer', 'CythonLexer',
-           'ValaLexer', 'OocLexer', 'GoLexer', 'FelixLexer', 'AdaLexer',
-           'Modula2Lexer', 'BlitzMaxLexer', 'BlitzBasicLexer', 'NimrodLexer',
-           'FantomLexer', 'RustLexer', 'CudaLexer', 'MonkeyLexer', 'SwigLexer',
-           'DylanLidLexer', 'DylanConsoleLexer', 'CobolLexer',
-           'CobolFreeformatLexer', 'LogosLexer', 'ClayLexer', 'PikeLexer',
-           'ChapelLexer', 'EiffelLexer', 'Inform6Lexer', 'Inform7Lexer',
-           'Inform6TemplateLexer', 'MqlLexer', 'SwiftLexer', 'NitLexer',
-           'Tads3Lexer']
-
-
-class CFamilyLexer(RegexLexer):
-    """
-    For C family source code.  This is used as a base class to avoid repetitious
-    definitions.
-    """
-
-    #: optional Comment or Whitespace
-    _ws = r'(?:\s|//.*?\n|/[*].*?[*]/)+'
-    #: only one /* */ style comment
-    _ws1 = r'\s*(?:/[*].*?[*]/\s*)*'
-
-    tokens = {
-        'whitespace': [
-            # preprocessor directives: without whitespace
-            ('^#if\s+0', Comment.Preproc, 'if0'),
-            ('^#', Comment.Preproc, 'macro'),
-            # or with whitespace
-            ('^(' + _ws1 + r')(#if\s+0)',
-             bygroups(using(this), Comment.Preproc), 'if0'),
-            ('^(' + _ws1 + ')(#)',
-             bygroups(using(this), Comment.Preproc), 'macro'),
-            (r'\n', Text),
-            (r'\s+', Text),
-            (r'\\\n', Text), # line continuation
-            (r'//(\n|(.|\n)*?[^\\]\n)', Comment.Single),
-            (r'/(\\\n)?[*](.|\n)*?[*](\\\n)?/', Comment.Multiline),
-        ],
-        'statements': [
-            (r'L?"', String, 'string'),
-            (r"L?'(\\.|\\[0-7]{1,3}|\\x[a-fA-F0-9]{1,2}|[^\\\'\n])'", String.Char),
-            (r'(\d+\.\d*|\.\d+|\d+)[eE][+-]?\d+[LlUu]*', Number.Float),
-            (r'(\d+\.\d*|\.\d+|\d+[fF])[fF]?', Number.Float),
-            (r'0x[0-9a-fA-F]+[LlUu]*', Number.Hex),
-            (r'0[0-7]+[LlUu]*', Number.Oct),
-            (r'\d+[LlUu]*', Number.Integer),
-            (r'\*/', Error),
-            (r'[~!%^&*+=|?:<>/-]', Operator),
-            (r'[()\[\],.]', Punctuation),
-            (r'(auto|break|case|const|continue|default|do|else|enum|extern|'
-             r'for|goto|if|register|restricted|return|sizeof|static|struct|'
-             r'switch|typedef|union|volatile|while)\b', Keyword),
-            (r'(bool|int|long|float|short|double|char|unsigned|signed|void|'
-             r'[a-z_][a-z0-9_]*_t)\b',
-             Keyword.Type),
-            (r'(_{0,2}inline|naked|restrict|thread|typename)\b', Keyword.Reserved),
-            # Vector intrinsics
-            (r'(__(m128i|m128d|m128|m64))\b', Keyword.Reserved),
-            # Microsoft-isms
-            (r'__(asm|int8|based|except|int16|stdcall|cdecl|fastcall|int32|'
-             r'declspec|finally|int64|try|leave|wchar_t|w64|unaligned|'
-             r'raise|noop|identifier|forceinline|assume)\b', Keyword.Reserved),
-            (r'(true|false|NULL)\b', Name.Builtin),
-            (r'([a-zA-Z_]\w*)(\s*)(:)(?!:)', bygroups(Name.Label, Text, Punctuation)),
-            ('[a-zA-Z_]\w*', Name),
-        ],
-        'root': [
-            include('whitespace'),
-            # functions
-            (r'((?:[\w*\s])+?(?:\s|[*]))' # return arguments
-             r'([a-zA-Z_]\w*)'            # method name
-             r'(\s*\([^;]*?\))'           # signature
-             r'(' + _ws + r')?({)',
-             bygroups(using(this), Name.Function, using(this), using(this),
-                      Punctuation),
-             'function'),
-            # function declarations
-            (r'((?:[\w*\s])+?(?:\s|[*]))' # return arguments
-             r'([a-zA-Z_]\w*)'            # method name
-             r'(\s*\([^;]*?\))'           # signature
-             r'(' + _ws + r')?(;)',
-             bygroups(using(this), Name.Function, using(this), using(this),
-                      Punctuation)),
-            default('statement'),
-        ],
-        'statement' : [
-            include('whitespace'),
-            include('statements'),
-            ('[{}]', Punctuation),
-            (';', Punctuation, '#pop'),
-        ],
-        'function': [
-            include('whitespace'),
-            include('statements'),
-            (';', Punctuation),
-            ('{', Punctuation, '#push'),
-            ('}', Punctuation, '#pop'),
-        ],
-        'string': [
-            (r'"', String, '#pop'),
-            (r'\\([\\abfnrtv"\']|x[a-fA-F0-9]{2,4}|'
-             r'u[a-fA-F0-9]{4}|U[a-fA-F0-9]{8}|[0-7]{1,3})', String.Escape),
-            (r'[^\\"\n]+', String), # all other characters
-            (r'\\\n', String), # line continuation
-            (r'\\', String), # stray backslash
-        ],
-        'macro': [
-            (r'[^/\n]+', Comment.Preproc),
-            (r'/[*](.|\n)*?[*]/', Comment.Multiline),
-            (r'//.*?\n', Comment.Single, '#pop'),
-            (r'/', Comment.Preproc),
-            (r'(?<=\\)\n', Comment.Preproc),
-            (r'\n', Comment.Preproc, '#pop'),
-        ],
-        'if0': [
-            (r'^\s*#if.*?(?<!\\)\n', Comment.Preproc, '#push'),
-            (r'^\s*#el(?:se|if).*\n', Comment.Preproc, '#pop'),
-            (r'^\s*#endif.*?(?<!\\)\n', Comment.Preproc, '#pop'),
-            (r'.*?\n', Comment),
-        ]
-    }
-
-    stdlib_types = ['size_t', 'ssize_t', 'off_t', 'wchar_t', 'ptrdiff_t',
-                    'sig_atomic_t', 'fpos_t', 'clock_t', 'time_t', 'va_list',
-                    'jmp_buf', 'FILE', 'DIR', 'div_t', 'ldiv_t', 'mbstate_t',
-                    'wctrans_t', 'wint_t', 'wctype_t']
-    c99_types = ['_Bool', '_Complex', 'int8_t', 'int16_t', 'int32_t', 'int64_t',
-                 'uint8_t', 'uint16_t', 'uint32_t', 'uint64_t', 'int_least8_t',
-                 'int_least16_t', 'int_least32_t', 'int_least64_t',
-                 'uint_least8_t', 'uint_least16_t', 'uint_least32_t',
-                 'uint_least64_t', 'int_fast8_t', 'int_fast16_t', 'int_fast32_t',
-                 'int_fast64_t', 'uint_fast8_t', 'uint_fast16_t', 'uint_fast32_t',
-                 'uint_fast64_t', 'intptr_t', 'uintptr_t', 'intmax_t',
-                 'uintmax_t']
-
-    def __init__(self, **options):
-        self.stdlibhighlighting = get_bool_opt(options,
-                'stdlibhighlighting', True)
-        self.c99highlighting = get_bool_opt(options,
-                'c99highlighting', True)
-        RegexLexer.__init__(self, **options)
-
-    def get_tokens_unprocessed(self, text):
-        for index, token, value in \
-            RegexLexer.get_tokens_unprocessed(self, text):
-            if token is Name:
-                if self.stdlibhighlighting and value in self.stdlib_types:
-                    token = Keyword.Type
-                elif self.c99highlighting and value in self.c99_types:
-                    token = Keyword.Type
-            yield index, token, value
-
-
-class CLexer(CFamilyLexer):
-    """
-    For C source code with preprocessor directives.
-    """
-    name = 'C'
-    aliases = ['c']
-    filenames = ['*.c', '*.h', '*.idc']
-    mimetypes = ['text/x-chdr', 'text/x-csrc']
-    priority = 0.1
-
-    def analyse_text(text):
-        if re.search('#include [<"]', text):
-            return 0.1
-
-
-class CppLexer(CFamilyLexer):
-    """
-    For C++ source code with preprocessor directives.
-    """
-    name = 'C++'
-    aliases = ['cpp', 'c++']
-    filenames = ['*.cpp', '*.hpp', '*.c++', '*.h++',
-                 '*.cc', '*.hh', '*.cxx', '*.hxx',
-                 '*.C', '*.H', '*.cp', '*.CPP']
-    mimetypes = ['text/x-c++hdr', 'text/x-c++src']
-    priority = 0.1
-
-    tokens = {
-        'statements': [
-            (r'(asm|catch|const_cast|delete|dynamic_cast|explicit|'
-             r'export|friend|mutable|namespace|new|operator|'
-             r'private|protected|public|reinterpret_cast|'
-             r'restrict|static_cast|template|this|throw|throws|'
-             r'typeid|typename|using|virtual|'
-             r'constexpr|nullptr|decltype|thread_local|'
-             r'alignas|alignof|static_assert|noexcept|override|final)\b', Keyword),
-            (r'(char16_t|char32_t)\b', Keyword.Type),
-            (r'(class)(\s+)', bygroups(Keyword, Text), 'classname'),
-            inherit,
-         ],
-        'root': [
-            inherit,
-            # C++ Microsoft-isms
-            (r'__(virtual_inheritance|uuidof|super|single_inheritance|'
-             r'multiple_inheritance|interface|event)\b', Keyword.Reserved),
-            # Offload C++ extensions, http://offload.codeplay.com/
-            (r'(__offload|__blockingoffload|__outer)\b', Keyword.Pseudo),
-        ],
-        'classname': [
-            (r'[a-zA-Z_]\w*', Name.Class, '#pop'),
-            # template specification
-            (r'\s*(?=>)', Text, '#pop'),
-        ],
-    }
-
-    def analyse_text(text):
-        if re.search('#include <[a-z]+>', text):
-            return 0.2
-        if re.search('using namespace ', text):
-            return 0.4
-
-
-class PikeLexer(CppLexer):
-    """
-    For `Pike <http://pike.lysator.liu.se/>`_ source code.
-
-    .. versionadded:: 2.0
-    """
-    name = 'Pike'
-    aliases = ['pike']
-    filenames = ['*.pike', '*.pmod']
-    mimetypes = ['text/x-pike']
-
-    tokens = {
-        'statements': [
-            (r'(catch|new|private|protected|public|gauge|'
-             r'throw|throws|class|interface|implement|abstract|extends|from|'
-             r'this|super|new|constant|final|static|import|use|extern|'
-             r'inline|proto|break|continue|if|else|for|'
-             r'while|do|switch|case|as|in|version|return|true|false|null|'
-             r'__VERSION__|__MAJOR__|__MINOR__|__BUILD__|__REAL_VERSION__|'
-             r'__REAL_MAJOR__|__REAL_MINOR__|__REAL_BUILD__|__DATE__|__TIME__|'
-             r'__FILE__|__DIR__|__LINE__|__AUTO_BIGNUM__|__NT__|__PIKE__|'
-             r'__amigaos__|_Pragma|static_assert|defined|sscanf)\b',
-             Keyword),
-            (r'(bool|int|long|float|short|double|char|string|object|void|mapping|'
-             r'array|multiset|program|function|lambda|mixed|'
-             r'[a-z_][a-z0-9_]*_t)\b',
-             Keyword.Type),
-            (r'(class)(\s+)', bygroups(Keyword, Text), 'classname'),
-            (r'[~!%^&*+=|?:<>/-@]', Operator),
-            inherit,
-        ],
-        'classname': [
-            (r'[a-zA-Z_]\w*', Name.Class, '#pop'),
-            # template specification
-            (r'\s*(?=>)', Text, '#pop'),
-        ],
-    }
-
-
-class SwigLexer(CppLexer):
-    """
-    For `SWIG <http://www.swig.org/>`_ source code.
-
-    .. versionadded:: 2.0
-    """
-    name = 'SWIG'
-    aliases = ['swig']
-    filenames = ['*.swg', '*.i']
-    mimetypes = ['text/swig']
-    priority = 0.04 # Lower than C/C++ and Objective C/C++
-
-    tokens = {
-        'statements': [
-            # SWIG directives
-            (r'(%[a-z_][a-z0-9_]*)', Name.Function),
-            # Special variables
-            ('\$\**\&?\w+', Name),
-            # Stringification / additional preprocessor directives
-            (r'##*[a-zA-Z_]\w*', Comment.Preproc),
-            inherit,
-         ],
-    }
-
-    # This is a far from complete set of SWIG directives
-    swig_directives = (
-        # Most common directives
-        '%apply', '%define', '%director', '%enddef', '%exception', '%extend',
-        '%feature', '%fragment', '%ignore', '%immutable', '%import', '%include',
-        '%inline', '%insert', '%module', '%newobject', '%nspace', '%pragma',
-        '%rename', '%shared_ptr', '%template', '%typecheck', '%typemap',
-        # Less common directives
-        '%arg', '%attribute', '%bang', '%begin', '%callback', '%catches', '%clear',
-        '%constant', '%copyctor', '%csconst', '%csconstvalue', '%csenum',
-        '%csmethodmodifiers', '%csnothrowexception', '%default', '%defaultctor',
-        '%defaultdtor', '%defined', '%delete', '%delobject', '%descriptor',
-        '%exceptionclass', '%exceptionvar', '%extend_smart_pointer', '%fragments',
-        '%header', '%ifcplusplus', '%ignorewarn', '%implicit', '%implicitconv',
-        '%init', '%javaconst', '%javaconstvalue', '%javaenum', '%javaexception',
-        '%javamethodmodifiers', '%kwargs', '%luacode', '%mutable', '%naturalvar',
-        '%nestedworkaround', '%perlcode', '%pythonabc', '%pythonappend',
-        '%pythoncallback', '%pythoncode', '%pythondynamic', '%pythonmaybecall',
-        '%pythonnondynamic', '%pythonprepend', '%refobject', '%shadow', '%sizeof',
-        '%trackobjects', '%types', '%unrefobject', '%varargs', '%warn', '%warnfilter')
-
-    def analyse_text(text):
-        rv = 0
-        # Search for SWIG directives, which are conventionally at the beginning of
-        # a line. The probability of them being within a line is low, so let another
-        # lexer win in this case.
-        matches = re.findall(r'^\s*(%[a-z_][a-z0-9_]*)', text, re.M)
-        for m in matches:
-            if m in SwigLexer.swig_directives:
-                rv = 0.98
-                break
-            else:
-                rv = 0.91 # Fraction higher than MatlabLexer
-        return rv
-
-
-class ECLexer(CLexer):
-    """
-    For eC source code with preprocessor directives.
-
-    .. versionadded:: 1.5
-    """
-    name = 'eC'
-    aliases = ['ec']
-    filenames = ['*.ec', '*.eh']
-    mimetypes = ['text/x-echdr', 'text/x-ecsrc']
-
-    tokens = {
-        'statements': [
-            (r'(virtual|class|private|public|property|import|delete|new|new0|'
-             r'renew|renew0|define|get|set|remote|dllexport|dllimport|stdcall|'
-             r'subclass|__on_register_module|namespace|using|typed_object|'
-             r'any_object|incref|register|watch|stopwatching|firewatchers|'
-             r'watchable|class_designer|class_fixed|class_no_expansion|isset|'
-             r'class_default_property|property_category|class_data|'
-             r'class_property|virtual|thisclass|'
-             r'dbtable|dbindex|database_open|dbfield)\b', Keyword),
-            (r'(uint|uint16|uint32|uint64|bool|byte|unichar|int64)\b',
-             Keyword.Type),
-            (r'(class)(\s+)', bygroups(Keyword, Text), 'classname'),
-            (r'(null|value|this)\b', Name.Builtin),
-            inherit,
-        ],
-        'classname': [
-            (r'[a-zA-Z_]\w*', Name.Class, '#pop'),
-            # template specification
-            (r'\s*(?=>)', Text, '#pop'),
-        ],
-    }
-
-
-class NesCLexer(CLexer):
-    """
-    For `nesC <https://github.com/tinyos/nesc>`_ source code with preprocessor
-    directives.
-
-    .. versionadded:: 2.0
-    """
-    name = 'nesC'
-    aliases = ['nesc']
-    filenames = ['*.nc']
-    mimetypes = ['text/x-nescsrc']
-
-    tokens = {
-        'statements': [
-            (r'(abstract|as|async|atomic|call|command|component|components|'
-             r'configuration|event|extends|generic|implementation|includes|'
-             r'interface|module|new|norace|post|provides|signal|task|uses)\b',
-             Keyword),
-            (r'(nx_struct|nx_union|nx_int8_t|nx_int16_t|nx_int32_t|nx_int64_t|'
-             r'nx_uint8_t|nx_uint16_t|nx_uint32_t|nx_uint64_t)\b',
-             Keyword.Type),
-            inherit,
-        ],
-    }
-
-
-class ClayLexer(RegexLexer):
-    """
-    For `Clay <http://claylabs.com/clay/>`_ source.
-
-    .. versionadded:: 2.0
-    """
-    name = 'Clay'
-    filenames = ['*.clay']
-    aliases = ['clay']
-    mimetypes = ['text/x-clay']
-    tokens = {
-        'root': [
-            (r'\s', Text),
-            (r'//.*?$', Comment.Singleline),
-            (r'/(\\\n)?[*](.|\n)*?[*](\\\n)?/', Comment.Multiline),
-            (r'\b(public|private|import|as|record|variant|instance'
-             r'|define|overload|default|external|alias'
-             r'|rvalue|ref|forward|inline|noinline|forceinline'
-             r'|enum|var|and|or|not|if|else|goto|return|while'
-             r'|switch|case|break|continue|for|in|true|false|try|catch|throw'
-             r'|finally|onerror|staticassert|eval|when|newtype'
-             r'|__FILE__|__LINE__|__COLUMN__|__ARG__'
-             r')\b', Keyword),
-            (r'[~!%^&*+=|:<>/-]', Operator),
-            (r'[#(){}\[\],;.]', Punctuation),
-            (r'0x[0-9a-fA-F]+[LlUu]*', Number.Hex),
-            (r'\d+[LlUu]*', Number.Integer),
-            (r'\b(true|false)\b', Name.Builtin),
-            (r'(?i)[a-z_?][a-z_?0-9]*', Name),
-            (r'"""', String, 'tdqs'),
-            (r'"', String, 'dqs'),
-        ],
-        'strings': [
-            (r'(?i)\\(x[0-9a-f]{2}|.)', String.Escape),
-            (r'.', String),
-        ],
-        'nl': [
-            (r'\n', String),
-        ],
-        'dqs': [
-            (r'"', String, '#pop'),
-            include('strings'),
-        ],
-        'tdqs': [
-            (r'"""', String, '#pop'),
-            include('strings'),
-            include('nl'),
-        ],
-    }
-
-
-class DLexer(RegexLexer):
-    """
-    For D source.
-
-    .. versionadded:: 1.2
-    """
-    name = 'D'
-    filenames = ['*.d', '*.di']
-    aliases = ['d']
-    mimetypes = ['text/x-dsrc']
-
-    tokens = {
-        'root': [
-            (r'\n', Text),
-            (r'\s+', Text),
-            #(r'\\\n', Text), # line continuations
-            # Comments
-            (r'//(.*?)\n', Comment.Single),
-            (r'/(\\\n)?[*](.|\n)*?[*](\\\n)?/', Comment.Multiline),
-            (r'/\+', Comment.Multiline, 'nested_comment'),
-            # Keywords
-            (r'(abstract|alias|align|asm|assert|auto|body|break|case|cast'
-             r'|catch|class|const|continue|debug|default|delegate|delete'
-             r'|deprecated|do|else|enum|export|extern|finally|final'
-             r'|foreach_reverse|foreach|for|function|goto|if|immutable|import'
-             r'|interface|invariant|inout|in|is|lazy|mixin|module|new|nothrow|out'
-             r'|override|package|pragma|private|protected|public|pure|ref|return'
-             r'|scope|shared|static|struct|super|switch|synchronized|template|this'
-             r'|throw|try|typedef|typeid|typeof|union|unittest|version|volatile'
-             r'|while|with|__gshared|__traits|__vector|__parameters)\b', Keyword
-            ),
-            (r'(bool|byte|cdouble|cent|cfloat|char|creal|dchar|double|float'
-             r'|idouble|ifloat|int|ireal|long|real|short|ubyte|ucent|uint|ulong'
-             r'|ushort|void|wchar)\b', Keyword.Type
-            ),
-            (r'(false|true|null)\b', Keyword.Constant),
-            (r'(__FILE__|__MODULE__|__LINE__|__FUNCTION__|__PRETTY_FUNCTION__'
-             r'|__DATE__|__EOF__|__TIME__|__TIMESTAMP__|__VENDOR__|__VERSION__)\b',
-             Keyword.Pseudo),
-            (r'macro\b', Keyword.Reserved),
-            (r'(string|wstring|dstring|size_t|ptrdiff_t)\b', Name.Builtin),
-            # FloatLiteral
-            # -- HexFloat
-            (r'0[xX]([0-9a-fA-F_]*\.[0-9a-fA-F_]+|[0-9a-fA-F_]+)'
-             r'[pP][+\-]?[0-9_]+[fFL]?[i]?', Number.Float),
-            # -- DecimalFloat
-            (r'[0-9_]+(\.[0-9_]+[eE][+\-]?[0-9_]+|'
-             r'\.[0-9_]*|[eE][+\-]?[0-9_]+)[fFL]?[i]?', Number.Float),
-            (r'\.(0|[1-9][0-9_]*)([eE][+\-]?[0-9_]+)?[fFL]?[i]?', Number.Float),
-            # IntegerLiteral
-            # -- Binary
-            (r'0[Bb][01_]+', Number.Bin),
-            # -- Octal
-            (r'0[0-7_]+', Number.Oct),
-            # -- Hexadecimal
-            (r'0[xX][0-9a-fA-F_]+', Number.Hex),
-            # -- Decimal
-            (r'(0|[1-9][0-9_]*)([LUu]|Lu|LU|uL|UL)?', Number.Integer),
-            # CharacterLiteral
-            (r"""'(\\['"?\\abfnrtv]|\\x[0-9a-fA-F]{2}|\\[0-7]{1,3}"""
-             r"""|\\u[0-9a-fA-F]{4}|\\U[0-9a-fA-F]{8}|\\&\w+;|.)'""",
-             String.Char
-            ),
-            # StringLiteral
-            # -- WysiwygString
-            (r'r"[^"]*"[cwd]?', String),
-            # -- AlternateWysiwygString
-            (r'`[^`]*`[cwd]?', String),
-            # -- DoubleQuotedString
-            (r'"(\\\\|\\"|[^"])*"[cwd]?', String),
-            # -- EscapeSequence
-            (r"\\(['\"?\\abfnrtv]|x[0-9a-fA-F]{2}|[0-7]{1,3}"
-             r"|u[0-9a-fA-F]{4}|U[0-9a-fA-F]{8}|&\w+;)",
-             String
-            ),
-            # -- HexString
-            (r'x"[0-9a-fA-F_\s]*"[cwd]?', String),
-            # -- DelimitedString
-            (r'q"\[', String, 'delimited_bracket'),
-            (r'q"\(', String, 'delimited_parenthesis'),
-            (r'q"<', String, 'delimited_angle'),
-            (r'q"{', String, 'delimited_curly'),
-            (r'q"([a-zA-Z_]\w*)\n.*?\n\1"', String),
-            (r'q"(.).*?\1"', String),
-            # -- TokenString
-            (r'q{', String, 'token_string'),
-            # Attributes
-            (r'@([a-zA-Z_]\w*)?', Name.Decorator),
-            # Tokens
-            (r'(~=|\^=|%=|\*=|==|!>=|!<=|!<>=|!<>|!<|!>|!=|>>>=|>>>|>>=|>>|>='
-             r'|<>=|<>|<<=|<<|<=|\+\+|\+=|--|-=|\|\||\|=|&&|&=|\.\.\.|\.\.|/=)'
-             r'|[/.&|\-+<>!()\[\]{}?,;:$=*%^~]', Punctuation
-            ),
-            # Identifier
-            (r'[a-zA-Z_]\w*', Name),
-            # Line
-            (r'#line\s.*\n', Comment.Special),
-        ],
-        'nested_comment': [
-            (r'[^+/]+', Comment.Multiline),
-            (r'/\+', Comment.Multiline, '#push'),
-            (r'\+/', Comment.Multiline, '#pop'),
-            (r'[+/]', Comment.Multiline),
-        ],
-        'token_string': [
-            (r'{', Punctuation, 'token_string_nest'),
-            (r'}', String, '#pop'),
-            include('root'),
-        ],
-        'token_string_nest': [
-            (r'{', Punctuation, '#push'),
-            (r'}', Punctuation, '#pop'),
-            include('root'),
-        ],
-        'delimited_bracket': [
-            (r'[^\[\]]+', String),
-            (r'\[', String, 'delimited_inside_bracket'),
-            (r'\]"', String, '#pop'),
-        ],
-        'delimited_inside_bracket': [
-            (r'[^\[\]]+', String),
-            (r'\[', String, '#push'),
-            (r'\]', String, '#pop'),
-        ],
-        'delimited_parenthesis': [
-            (r'[^\(\)]+', String),
-            (r'\(', String, 'delimited_inside_parenthesis'),
-            (r'\)"', String, '#pop'),
-        ],
-        'delimited_inside_parenthesis': [
-            (r'[^\(\)]+', String),
-            (r'\(', String, '#push'),
-            (r'\)', String, '#pop'),
-        ],
-        'delimited_angle': [
-            (r'[^<>]+', String),
-            (r'<', String, 'delimited_inside_angle'),
-            (r'>"', String, '#pop'),
-        ],
-        'delimited_inside_angle': [
-            (r'[^<>]+', String),
-            (r'<', String, '#push'),
-            (r'>', String, '#pop'),
-        ],
-        'delimited_curly': [
-            (r'[^{}]+', String),
-            (r'{', String, 'delimited_inside_curly'),
-            (r'}"', String, '#pop'),
-        ],
-        'delimited_inside_curly': [
-            (r'[^{}]+', String),
-            (r'{', String, '#push'),
-            (r'}', String, '#pop'),
-        ],
-    }
-
-
-class DelphiLexer(Lexer):
-    """
-    For `Delphi <http://www.borland.com/delphi/>`_ (Borland Object Pascal),
-    Turbo Pascal and Free Pascal source code.
-
-    Additional options accepted:
-
-    `turbopascal`
-        Highlight Turbo Pascal specific keywords (default: ``True``).
-    `delphi`
-        Highlight Borland Delphi specific keywords (default: ``True``).
-    `freepascal`
-        Highlight Free Pascal specific keywords (default: ``True``).
-    `units`
-        A list of units that should be considered builtin, supported are
-        ``System``, ``SysUtils``, ``Classes`` and ``Math``.
-        Default is to consider all of them builtin.
-    """
-    name = 'Delphi'
-    aliases = ['delphi', 'pas', 'pascal', 'objectpascal']
-    filenames = ['*.pas']
-    mimetypes = ['text/x-pascal']
-
-    TURBO_PASCAL_KEYWORDS = [
-        'absolute', 'and', 'array', 'asm', 'begin', 'break', 'case',
-        'const', 'constructor', 'continue', 'destructor', 'div', 'do',
-        'downto', 'else', 'end', 'file', 'for', 'function', 'goto',
-        'if', 'implementation', 'in', 'inherited', 'inline', 'interface',
-        'label', 'mod', 'nil', 'not', 'object', 'of', 'on', 'operator',
-        'or', 'packed', 'procedure', 'program', 'record', 'reintroduce',
-        'repeat', 'self', 'set', 'shl', 'shr', 'string', 'then', 'to',
-        'type', 'unit', 'until', 'uses', 'var', 'while', 'with', 'xor'
-    ]
-
-    DELPHI_KEYWORDS = [
-        'as', 'class', 'except', 'exports', 'finalization', 'finally',
-        'initialization', 'is', 'library', 'on', 'property', 'raise',
-        'threadvar', 'try'
-    ]
-
-    FREE_PASCAL_KEYWORDS = [
-        'dispose', 'exit', 'false', 'new', 'true'
-    ]
-
-    BLOCK_KEYWORDS = set([
-        'begin', 'class', 'const', 'constructor', 'destructor', 'end',
-        'finalization', 'function', 'implementation', 'initialization',
-        'label', 'library', 'operator', 'procedure', 'program', 'property',
-        'record', 'threadvar', 'type', 'unit', 'uses', 'var'
-    ])
-
-    FUNCTION_MODIFIERS = set([
-        'alias', 'cdecl', 'export', 'inline', 'interrupt', 'nostackframe',
-        'pascal', 'register', 'safecall', 'softfloat', 'stdcall',
-        'varargs', 'name', 'dynamic', 'near', 'virtual', 'external',
-        'override', 'assembler'
-    ])
-
-    # XXX: those aren't global. but currently we know no way for defining
-    #      them just for the type context.
-    DIRECTIVES = set([
-        'absolute', 'abstract', 'assembler', 'cppdecl', 'default', 'far',
-        'far16', 'forward', 'index', 'oldfpccall', 'private', 'protected',
-        'published', 'public'
-    ])
-
-    BUILTIN_TYPES = set([
-        'ansichar', 'ansistring', 'bool', 'boolean', 'byte', 'bytebool',
-        'cardinal', 'char', 'comp', 'currency', 'double', 'dword',
-        'extended', 'int64', 'integer', 'iunknown', 'longbool', 'longint',
-        'longword', 'pansichar', 'pansistring', 'pbool', 'pboolean',
-        'pbyte', 'pbytearray', 'pcardinal', 'pchar', 'pcomp', 'pcurrency',
-        'pdate', 'pdatetime', 'pdouble', 'pdword', 'pextended', 'phandle',
-        'pint64', 'pinteger', 'plongint', 'plongword', 'pointer',
-        'ppointer', 'pshortint', 'pshortstring', 'psingle', 'psmallint',
-        'pstring', 'pvariant', 'pwidechar', 'pwidestring', 'pword',
-        'pwordarray', 'pwordbool', 'real', 'real48', 'shortint',
-        'shortstring', 'single', 'smallint', 'string', 'tclass', 'tdate',
-        'tdatetime', 'textfile', 'thandle', 'tobject', 'ttime', 'variant',
-        'widechar', 'widestring', 'word', 'wordbool'
-    ])
-
-    BUILTIN_UNITS = {
-        'System': [
-            'abs', 'acquireexceptionobject', 'addr', 'ansitoutf8',
-            'append', 'arctan', 'assert', 'assigned', 'assignfile',
-            'beginthread', 'blockread', 'blockwrite', 'break', 'chdir',
-            'chr', 'close', 'closefile', 'comptocurrency', 'comptodouble',
-            'concat', 'continue', 'copy', 'cos', 'dec', 'delete',
-            'dispose', 'doubletocomp', 'endthread', 'enummodules',
-            'enumresourcemodules', 'eof', 'eoln', 'erase', 'exceptaddr',
-            'exceptobject', 'exclude', 'exit', 'exp', 'filepos', 'filesize',
-            'fillchar', 'finalize', 'findclasshinstance', 'findhinstance',
-            'findresourcehinstance', 'flush', 'frac', 'freemem',
-            'get8087cw', 'getdir', 'getlasterror', 'getmem',
-            'getmemorymanager', 'getmodulefilename', 'getvariantmanager',
-            'halt', 'hi', 'high', 'inc', 'include', 'initialize', 'insert',
-            'int', 'ioresult', 'ismemorymanagerset', 'isvariantmanagerset',
-            'length', 'ln', 'lo', 'low', 'mkdir', 'move', 'new', 'odd',
-            'olestrtostring', 'olestrtostrvar', 'ord', 'paramcount',
-            'paramstr', 'pi', 'pos', 'pred', 'ptr', 'pucs4chars', 'random',
-            'randomize', 'read', 'readln', 'reallocmem',
-            'releaseexceptionobject', 'rename', 'reset', 'rewrite', 'rmdir',
-            'round', 'runerror', 'seek', 'seekeof', 'seekeoln',
-            'set8087cw', 'setlength', 'setlinebreakstyle',
-            'setmemorymanager', 'setstring', 'settextbuf',
-            'setvariantmanager', 'sin', 'sizeof', 'slice', 'sqr', 'sqrt',
-            'str', 'stringofchar', 'stringtoolestr', 'stringtowidechar',
-            'succ', 'swap', 'trunc', 'truncate', 'typeinfo',
-            'ucs4stringtowidestring', 'unicodetoutf8', 'uniquestring',
-            'upcase', 'utf8decode', 'utf8encode', 'utf8toansi',
-            'utf8tounicode', 'val', 'vararrayredim', 'varclear',
-            'widecharlentostring', 'widecharlentostrvar',
-            'widechartostring', 'widechartostrvar',
-            'widestringtoucs4string', 'write', 'writeln'
-        ],
-        'SysUtils': [
-            'abort', 'addexitproc', 'addterminateproc', 'adjustlinebreaks',
-            'allocmem', 'ansicomparefilename', 'ansicomparestr',
-            'ansicomparetext', 'ansidequotedstr', 'ansiextractquotedstr',
-            'ansilastchar', 'ansilowercase', 'ansilowercasefilename',
-            'ansipos', 'ansiquotedstr', 'ansisamestr', 'ansisametext',
-            'ansistrcomp', 'ansistricomp', 'ansistrlastchar', 'ansistrlcomp',
-            'ansistrlicomp', 'ansistrlower', 'ansistrpos', 'ansistrrscan',
-            'ansistrscan', 'ansistrupper', 'ansiuppercase',
-            'ansiuppercasefilename', 'appendstr', 'assignstr', 'beep',
-            'booltostr', 'bytetocharindex', 'bytetocharlen', 'bytetype',
-            'callterminateprocs', 'changefileext', 'charlength',
-            'chartobyteindex', 'chartobytelen', 'comparemem', 'comparestr',
-            'comparetext', 'createdir', 'createguid', 'currentyear',
-            'currtostr', 'currtostrf', 'date', 'datetimetofiledate',
-            'datetimetostr', 'datetimetostring', 'datetimetosystemtime',
-            'datetimetotimestamp', 'datetostr', 'dayofweek', 'decodedate',
-            'decodedatefully', 'decodetime', 'deletefile', 'directoryexists',
-            'diskfree', 'disksize', 'disposestr', 'encodedate', 'encodetime',
-            'exceptionerrormessage', 'excludetrailingbackslash',
-            'excludetrailingpathdelimiter', 'expandfilename',
-            'expandfilenamecase', 'expanduncfilename', 'extractfiledir',
-            'extractfiledrive', 'extractfileext', 'extractfilename',
-            'extractfilepath', 'extractrelativepath', 'extractshortpathname',
-            'fileage', 'fileclose', 'filecreate', 'filedatetodatetime',
-            'fileexists', 'filegetattr', 'filegetdate', 'fileisreadonly',
-            'fileopen', 'fileread', 'filesearch', 'fileseek', 'filesetattr',
-            'filesetdate', 'filesetreadonly', 'filewrite', 'finalizepackage',
-            'findclose', 'findcmdlineswitch', 'findfirst', 'findnext',
-            'floattocurr', 'floattodatetime', 'floattodecimal', 'floattostr',
-            'floattostrf', 'floattotext', 'floattotextfmt', 'fmtloadstr',
-            'fmtstr', 'forcedirectories', 'format', 'formatbuf', 'formatcurr',
-            'formatdatetime', 'formatfloat', 'freeandnil', 'getcurrentdir',
-            'getenvironmentvariable', 'getfileversion', 'getformatsettings',
-            'getlocaleformatsettings', 'getmodulename', 'getpackagedescription',
-            'getpackageinfo', 'gettime', 'guidtostring', 'incamonth',
-            'includetrailingbackslash', 'includetrailingpathdelimiter',
-            'incmonth', 'initializepackage', 'interlockeddecrement',
-            'interlockedexchange', 'interlockedexchangeadd',
-            'interlockedincrement', 'inttohex', 'inttostr', 'isdelimiter',
-            'isequalguid', 'isleapyear', 'ispathdelimiter', 'isvalidident',
-            'languages', 'lastdelimiter', 'loadpackage', 'loadstr',
-            'lowercase', 'msecstotimestamp', 'newstr', 'nextcharindex', 'now',
-            'outofmemoryerror', 'quotedstr', 'raiselastoserror',
-            'raiselastwin32error', 'removedir', 'renamefile', 'replacedate',
-            'replacetime', 'safeloadlibrary', 'samefilename', 'sametext',
-            'setcurrentdir', 'showexception', 'sleep', 'stralloc', 'strbufsize',
-            'strbytetype', 'strcat', 'strcharlength', 'strcomp', 'strcopy',
-            'strdispose', 'strecopy', 'strend', 'strfmt', 'stricomp',
-            'stringreplace', 'stringtoguid', 'strlcat', 'strlcomp', 'strlcopy',
-            'strlen', 'strlfmt', 'strlicomp', 'strlower', 'strmove', 'strnew',
-            'strnextchar', 'strpas', 'strpcopy', 'strplcopy', 'strpos',
-            'strrscan', 'strscan', 'strtobool', 'strtobooldef', 'strtocurr',
-            'strtocurrdef', 'strtodate', 'strtodatedef', 'strtodatetime',
-            'strtodatetimedef', 'strtofloat', 'strtofloatdef', 'strtoint',
-            'strtoint64', 'strtoint64def', 'strtointdef', 'strtotime',
-            'strtotimedef', 'strupper', 'supports', 'syserrormessage',
-            'systemtimetodatetime', 'texttofloat', 'time', 'timestamptodatetime',
-            'timestamptomsecs', 'timetostr', 'trim', 'trimleft', 'trimright',
-            'tryencodedate', 'tryencodetime', 'tryfloattocurr', 'tryfloattodatetime',
-            'trystrtobool', 'trystrtocurr', 'trystrtodate', 'trystrtodatetime',
-            'trystrtofloat', 'trystrtoint', 'trystrtoint64', 'trystrtotime',
-            'unloadpackage', 'uppercase', 'widecomparestr', 'widecomparetext',
-            'widefmtstr', 'wideformat', 'wideformatbuf', 'widelowercase',
-            'widesamestr', 'widesametext', 'wideuppercase', 'win32check',
-            'wraptext'
-        ],
-        'Classes': [
-            'activateclassgroup', 'allocatehwnd', 'bintohex', 'checksynchronize',
-            'collectionsequal', 'countgenerations', 'deallocatehwnd', 'equalrect',
-            'extractstrings', 'findclass', 'findglobalcomponent', 'getclass',
-            'groupdescendantswith', 'hextobin', 'identtoint',
-            'initinheritedcomponent', 'inttoident', 'invalidpoint',
-            'isuniqueglobalcomponentname', 'linestart', 'objectbinarytotext',
-            'objectresourcetotext', 'objecttexttobinary', 'objecttexttoresource',
-            'pointsequal', 'readcomponentres', 'readcomponentresex',
-            'readcomponentresfile', 'rect', 'registerclass', 'registerclassalias',
-            'registerclasses', 'registercomponents', 'registerintegerconsts',
-            'registernoicon', 'registernonactivex', 'smallpoint', 'startclassgroup',
-            'teststreamformat', 'unregisterclass', 'unregisterclasses',
-            'unregisterintegerconsts', 'unregistermoduleclasses',
-            'writecomponentresfile'
-        ],
-        'Math': [
-            'arccos', 'arccosh', 'arccot', 'arccoth', 'arccsc', 'arccsch', 'arcsec',
-            'arcsech', 'arcsin', 'arcsinh', 'arctan2', 'arctanh', 'ceil',
-            'comparevalue', 'cosecant', 'cosh', 'cot', 'cotan', 'coth', 'csc',
-            'csch', 'cycletodeg', 'cycletograd', 'cycletorad', 'degtocycle',
-            'degtograd', 'degtorad', 'divmod', 'doubledecliningbalance',
-            'ensurerange', 'floor', 'frexp', 'futurevalue', 'getexceptionmask',
-            'getprecisionmode', 'getroundmode', 'gradtocycle', 'gradtodeg',
-            'gradtorad', 'hypot', 'inrange', 'interestpayment', 'interestrate',
-            'internalrateofreturn', 'intpower', 'isinfinite', 'isnan', 'iszero',
-            'ldexp', 'lnxp1', 'log10', 'log2', 'logn', 'max', 'maxintvalue',
-            'maxvalue', 'mean', 'meanandstddev', 'min', 'minintvalue', 'minvalue',
-            'momentskewkurtosis', 'netpresentvalue', 'norm', 'numberofperiods',
-            'payment', 'periodpayment', 'poly', 'popnstddev', 'popnvariance',
-            'power', 'presentvalue', 'radtocycle', 'radtodeg', 'radtograd',
-            'randg', 'randomrange', 'roundto', 'samevalue', 'sec', 'secant',
-            'sech', 'setexceptionmask', 'setprecisionmode', 'setroundmode',
-            'sign', 'simpleroundto', 'sincos', 'sinh', 'slndepreciation', 'stddev',
-            'sum', 'sumint', 'sumofsquares', 'sumsandsquares', 'syddepreciation',
-            'tan', 'tanh', 'totalvariance', 'variance'
-        ]
-    }
-
-    ASM_REGISTERS = set([
-        'ah', 'al', 'ax', 'bh', 'bl', 'bp', 'bx', 'ch', 'cl', 'cr0',
-        'cr1', 'cr2', 'cr3', 'cr4', 'cs', 'cx', 'dh', 'di', 'dl', 'dr0',
-        'dr1', 'dr2', 'dr3', 'dr4', 'dr5', 'dr6', 'dr7', 'ds', 'dx',
-        'eax', 'ebp', 'ebx', 'ecx', 'edi', 'edx', 'es', 'esi', 'esp',
-        'fs', 'gs', 'mm0', 'mm1', 'mm2', 'mm3', 'mm4', 'mm5', 'mm6',
-        'mm7', 'si', 'sp', 'ss', 'st0', 'st1', 'st2', 'st3', 'st4', 'st5',
-        'st6', 'st7', 'xmm0', 'xmm1', 'xmm2', 'xmm3', 'xmm4', 'xmm5',
-        'xmm6', 'xmm7'
-    ])
-
-    ASM_INSTRUCTIONS = set([
-        'aaa', 'aad', 'aam', 'aas', 'adc', 'add', 'and', 'arpl', 'bound',
-        'bsf', 'bsr', 'bswap', 'bt', 'btc', 'btr', 'bts', 'call', 'cbw',
-        'cdq', 'clc', 'cld', 'cli', 'clts', 'cmc', 'cmova', 'cmovae',
-        'cmovb', 'cmovbe', 'cmovc', 'cmovcxz', 'cmove', 'cmovg',
-        'cmovge', 'cmovl', 'cmovle', 'cmovna', 'cmovnae', 'cmovnb',
-        'cmovnbe', 'cmovnc', 'cmovne', 'cmovng', 'cmovnge', 'cmovnl',
-        'cmovnle', 'cmovno', 'cmovnp', 'cmovns', 'cmovnz', 'cmovo',
-        'cmovp', 'cmovpe', 'cmovpo', 'cmovs', 'cmovz', 'cmp', 'cmpsb',
-        'cmpsd', 'cmpsw', 'cmpxchg', 'cmpxchg486', 'cmpxchg8b', 'cpuid',
-        'cwd', 'cwde', 'daa', 'das', 'dec', 'div', 'emms', 'enter', 'hlt',
-        'ibts', 'icebp', 'idiv', 'imul', 'in', 'inc', 'insb', 'insd',
-        'insw', 'int', 'int01', 'int03', 'int1', 'int3', 'into', 'invd',
-        'invlpg', 'iret', 'iretd', 'iretw', 'ja', 'jae', 'jb', 'jbe',
-        'jc', 'jcxz', 'jcxz', 'je', 'jecxz', 'jg', 'jge', 'jl', 'jle',
-        'jmp', 'jna', 'jnae', 'jnb', 'jnbe', 'jnc', 'jne', 'jng', 'jnge',
-        'jnl', 'jnle', 'jno', 'jnp', 'jns', 'jnz', 'jo', 'jp', 'jpe',
-        'jpo', 'js', 'jz', 'lahf', 'lar', 'lcall', 'lds', 'lea', 'leave',
-        'les', 'lfs', 'lgdt', 'lgs', 'lidt', 'ljmp', 'lldt', 'lmsw',
-        'loadall', 'loadall286', 'lock', 'lodsb', 'lodsd', 'lodsw',
-        'loop', 'loope', 'loopne', 'loopnz', 'loopz', 'lsl', 'lss', 'ltr',
-        'mov', 'movd', 'movq', 'movsb', 'movsd', 'movsw', 'movsx',
-        'movzx', 'mul', 'neg', 'nop', 'not', 'or', 'out', 'outsb', 'outsd',
-        'outsw', 'pop', 'popa', 'popad', 'popaw', 'popf', 'popfd', 'popfw',
-        'push', 'pusha', 'pushad', 'pushaw', 'pushf', 'pushfd', 'pushfw',
-        'rcl', 'rcr', 'rdmsr', 'rdpmc', 'rdshr', 'rdtsc', 'rep', 'repe',
-        'repne', 'repnz', 'repz', 'ret', 'retf', 'retn', 'rol', 'ror',
-        'rsdc', 'rsldt', 'rsm', 'sahf', 'sal', 'salc', 'sar', 'sbb',
-        'scasb', 'scasd', 'scasw', 'seta', 'setae', 'setb', 'setbe',
-        'setc', 'setcxz', 'sete', 'setg', 'setge', 'setl', 'setle',
-        'setna', 'setnae', 'setnb', 'setnbe', 'setnc', 'setne', 'setng',
-        'setnge', 'setnl', 'setnle', 'setno', 'setnp', 'setns', 'setnz',
-        'seto', 'setp', 'setpe', 'setpo', 'sets', 'setz', 'sgdt', 'shl',
-        'shld', 'shr', 'shrd', 'sidt', 'sldt', 'smi', 'smint', 'smintold',
-        'smsw', 'stc', 'std', 'sti', 'stosb', 'stosd', 'stosw', 'str',
-        'sub', 'svdc', 'svldt', 'svts', 'syscall', 'sysenter', 'sysexit',
-        'sysret', 'test', 'ud1', 'ud2', 'umov', 'verr', 'verw', 'wait',
-        'wbinvd', 'wrmsr', 'wrshr', 'xadd', 'xbts', 'xchg', 'xlat',
-        'xlatb', 'xor'
-    ])
-
-    def __init__(self, **options):
-        Lexer.__init__(self, **options)
-        self.keywords = set()
-        if get_bool_opt(options, 'turbopascal', True):
-            self.keywords.update(self.TURBO_PASCAL_KEYWORDS)
-        if get_bool_opt(options, 'delphi', True):
-            self.keywords.update(self.DELPHI_KEYWORDS)
-        if get_bool_opt(options, 'freepascal', True):
-            self.keywords.update(self.FREE_PASCAL_KEYWORDS)
-        self.builtins = set()
-        for unit in get_list_opt(options, 'units', list(self.BUILTIN_UNITS)):
-            self.builtins.update(self.BUILTIN_UNITS[unit])
-
-    def get_tokens_unprocessed(self, text):
-        scanner = Scanner(text, re.DOTALL | re.MULTILINE | re.IGNORECASE)
-        stack = ['initial']
-        in_function_block = False
-        in_property_block = False
-        was_dot = False
-        next_token_is_function = False
-        next_token_is_property = False
-        collect_labels = False
-        block_labels = set()
-        brace_balance = [0, 0]
-
-        while not scanner.eos:
-            token = Error
-
-            if stack[-1] == 'initial':
-                if scanner.scan(r'\s+'):
-                    token = Text
-                elif scanner.scan(r'\{.*?\}|\(\*.*?\*\)'):
-                    if scanner.match.startswith('$'):
-                        token = Comment.Preproc
-                    else:
-                        token = Comment.Multiline
-                elif scanner.scan(r'//.*?$'):
-                    token = Comment.Single
-                elif scanner.scan(r'[-+*\/=<>:;,.@\^]'):
-                    token = Operator
-                    # stop label highlighting on next ";"
-                    if collect_labels and scanner.match == ';':
-                        collect_labels = False
-                elif scanner.scan(r'[\(\)\[\]]+'):
-                    token = Punctuation
-                    # abort function naming ``foo = Function(...)``
-                    next_token_is_function = False
-                    # if we are in a function block we count the open
-                    # braces because ootherwise it's impossible to
-                    # determine the end of the modifier context
-                    if in_function_block or in_property_block:
-                        if scanner.match == '(':
-                            brace_balance[0] += 1
-                        elif scanner.match == ')':
-                            brace_balance[0] -= 1
-                        elif scanner.match == '[':
-                            brace_balance[1] += 1
-                        elif scanner.match == ']':
-                            brace_balance[1] -= 1
-                elif scanner.scan(r'[A-Za-z_][A-Za-z_0-9]*'):
-                    lowercase_name = scanner.match.lower()
-                    if lowercase_name == 'result':
-                        token = Name.Builtin.Pseudo
-                    elif lowercase_name in self.keywords:
-                        token = Keyword
-                        # if we are in a special block and a
-                        # block ending keyword occours (and the parenthesis
-                        # is balanced) we end the current block context
-                        if (in_function_block or in_property_block) and \
-                           lowercase_name in self.BLOCK_KEYWORDS and \
-                           brace_balance[0] <= 0 and \
-                           brace_balance[1] <= 0:
-                            in_function_block = False
-                            in_property_block = False
-                            brace_balance = [0, 0]
-                            block_labels = set()
-                        if lowercase_name in ('label', 'goto'):
-                            collect_labels = True
-                        elif lowercase_name == 'asm':
-                            stack.append('asm')
-                        elif lowercase_name == 'property':
-                            in_property_block = True
-                            next_token_is_property = True
-                        elif lowercase_name in ('procedure', 'operator',
-                                                'function', 'constructor',
-                                                'destructor'):
-                            in_function_block = True
-                            next_token_is_function = True
-                    # we are in a function block and the current name
-                    # is in the set of registered modifiers. highlight
-                    # it as pseudo keyword
-                    elif in_function_block and \
-                         lowercase_name in self.FUNCTION_MODIFIERS:
-                        token = Keyword.Pseudo
-                    # if we are in a property highlight some more
-                    # modifiers
-                    elif in_property_block and \
-                         lowercase_name in ('read', 'write'):
-                        token = Keyword.Pseudo
-                        next_token_is_function = True
-                    # if the last iteration set next_token_is_function
-                    # to true we now want this name highlighted as
-                    # function. so do that and reset the state
-                    elif next_token_is_function:
-                        # Look if the next token is a dot. If yes it's
-                        # not a function, but a class name and the
-                        # part after the dot a function name
-                        if scanner.test(r'\s*\.\s*'):
-                            token = Name.Class
-                        # it's not a dot, our job is done
-                        else:
-                            token = Name.Function
-                            next_token_is_function = False
-                    # same for properties
-                    elif next_token_is_property:
-                        token = Name.Property
-                        next_token_is_property = False
-                    # Highlight this token as label and add it
-                    # to the list of known labels
-                    elif collect_labels:
-                        token = Name.Label
-                        block_labels.add(scanner.match.lower())
-                    # name is in list of known labels
-                    elif lowercase_name in block_labels:
-                        token = Name.Label
-                    elif lowercase_name in self.BUILTIN_TYPES:
-                        token = Keyword.Type
-                    elif lowercase_name in self.DIRECTIVES:
-                        token = Keyword.Pseudo
-                    # builtins are just builtins if the token
-                    # before isn't a dot
-                    elif not was_dot and lowercase_name in self.builtins:
-                        token = Name.Builtin
-                    else:
-                        token = Name
-                elif scanner.scan(r"'"):
-                    token = String
-                    stack.append('string')
-                elif scanner.scan(r'\#(\d+|\$[0-9A-Fa-f]+)'):
-                    token = String.Char
-                elif scanner.scan(r'\$[0-9A-Fa-f]+'):
-                    token = Number.Hex
-                elif scanner.scan(r'\d+(?![eE]|\.[^.])'):
-                    token = Number.Integer
-                elif scanner.scan(r'\d+(\.\d+([eE][+-]?\d+)?|[eE][+-]?\d+)'):
-                    token = Number.Float
-                else:
-                    # if the stack depth is deeper than once, pop
-                    if len(stack) > 1:
-                        stack.pop()
-                    scanner.get_char()
-
-            elif stack[-1] == 'string':
-                if scanner.scan(r"''"):
-                    token = String.Escape
-                elif scanner.scan(r"'"):
-                    token = String
-                    stack.pop()
-                elif scanner.scan(r"[^']*"):
-                    token = String
-                else:
-                    scanner.get_char()
-                    stack.pop()
-
-            elif stack[-1] == 'asm':
-                if scanner.scan(r'\s+'):
-                    token = Text
-                elif scanner.scan(r'end'):
-                    token = Keyword
-                    stack.pop()
-                elif scanner.scan(r'\{.*?\}|\(\*.*?\*\)'):
-                    if scanner.match.startswith('$'):
-                        token = Comment.Preproc
-                    else:
-                        token = Comment.Multiline
-                elif scanner.scan(r'//.*?$'):
-                    token = Comment.Single
-                elif scanner.scan(r"'"):
-                    token = String
-                    stack.append('string')
-                elif scanner.scan(r'@@[A-Za-z_][A-Za-z_0-9]*'):
-                    token = Name.Label
-                elif scanner.scan(r'[A-Za-z_][A-Za-z_0-9]*'):
-                    lowercase_name = scanner.match.lower()
-                    if lowercase_name in self.ASM_INSTRUCTIONS:
-                        token = Keyword
-                    elif lowercase_name in self.ASM_REGISTERS:
-                        token = Name.Builtin
-                    else:
-                        token = Name
-                elif scanner.scan(r'[-+*\/=<>:;,.@\^]+'):
-                    token = Operator
-                elif scanner.scan(r'[\(\)\[\]]+'):
-                    token = Punctuation
-                elif scanner.scan(r'\$[0-9A-Fa-f]+'):
-                    token = Number.Hex
-                elif scanner.scan(r'\d+(?![eE]|\.[^.])'):
-                    token = Number.Integer
-                elif scanner.scan(r'\d+(\.\d+([eE][+-]?\d+)?|[eE][+-]?\d+)'):
-                    token = Number.Float
-                else:
-                    scanner.get_char()
-                    stack.pop()
-
-            # save the dot!!!11
-            if scanner.match.strip():
-                was_dot = scanner.match == '.'
-            yield scanner.start_pos, token, scanner.match or ''
-
-
-class DylanLexer(RegexLexer):
-    """
-    For the `Dylan <http://www.opendylan.org/>`_ language.
-
-    .. versionadded:: 0.7
-    """
-
-    name = 'Dylan'
-    aliases = ['dylan']
-    filenames = ['*.dylan', '*.dyl', '*.intr']
-    mimetypes = ['text/x-dylan']
-
-    flags = re.IGNORECASE
-
-    builtins = set([
-        'subclass', 'abstract', 'block', 'concrete', 'constant', 'class',
-        'compiler-open', 'compiler-sideways', 'domain', 'dynamic',
-        'each-subclass', 'exception', 'exclude', 'function', 'generic',
-        'handler', 'inherited', 'inline', 'inline-only', 'instance',
-        'interface', 'import', 'keyword', 'library', 'macro', 'method',
-        'module', 'open', 'primary', 'required', 'sealed', 'sideways',
-        'singleton', 'slot', 'thread', 'variable', 'virtual'])
-
-    keywords = set([
-        'above', 'afterwards', 'begin', 'below', 'by', 'case', 'cleanup',
-        'create', 'define', 'else', 'elseif', 'end', 'export', 'finally',
-        'for', 'from', 'if', 'in', 'let', 'local', 'otherwise', 'rename',
-        'select', 'signal', 'then', 'to', 'unless', 'until', 'use', 'when',
-        'while'])
-
-    operators = set([
-        '~', '+', '-', '*', '|', '^', '=', '==', '~=', '~==', '<', '<=',
-        '>', '>=', '&', '|'])
-
-    functions = set([
-        'abort', 'abs', 'add', 'add!', 'add-method', 'add-new', 'add-new!',
-        'all-superclasses', 'always', 'any?', 'applicable-method?', 'apply',
-        'aref', 'aref-setter', 'as', 'as-lowercase', 'as-lowercase!',
-        'as-uppercase', 'as-uppercase!', 'ash', 'backward-iteration-protocol',
-        'break', 'ceiling', 'ceiling/', 'cerror', 'check-type', 'choose',
-        'choose-by', 'complement', 'compose', 'concatenate', 'concatenate-as',
-        'condition-format-arguments', 'condition-format-string', 'conjoin',
-        'copy-sequence', 'curry', 'default-handler', 'dimension', 'dimensions',
-        'direct-subclasses', 'direct-superclasses', 'disjoin', 'do',
-        'do-handlers', 'element', 'element-setter', 'empty?', 'error', 'even?',
-        'every?', 'false-or', 'fill!', 'find-key', 'find-method', 'first',
-        'first-setter', 'floor', 'floor/', 'forward-iteration-protocol',
-        'function-arguments', 'function-return-values',
-        'function-specializers', 'gcd', 'generic-function-mandatory-keywords',
-        'generic-function-methods', 'head', 'head-setter', 'identity',
-        'initialize', 'instance?', 'integral?', 'intersection',
-        'key-sequence', 'key-test', 'last', 'last-setter', 'lcm', 'limited',
-        'list', 'logand', 'logbit?', 'logior', 'lognot', 'logxor', 'make',
-        'map', 'map-as', 'map-into', 'max', 'member?', 'merge-hash-codes',
-        'min', 'modulo', 'negative', 'negative?', 'next-method',
-        'object-class', 'object-hash', 'odd?', 'one-of', 'pair', 'pop',
-        'pop-last', 'positive?', 'push', 'push-last', 'range', 'rank',
-        'rcurry', 'reduce', 'reduce1', 'remainder', 'remove', 'remove!',
-        'remove-duplicates', 'remove-duplicates!', 'remove-key!',
-        'remove-method', 'replace-elements!', 'replace-subsequence!',
-        'restart-query', 'return-allowed?', 'return-description',
-        'return-query', 'reverse', 'reverse!', 'round', 'round/',
-        'row-major-index', 'second', 'second-setter', 'shallow-copy',
-        'signal', 'singleton', 'size', 'size-setter', 'slot-initialized?',
-        'sort', 'sort!', 'sorted-applicable-methods', 'subsequence-position',
-        'subtype?', 'table-protocol', 'tail', 'tail-setter', 'third',
-        'third-setter', 'truncate', 'truncate/', 'type-error-expected-type',
-        'type-error-value', 'type-for-copy', 'type-union', 'union', 'values',
-        'vector', 'zero?'])
-
-    valid_name = '\\\\?[a-z0-9' + re.escape('!&*<>|^$%@_-+~?/=') + ']+'
-
-    def get_tokens_unprocessed(self, text):
-        for index, token, value in RegexLexer.get_tokens_unprocessed(self, text):
-            if token is Name:
-                lowercase_value = value.lower()
-                if lowercase_value in self.builtins:
-                    yield index, Name.Builtin, value
-                    continue
-                if lowercase_value in self.keywords:
-                    yield index, Keyword, value
-                    continue
-                if lowercase_value in self.functions:
-                    yield index, Name.Builtin, value
-                    continue
-                if lowercase_value in self.operators:
-                    yield index, Operator, value
-                    continue
-            yield index, token, value
-
-    tokens = {
-        'root': [
-            # Whitespace
-            (r'\s+', Text),
-
-            # single line comment
-            (r'//.*?\n', Comment.Single),
-
-            # lid header
-            (r'([a-z0-9-]+)(:)([ \t]*)(.*(?:\n[ \t].+)*)',
-                bygroups(Name.Attribute, Operator, Text, String)),
-
-            ('', Text, 'code') # no header match, switch to code
-        ],
-        'code': [
-            # Whitespace
-            (r'\s+', Text),
-
-            # single line comment
-            (r'//.*?\n', Comment.Single),
-
-            # multi-line comment
-            (r'/\*', Comment.Multiline, 'comment'),
-
-            # strings and characters
-            (r'"', String, 'string'),
-            (r"'(\\.|\\[0-7]{1,3}|\\x[a-f0-9]{1,2}|[^\\\'\n])'", String.Char),
-
-            # binary integer
-            (r'#[bB][01]+', Number.Bin),
-
-            # octal integer
-            (r'#[oO][0-7]+', Number.Oct),
-
-            # floating point
-            (r'[-+]?(\d*\.\d+(e[-+]?\d+)?|\d+(\.\d*)?e[-+]?\d+)', Number.Float),
-
-            # decimal integer
-            (r'[-+]?\d+', Number.Integer),
-
-            # hex integer
-            (r'#[xX][0-9a-f]+', Number.Hex),
-
-            # Macro parameters
-            (r'(\?' + valid_name + ')(:)'
-             r'(token|name|variable|expression|body|case-body|\*)',
-                bygroups(Name.Tag, Operator, Name.Builtin)),
-            (r'(\?)(:)(token|name|variable|expression|body|case-body|\*)',
-                bygroups(Name.Tag, Operator, Name.Builtin)),
-            (r'\?' + valid_name, Name.Tag),
-
-            # Punctuation
-            (r'(=>|::|#\(|#\[|##|\?|\?\?|\?=|[(){}\[\],\.;])', Punctuation),
-
-            # Most operators are picked up as names and then re-flagged.
-            # This one isn't valid in a name though, so we pick it up now.
-            (r':=', Operator),
-
-            # Pick up #t / #f before we match other stuff with #.
-            (r'#[tf]', Literal),
-
-            # #"foo" style keywords
-            (r'#"', String.Symbol, 'keyword'),
-
-            # #rest, #key, #all-keys, etc.
-            (r'#[a-z0-9-]+', Keyword),
-
-            # required-init-keyword: style keywords.
-            (valid_name + ':', Keyword),
-
-            # class names
-            (r'<' + valid_name + '>', Name.Class),
-
-            # define variable forms.
-            (r'\*' + valid_name + '\*', Name.Variable.Global),
-
-            # define constant forms.
-            (r'\$' + valid_name, Name.Constant),
-
-            # everything else. We re-flag some of these in the method above.
-            (valid_name, Name),
-        ],
-        'comment': [
-            (r'[^*/]', Comment.Multiline),
-            (r'/\*', Comment.Multiline, '#push'),
-            (r'\*/', Comment.Multiline, '#pop'),
-            (r'[*/]', Comment.Multiline)
-        ],
-        'keyword': [
-            (r'"', String.Symbol, '#pop'),
-            (r'[^\\"]+', String.Symbol), # all other characters
-        ],
-        'string': [
-            (r'"', String, '#pop'),
-            (r'\\([\\abfnrtv"\']|x[a-f0-9]{2,4}|[0-7]{1,3})', String.Escape),
-            (r'[^\\"\n]+', String), # all other characters
-            (r'\\\n', String), # line continuation
-            (r'\\', String), # stray backslash
-        ]
-    }
-
-
-class DylanLidLexer(RegexLexer):
-    """
-    For Dylan LID (Library Interchange Definition) files.
-
-    .. versionadded:: 1.6
-    """
-
-    name = 'DylanLID'
-    aliases = ['dylan-lid', 'lid']
-    filenames = ['*.lid', '*.hdp']
-    mimetypes = ['text/x-dylan-lid']
-
-    flags = re.IGNORECASE
-
-    tokens = {
-        'root': [
-            # Whitespace
-            (r'\s+', Text),
-
-            # single line comment
-            (r'//.*?\n', Comment.Single),
-
-            # lid header
-            (r'(.*?)(:)([ \t]*)(.*(?:\n[ \t].+)*)',
-             bygroups(Name.Attribute, Operator, Text, String)),
-        ]
-    }
-
-
-class DylanConsoleLexer(Lexer):
-    """
-    For Dylan interactive console output like:
-
-    .. sourcecode:: dylan-console
-
-        ? let a = 1;
-        => 1
-        ? a
-        => 1
-
-    This is based on a copy of the RubyConsoleLexer.
-
-    .. versionadded:: 1.6
-    """
-    name = 'Dylan session'
-    aliases = ['dylan-console', 'dylan-repl']
-    filenames = ['*.dylan-console']
-    mimetypes = ['text/x-dylan-console']
-
-    _line_re  = re.compile('.*?\n')
-    _prompt_re = re.compile('\?| ')
-
-    def get_tokens_unprocessed(self, text):
-        dylexer = DylanLexer(**self.options)
-
-        curcode = ''
-        insertions = []
-        for match in self._line_re.finditer(text):
-            line = match.group()
-            m = self._prompt_re.match(line)
-            if m is not None:
-                end = m.end()
-                insertions.append((len(curcode),
-                                   [(0, Generic.Prompt, line[:end])]))
-                curcode += line[end:]
-            else:
-                if curcode:
-                    for item in do_insertions(insertions,
-                                    dylexer.get_tokens_unprocessed(curcode)):
-                        yield item
-                    curcode = ''
-                    insertions = []
-                yield match.start(), Generic.Output, line
-        if curcode:
-            for item in do_insertions(insertions,
-                                      dylexer.get_tokens_unprocessed(curcode)):
-                yield item
-
-
-def objective(baselexer):
-    """
-    Generate a subclass of baselexer that accepts the Objective-C syntax
-    extensions.
-    """
-
-    # Have to be careful not to accidentally match JavaDoc/Doxygen syntax here,
-    # since that's quite common in ordinary C/C++ files.  It's OK to match
-    # JavaDoc/Doxygen keywords that only apply to Objective-C, mind.
-    #
-    # The upshot of this is that we CANNOT match @class or @interface
-    _oc_keywords = re.compile(r'@(?:end|implementation|protocol)')
-
-    # Matches [ <ws>? identifier <ws> ( identifier <ws>? ] |  identifier? : )
-    # (note the identifier is *optional* when there is a ':'!)
-    _oc_message = re.compile(r'\[\s*[a-zA-Z_]\w*\s+'
-                             r'(?:[a-zA-Z_]\w*\s*\]|'
-                             r'(?:[a-zA-Z_]\w*)?:)')
-
-    class GeneratedObjectiveCVariant(baselexer):
-        """
-        Implements Objective-C syntax on top of an existing C family lexer.
-        """
-
-        tokens = {
-            'statements': [
-                (r'@"', String, 'string'),
-                (r'@(YES|NO)', Number),
-                (r"@'(\\.|\\[0-7]{1,3}|\\x[a-fA-F0-9]{1,2}|[^\\\'\n])'", String.Char),
-                (r'@(\d+\.\d*|\.\d+|\d+)[eE][+-]?\d+[lL]?', Number.Float),
-                (r'@(\d+\.\d*|\.\d+|\d+[fF])[fF]?', Number.Float),
-                (r'@0x[0-9a-fA-F]+[Ll]?', Number.Hex),
-                (r'@0[0-7]+[Ll]?', Number.Oct),
-                (r'@\d+[Ll]?', Number.Integer),
-                (r'@\(', Literal, 'literal_number'),
-                (r'@\[', Literal, 'literal_array'),
-                (r'@\{', Literal, 'literal_dictionary'),
-                (r'(@selector|@private|@protected|@public|@encode|'
-                 r'@synchronized|@try|@throw|@catch|@finally|@end|@property|@synthesize|'
-                 r'__bridge|__bridge_transfer|__autoreleasing|__block|__weak|__strong|'
-                 r'weak|strong|copy|retain|assign|unsafe_unretained|atomic|nonatomic|'
-                 r'readonly|readwrite|setter|getter|typeof|in|out|inout|release|class|'
-                 r'@dynamic|@optional|@required|@autoreleasepool)\b', Keyword),
-                (r'(id|instancetype|Class|IMP|SEL|BOOL|IBOutlet|IBAction|unichar)\b',
-                 Keyword.Type),
-                (r'@(true|false|YES|NO)\n', Name.Builtin),
-                (r'(YES|NO|nil|self|super)\b', Name.Builtin),
-                # Carbon types
-                (r'(Boolean|UInt8|SInt8|UInt16|SInt16|UInt32|SInt32)\b', Keyword.Type),
-                # Carbon built-ins
-                (r'(TRUE|FALSE)\b', Name.Builtin),
-                (r'(@interface|@implementation)(\s+)', bygroups(Keyword, Text),
-                 ('#pop', 'oc_classname')),
-                (r'(@class|@protocol)(\s+)', bygroups(Keyword, Text),
-                 ('#pop', 'oc_forward_classname')),
-                # @ can also prefix other expressions like @{...} or @(...)
-                (r'@', Punctuation),
-                inherit,
-            ],
-            'oc_classname' : [
-                # interface definition that inherits
-                ('([a-zA-Z$_][\w$]*)(\s*:\s*)([a-zA-Z$_][\w$]*)?(\s*)({)',
-                 bygroups(Name.Class, Text, Name.Class, Text, Punctuation),
-                 ('#pop', 'oc_ivars')),
-                ('([a-zA-Z$_][\w$]*)(\s*:\s*)([a-zA-Z$_][\w$]*)?',
-                 bygroups(Name.Class, Text, Name.Class), '#pop'),
-                # interface definition for a category
-                ('([a-zA-Z$_][\w$]*)(\s*)(\([a-zA-Z$_][\w$]*\))(\s*)({)',
-                 bygroups(Name.Class, Text, Name.Label, Text, Punctuation),
-                 ('#pop', 'oc_ivars')),
-                ('([a-zA-Z$_][\w$]*)(\s*)(\([a-zA-Z$_][\w$]*\))',
-                 bygroups(Name.Class, Text, Name.Label), '#pop'),
-                # simple interface / implementation
-                ('([a-zA-Z$_][\w$]*)(\s*)({)',
-                 bygroups(Name.Class, Text, Punctuation), ('#pop', 'oc_ivars')),
-                ('([a-zA-Z$_][\w$]*)', Name.Class, '#pop')
-            ],
-            'oc_forward_classname' : [
-              ('([a-zA-Z$_][\w$]*)(\s*,\s*)',
-               bygroups(Name.Class, Text), 'oc_forward_classname'),
-              ('([a-zA-Z$_][\w$]*)(\s*;?)',
-               bygroups(Name.Class, Text), '#pop')
-            ],
-            'oc_ivars' : [
-              include('whitespace'),
-              include('statements'),
-              (';', Punctuation),
-              ('{', Punctuation, '#push'),
-              ('}', Punctuation, '#pop'),
-            ],
-            'root': [
-              # methods
-              (r'^([-+])(\s*)'                         # method marker
-               r'(\(.*?\))?(\s*)'                      # return type
-               r'([a-zA-Z$_][\w$]*:?)',        # begin of method name
-               bygroups(Punctuation, Text, using(this),
-                        Text, Name.Function),
-               'method'),
-              inherit,
-            ],
-            'method': [
-                include('whitespace'),
-                # TODO unsure if ellipses are allowed elsewhere, see
-                # discussion in Issue 789
-                (r',', Punctuation),
-                (r'\.\.\.', Punctuation),
-                (r'(\(.*?\))(\s*)([a-zA-Z$_][\w$]*)',
-                 bygroups(using(this), Text, Name.Variable)),
-                (r'[a-zA-Z$_][\w$]*:', Name.Function),
-                (';', Punctuation, '#pop'),
-                ('{', Punctuation, 'function'),
-                ('', Text, '#pop'),
-            ],
-            'literal_number': [
-                (r'\(', Punctuation, 'literal_number_inner'),
-                (r'\)', Literal, '#pop'),
-                include('statement'),
-            ],
-            'literal_number_inner': [
-                (r'\(', Punctuation, '#push'),
-                (r'\)', Punctuation, '#pop'),
-                include('statement'),
-            ],
-            'literal_array': [
-                (r'\[', Punctuation, 'literal_array_inner'),
-                (r'\]', Literal, '#pop'),
-                include('statement'),
-            ],
-            'literal_array_inner': [
-                (r'\[', Punctuation, '#push'),
-                (r'\]', Punctuation, '#pop'),
-                include('statement'),
-            ],
-            'literal_dictionary': [
-                (r'\}', Literal, '#pop'),
-                include('statement'),
-            ],
-        }
-
-        def analyse_text(text):
-            if _oc_keywords.search(text):
-                return 1.0
-            elif '@"' in text: # strings
-                return 0.8
-            elif re.search('@[0-9]+', text):
-                return 0.7
-            elif _oc_message.search(text):
-                return 0.8
-            return 0
-
-        def get_tokens_unprocessed(self, text):
-            from pygments.lexers._cocoabuiltins import COCOA_INTERFACES, \
-                COCOA_PROTOCOLS, COCOA_PRIMITIVES
-
-            for index, token, value in \
-                baselexer.get_tokens_unprocessed(self, text):
-                if token is Name or token is Name.Class:
-                    if value in COCOA_INTERFACES or value in COCOA_PROTOCOLS \
-                       or value in COCOA_PRIMITIVES:
-                        token = Name.Builtin.Pseudo
-
-                yield index, token, value
-
-    return GeneratedObjectiveCVariant
-
-
-class ObjectiveCLexer(objective(CLexer)):
-    """
-    For Objective-C source code with preprocessor directives.
-    """
-
-    name = 'Objective-C'
-    aliases = ['objective-c', 'objectivec', 'obj-c', 'objc']
-    filenames = ['*.m', '*.h']
-    mimetypes = ['text/x-objective-c']
-    priority = 0.05    # Lower than C
-
-
-class ObjectiveCppLexer(objective(CppLexer)):
-    """
-    For Objective-C++ source code with preprocessor directives.
-    """
-
-    name = 'Objective-C++'
-    aliases = ['objective-c++', 'objectivec++', 'obj-c++', 'objc++']
-    filenames = ['*.mm', '*.hh']
-    mimetypes = ['text/x-objective-c++']
-    priority = 0.05    # Lower than C++
-
-
-class FortranLexer(RegexLexer):
-    """
-    Lexer for FORTRAN 90 code.
-
-    .. versionadded:: 0.10
-    """
-    name = 'Fortran'
-    aliases = ['fortran']
-    filenames = ['*.f', '*.f90', '*.F', '*.F90']
-    mimetypes = ['text/x-fortran']
-    flags = re.IGNORECASE
-
-    # Data Types: INTEGER, REAL, COMPLEX, LOGICAL, CHARACTER and DOUBLE PRECISION
-    # Operators: **, *, +, -, /, <, >, <=, >=, ==, /=
-    # Logical (?): NOT, AND, OR, EQV, NEQV
-
-    # Builtins:
-    # http://gcc.gnu.org/onlinedocs/gcc-3.4.6/g77/Table-of-Intrinsic-Functions.html
-
-    tokens = {
-        'root': [
-            (r'!.*\n', Comment),
-            include('strings'),
-            include('core'),
-            (r'[a-z]\w*', Name.Variable),
-            include('nums'),
-            (r'[\s]+', Text),
-        ],
-        'core': [
-            # Statements
-            (r'\b(ABSTRACT|ACCEPT|ALL|ALLSTOP|ALLOCATABLE|ALLOCATE|ARRAY|ASSIGN|'
-             r'ASSOCIATE|ASYNCHRONOUS|BACKSPACE|BIND|BLOCK|BLOCKDATA|BYTE|CALL|'
-             r'CASE|CLASS|CLOSE|CODIMENSION|COMMON|CONCURRRENT|CONTIGUOUS|'
-             r'CONTAINS|CONTINUE|CRITICAL|CYCLE|DATA|DEALLOCATE|DECODE|DEFERRED|'
-             r'DIMENSION|DO|ELEMENTAL|ELSE|ENCODE|END\s*ASSOCIATE|END\s*BLOCK|'
-             r'END\s*BLOCKDATA|END\s*CRITICAL|END\s*DO|END\s*FILE|END\s*FORALL|'
-             r'END\s*FUNCTION|END\s*IF|END\s*INTERFACE|END\s*MODULE|END\s*PROCEDURE|'
-             r'END\s*PROGRAM|END\s*SELECT|END\s*SUBMODULE|END\s*SUBROUTINE|'
-             r'END\s*TYPE|END\s*WHERE|ENTRY|ENUM|ENUMERATOR|'
-             r'EQUIVALENCE|EXIT|EXTENDS|EXTERNAL|EXTRINSIC|FINAL|FORALL|FORMAT|'
-             r'FUNCTION|GENERIC|GOTO|IF|IMAGES|IMPLICIT|IMPORT|IMPURE|INCLUDE|'
-             r'INQUIRE|INTENT|INTERFACE|INTRINSIC|IS|LOCK|MEMORY|MODULE|NAMELIST|'
-             r'NULLIFY|NONE|NON_INTRINSIC|NON_OVERRIDABLE|NOPASS|OPEN|OPTIONAL|'
-             r'OPTIONS|PARAMETER|PASS|PAUSE|POINTER|PRINT|PRIVATE|PROGRAM|'
-             r'PROTECTED|PUBLIC|PURE|READ|RECURSIVE|RESULT|RETURN|REWIND|SAVE|'
-             r'SELECT|SEQUENCE|STOP|SUBMODULE|SUBROUTINE|SYNC|SYNCALL|SYNCIMAGES|'
-             r'SYNCMEMORY|TARGET|THEN|TYPE|UNLOCK|USE|VALUE|VOLATILE|WHERE|WRITE|'
-             r'WHILE)\s*\b',
-             Keyword),
-
-            # Data Types
-            (r'\b(CHARACTER|COMPLEX|DOUBLE PRECISION|DOUBLE COMPLEX|INTEGER|'
-             r'LOGICAL|REAL|C_INT|C_SHORT|C_LONG|C_LONG_LONG|C_SIGNED_CHAR|'
-             r'C_SIZE_T|C_INT8_T|C_INT16_T|C_INT32_T|C_INT64_T|C_INT_LEAST8_T|'
-             r'C_INT_LEAST16_T|C_INT_LEAST32_T|C_INT_LEAST64_T|C_INT_FAST8_T|'
-             r'C_INT_FAST16_T|C_INT_FAST32_T|C_INT_FAST64_T|C_INTMAX_T|'
-             r'C_INTPTR_T|C_FLOAT|C_DOUBLE|C_LONG_DOUBLE|C_FLOAT_COMPLEX|'
-             r'C_DOUBLE_COMPLEX|C_LONG_DOUBLE_COMPLEX|C_BOOL|C_CHAR|C_PTR|'
-             r'C_FUNPTR)\s*\b',
-             Keyword.Type),
-
-            # Operators
-            (r'(\*\*|\*|\+|-|\/|<|>|<=|>=|==|\/=|=)', Operator),
-
-            (r'(::)', Keyword.Declaration),
-
-            (r'[()\[\],:&%;]', Punctuation),
-
-            # Intrinsics
-            (r'\b(Abort|Abs|Access|AChar|ACos|ACosH|AdjustL|AdjustR|AImag|AInt|'
-             r'Alarm|All|Allocated|ALog|AMax|AMin|AMod|And|ANInt|Any|ASin|ASinH|'
-             r'Associated|ATan|ATanH|Atomic_Define|Atomic_Ref|BesJ|BesJN|'
-             r'Bessel_J0|Bessel_J1|Bessel_JN|Bessel_Y0|Bessel_Y1|Bessel_YN|'
-             r'BesY|BesYN|BGE|BGT|BLE|BLT|Bit_Size|BTest|CAbs|CCos|Ceiling|'
-             r'CExp|Char|ChDir|ChMod|CLog|Cmplx|Command_Argument_Count|Complex|'
-             r'Conjg|Cos|CosH|Count|CPU_Time|CShift|CSin|CSqRt|CTime|C_Funloc|'
-             r'C_Loc|C_Associated|C_Null_Ptr|C_Null_Funptr|C_F_Pointer|'
-             r'C_F_ProcPointer|C_Null_Char|C_Alert|C_Backspace|C_Form_Feed|'
-             r'C_FunLoc|C_Loc|C_Sizeof|C_New_Line|'
-             r'C_Carriage_Return|C_Horizontal_Tab|C_Vertical_Tab|'
-             r'DAbs|DACos|DASin|DATan|Date_and_Time|DbesJ|'
-             r'DbesJ|DbesJN|DbesY|DbesY|DbesYN|Dble|DCos|DCosH|DDiM|DErF|DErFC|'
-             r'DExp|Digits|DiM|DInt|DLog|DLog|DMax|DMin|DMod|DNInt|Dot_Product|'
-             r'DProd|DSign|DSinH|DShiftL|DShiftR|DSin|DSqRt|DTanH|DTan|DTime|'
-             r'EOShift|Epsilon|ErF|ErFC|ErFC_Scaled|ETime|Execute_Command_Line|'
-             r'Exit|Exp|Exponent|Extends_Type_Of|FDate|FGet|FGetC|'
-             r'FindLoc|Float|Floor|Flush|FNum|FPutC|FPut|Fraction|FSeek|FStat|'
-             r'FTell|Gamma|GError|GetArg|Get_Command|Get_Command_Argument|'
-             r'Get_Environment_Variable|GetCWD|GetEnv|GetGId|GetLog|GetPId|'
-             r'GetUId|GMTime|HostNm|Huge|Hypot|IAbs|IAChar|IAll|IAnd|IAny|'
-             r'IArgC|IBClr|IBits|IBSet|IChar|IDate|IDiM|IDInt|IDNInt|IEOr|'
-             r'IErrNo|IFix|Imag|ImagPart|Image_Index|Index|Int|IOr|IParity|'
-             r'IRand|IsaTty|IShft|IShftC|ISign|Iso_C_Binding|Is_Contiguous|'
-             r'Is_Iostat_End|Is_Iostat_Eor|ITime|Kill|Kind|LBound|LCoBound|'
-             r'Len|Len_Trim|LGe|LGt|Link|LLe|LLt|LnBlnk|Loc|Log|Log_Gamma|'
-             r'Logical|Long|LShift|LStat|LTime|MaskL|MaskR|MatMul|Max|'
-             r'MaxExponent|MaxLoc|MaxVal|MClock|Merge|Merge_Bits|Move_Alloc|'
-             r'Min|MinExponent|MinLoc|MinVal|Mod|Modulo|MvBits|Nearest|'
-             r'New_Line|NInt|Norm2|Not|Null|Num_Images|Or|Pack|Parity|PError|'
-             r'Precision|Present|Product|Radix|Rand|Random_Number|'
-             r'Random_Seed|Range|Real|RealPart|Rename|Repeat|Reshape|'
-             r'RRSpacing|RShift|Same_Type_As|Scale|Scan|Second|'
-             r'Selected_Char_Kind|Selected_Int_Kind|Selected_Real_Kind|'
-             r'Set_Exponent|Shape|ShiftA|ShiftL|ShiftR|Short|Sign|Signal|SinH|'
-             r'Sin|Sleep|Sngl|Spacing|Spread|SqRt|SRand|Stat|Storage_Size|Sum|'
-             r'SymLnk|System|System_Clock|Tan|TanH|Time|This_Image|Tiny|'
-             r'TrailZ|Transfer|Transpose|Trim|TtyNam|UBound|UCoBound|UMask|'
-             r'Unlink|Unpack|Verify|XOr|ZAbs|ZCos|ZExp|'
-             r'ZLog|ZSin|ZSqRt)\s*\b',
-             Name.Builtin),
-
-            # Booleans
-            (r'\.(true|false)\.', Name.Builtin),
-            # Comparing Operators
-            (r'\.(eq|ne|lt|le|gt|ge|not|and|or|eqv|neqv)\.', Operator.Word),
-        ],
-
-        'strings': [
-            (r'(?s)"(\\\\|\\[0-7]+|\\.|[^"\\])*"', String.Double),
-            (r"(?s)'(\\\\|\\[0-7]+|\\.|[^'\\])*'", String.Single),
-        ],
-
-        'nums': [
-            (r'\d+(?![.e])(_[a-z]\w+)?', Number.Integer),
-            (r'[+-]?\d*\.\d+(e[-+]?\d+)?(_[a-z]\w+)?', Number.Float),
-            (r'[+-]?\d+\.\d*(e[-+]?\d+)?(_[a-z]\w+)?', Number.Float),
-        ],
-    }
-
-
-class GLShaderLexer(RegexLexer):
-    """
-    GLSL (OpenGL Shader) lexer.
-
-    .. versionadded:: 1.1
-    """
-    name = 'GLSL'
-    aliases = ['glsl']
-    filenames = ['*.vert', '*.frag', '*.geo']
-    mimetypes = ['text/x-glslsrc']
-
-    tokens = {
-        'root': [
-            (r'^#.*', Comment.Preproc),
-            (r'//.*', Comment.Single),
-            (r'/(\\\n)?[*](.|\n)*?[*](\\\n)?/', Comment.Multiline),
-            (r'\+|-|~|!=?|\*|/|%|<<|>>|<=?|>=?|==?|&&?|\^|\|\|?',
-             Operator),
-            (r'[?:]', Operator), # quick hack for ternary
-            (r'\bdefined\b', Operator),
-            (r'[;{}(),\[\]]', Punctuation),
-            #FIXME when e is present, no decimal point needed
-            (r'[+-]?\d*\.\d+([eE][-+]?\d+)?', Number.Float),
-            (r'[+-]?\d+\.\d*([eE][-+]?\d+)?', Number.Float),
-            (r'0[xX][0-9a-fA-F]*', Number.Hex),
-            (r'0[0-7]*', Number.Oct),
-            (r'[1-9][0-9]*', Number.Integer),
-            (r'\b(attribute|const|uniform|varying|centroid|break|continue|'
-             r'do|for|while|if|else|in|out|inout|float|int|void|bool|true|'
-             r'false|invariant|discard|return|mat[234]|mat[234]x[234]|'
-             r'vec[234]|[ib]vec[234]|sampler[123]D|samplerCube|'
-             r'sampler[12]DShadow|struct)\b', Keyword),
-            (r'\b(asm|class|union|enum|typedef|template|this|packed|goto|'
-             r'switch|default|inline|noinline|volatile|public|static|extern|'
-             r'external|interface|long|short|double|half|fixed|unsigned|'
-             r'lowp|mediump|highp|precision|input|output|hvec[234]|'
-             r'[df]vec[234]|sampler[23]DRect|sampler2DRectShadow|sizeof|'
-             r'cast|namespace|using)\b', Keyword), #future use
-            (r'[a-zA-Z_][a-zA-Z_0-9]*', Name),
-            (r'\.', Punctuation),
-            (r'\s+', Text),
-        ],
-    }
-
-
-class PrologLexer(RegexLexer):
-    """
-    Lexer for Prolog files.
-    """
-    name = 'Prolog'
-    aliases = ['prolog']
-    filenames = ['*.prolog', '*.pro', '*.pl']
-    mimetypes = ['text/x-prolog']
-
-    flags = re.UNICODE
-
-    tokens = {
-        'root': [
-            (r'^#.*', Comment.Single),
-            (r'/\*', Comment.Multiline, 'nested-comment'),
-            (r'%.*', Comment.Single),
-            # character literal
-            (r'0\'.', String.Char),
-            (r'0b[01]+', Number.Bin),
-            (r'0o[0-7]+', Number.Oct),
-            (r'0x[0-9a-fA-F]+', Number.Hex),
-            # literal with prepended base
-            (r'\d\d?\'[a-zA-Z0-9]+', Number.Integer),
-            (r'(\d+\.\d*|\d*\.\d+)([eE][+-]?[0-9]+)?', Number.Float),
-            (r'\d+', Number.Integer),
-            (r'[\[\](){}|.,;!]', Punctuation),
-            (r':-|-->', Punctuation),
-            (r'"(?:\\x[0-9a-fA-F]+\\|\\u[0-9a-fA-F]{4}|\\U[0-9a-fA-F]{8}|'
-             r'\\[0-7]+\\|\\["\nabcefnrstv]|[^\\"])*"', String.Double),
-            (r"'(?:''|[^'])*'", String.Atom), # quoted atom
-            # Needs to not be followed by an atom.
-            #(r'=(?=\s|[a-zA-Z\[])', Operator),
-            (r'is\b', Operator),
-            (r'(<|>|=<|>=|==|=:=|=|/|//|\*|\+|-)(?=\s|[a-zA-Z0-9\[])',
-             Operator),
-            (r'(mod|div|not)\b', Operator),
-            (r'_', Keyword), # The don't-care variable
-            (r'([a-z]+)(:)', bygroups(Name.Namespace, Punctuation)),
-            (u'([a-z\u00c0-\u1fff\u3040-\ud7ff\ue000-\uffef]'
-             u'[\w$\u00c0-\u1fff\u3040-\ud7ff\ue000-\uffef]*)'
-             u'(\\s*)(:-|-->)',
-             bygroups(Name.Function, Text, Operator)), # function defn
-            (u'([a-z\u00c0-\u1fff\u3040-\ud7ff\ue000-\uffef]'
-             u'[\w$\u00c0-\u1fff\u3040-\ud7ff\ue000-\uffef]*)'
-             u'(\\s*)(\\()',
-             bygroups(Name.Function, Text, Punctuation)),
-            (u'[a-z\u00c0-\u1fff\u3040-\ud7ff\ue000-\uffef]'
-             u'[\w$\u00c0-\u1fff\u3040-\ud7ff\ue000-\uffef]*',
-             String.Atom), # atom, characters
-            # This one includes !
-            (u'[#&*+\\-./:<=>?@\\\\^~\u00a1-\u00bf\u2010-\u303f]+',
-             String.Atom), # atom, graphics
-            (r'[A-Z_]\w*', Name.Variable),
-            (u'\\s+|[\u2000-\u200f\ufff0-\ufffe\uffef]', Text),
-        ],
-        'nested-comment': [
-            (r'\*/', Comment.Multiline, '#pop'),
-            (r'/\*', Comment.Multiline, '#push'),
-            (r'[^*/]+', Comment.Multiline),
-            (r'[*/]', Comment.Multiline),
-        ],
-    }
-
-    def analyse_text(text):
-        return ':-' in text
-
-
-class CythonLexer(RegexLexer):
-    """
-    For Pyrex and `Cython <http://cython.org>`_ source code.
-
-    .. versionadded:: 1.1
-    """
-
-    name = 'Cython'
-    aliases = ['cython', 'pyx', 'pyrex']
-    filenames = ['*.pyx', '*.pxd', '*.pxi']
-    mimetypes = ['text/x-cython', 'application/x-cython']
-
-    tokens = {
-        'root': [
-            (r'\n', Text),
-            (r'^(\s*)("""(?:.|\n)*?""")', bygroups(Text, String.Doc)),
-            (r"^(\s*)('''(?:.|\n)*?''')", bygroups(Text, String.Doc)),
-            (r'[^\S\n]+', Text),
-            (r'#.*$', Comment),
-            (r'[]{}:(),;[]', Punctuation),
-            (r'\\\n', Text),
-            (r'\\', Text),
-            (r'(in|is|and|or|not)\b', Operator.Word),
-            (r'(<)([a-zA-Z0-9.?]+)(>)',
-             bygroups(Punctuation, Keyword.Type, Punctuation)),
-            (r'!=|==|<<|>>|[-~+/*%=<>&^|.?]', Operator),
-            (r'(from)(\d+)(<=)(\s+)(<)(\d+)(:)',
-             bygroups(Keyword, Number.Integer, Operator, Name, Operator,
-                      Name, Punctuation)),
-            include('keywords'),
-            (r'(def|property)(\s+)', bygroups(Keyword, Text), 'funcname'),
-            (r'(cp?def)(\s+)', bygroups(Keyword, Text), 'cdef'),
-            (r'(class|struct)(\s+)', bygroups(Keyword, Text), 'classname'),
-            (r'(from)(\s+)', bygroups(Keyword, Text), 'fromimport'),
-            (r'(c?import)(\s+)', bygroups(Keyword, Text), 'import'),
-            include('builtins'),
-            include('backtick'),
-            ('(?:[rR]|[uU][rR]|[rR][uU])"""', String, 'tdqs'),
-            ("(?:[rR]|[uU][rR]|[rR][uU])'''", String, 'tsqs'),
-            ('(?:[rR]|[uU][rR]|[rR][uU])"', String, 'dqs'),
-            ("(?:[rR]|[uU][rR]|[rR][uU])'", String, 'sqs'),
-            ('[uU]?"""', String, combined('stringescape', 'tdqs')),
-            ("[uU]?'''", String, combined('stringescape', 'tsqs')),
-            ('[uU]?"', String, combined('stringescape', 'dqs')),
-            ("[uU]?'", String, combined('stringescape', 'sqs')),
-            include('name'),
-            include('numbers'),
-        ],
-        'keywords': [
-            (r'(assert|break|by|continue|ctypedef|del|elif|else|except\??|exec|'
-             r'finally|for|gil|global|if|include|lambda|nogil|pass|print|raise|'
-             r'return|try|while|yield|as|with)\b', Keyword),
-            (r'(DEF|IF|ELIF|ELSE)\b', Comment.Preproc),
-        ],
-        'builtins': [
-            (r'(?<!\.)(__import__|abs|all|any|apply|basestring|bin|bool|buffer|'
-             r'bytearray|bytes|callable|chr|classmethod|cmp|coerce|compile|'
-             r'complex|delattr|dict|dir|divmod|enumerate|eval|execfile|exit|'
-             r'file|filter|float|frozenset|getattr|globals|hasattr|hash|hex|id|'
-             r'input|int|intern|isinstance|issubclass|iter|len|list|locals|'
-             r'long|map|max|min|next|object|oct|open|ord|pow|property|range|'
-             r'raw_input|reduce|reload|repr|reversed|round|set|setattr|slice|'
-             r'sorted|staticmethod|str|sum|super|tuple|type|unichr|unicode|'
-             r'vars|xrange|zip)\b', Name.Builtin),
-            (r'(?<!\.)(self|None|Ellipsis|NotImplemented|False|True|NULL'
-             r')\b', Name.Builtin.Pseudo),
-            (r'(?<!\.)(ArithmeticError|AssertionError|AttributeError|'
-             r'BaseException|DeprecationWarning|EOFError|EnvironmentError|'
-             r'Exception|FloatingPointError|FutureWarning|GeneratorExit|IOError|'
-             r'ImportError|ImportWarning|IndentationError|IndexError|KeyError|'
-             r'KeyboardInterrupt|LookupError|MemoryError|NameError|'
-             r'NotImplemented|NotImplementedError|OSError|OverflowError|'
-             r'OverflowWarning|PendingDeprecationWarning|ReferenceError|'
-             r'RuntimeError|RuntimeWarning|StandardError|StopIteration|'
-             r'SyntaxError|SyntaxWarning|SystemError|SystemExit|TabError|'
-             r'TypeError|UnboundLocalError|UnicodeDecodeError|'
-             r'UnicodeEncodeError|UnicodeError|UnicodeTranslateError|'
-             r'UnicodeWarning|UserWarning|ValueError|Warning|ZeroDivisionError'
-             r')\b', Name.Exception),
-        ],
-        'numbers': [
-            (r'(\d+\.?\d*|\d*\.\d+)([eE][+-]?[0-9]+)?', Number.Float),
-            (r'0\d+', Number.Oct),
-            (r'0[xX][a-fA-F0-9]+', Number.Hex),
-            (r'\d+L', Number.Integer.Long),
-            (r'\d+', Number.Integer)
-        ],
-        'backtick': [
-            ('`.*?`', String.Backtick),
-        ],
-        'name': [
-            (r'@\w+', Name.Decorator),
-            ('[a-zA-Z_]\w*', Name),
-        ],
-        'funcname': [
-            ('[a-zA-Z_]\w*', Name.Function, '#pop')
-        ],
-        'cdef': [
-            (r'(public|readonly|extern|api|inline)\b', Keyword.Reserved),
-            (r'(struct|enum|union|class)\b', Keyword),
-            (r'([a-zA-Z_]\w*)(\s*)(?=[(:#=]|$)',
-             bygroups(Name.Function, Text), '#pop'),
-            (r'([a-zA-Z_]\w*)(\s*)(,)',
-             bygroups(Name.Function, Text, Punctuation)),
-            (r'from\b', Keyword, '#pop'),
-            (r'as\b', Keyword),
-            (r':', Punctuation, '#pop'),
-            (r'(?=["\'])', Text, '#pop'),
-            (r'[a-zA-Z_]\w*', Keyword.Type),
-            (r'.', Text),
-        ],
-        'classname': [
-            ('[a-zA-Z_]\w*', Name.Class, '#pop')
-        ],
-        'import': [
-            (r'(\s+)(as)(\s+)', bygroups(Text, Keyword, Text)),
-            (r'[a-zA-Z_][\w.]*', Name.Namespace),
-            (r'(\s*)(,)(\s*)', bygroups(Text, Operator, Text)),
-            default('#pop') # all else: go back
-        ],
-        'fromimport': [
-            (r'(\s+)(c?import)\b', bygroups(Text, Keyword), '#pop'),
-            (r'[a-zA-Z_.][\w.]*', Name.Namespace),
-            # ``cdef foo from "header"``, or ``for foo from 0 < i < 10``
-            default('#pop'),
-        ],
-        'stringescape': [
-            (r'\\([\\abfnrtv"\']|\n|N{.*?}|u[a-fA-F0-9]{4}|'
-             r'U[a-fA-F0-9]{8}|x[a-fA-F0-9]{2}|[0-7]{1,3})', String.Escape)
-        ],
-        'strings': [
-            (r'%(\([a-zA-Z0-9]+\))?[-#0 +]*([0-9]+|[*])?(\.([0-9]+|[*]))?'
-             '[hlL]?[diouxXeEfFgGcrs%]', String.Interpol),
-            (r'[^\\\'"%\n]+', String),
-            # quotes, percents and backslashes must be parsed one at a time
-            (r'[\'"\\]', String),
-            # unhandled string formatting sign
-            (r'%', String)
-            # newlines are an error (use "nl" state)
-        ],
-        'nl': [
-            (r'\n', String)
-        ],
-        'dqs': [
-            (r'"', String, '#pop'),
-            (r'\\\\|\\"|\\\n', String.Escape), # included here again for raw strings
-            include('strings')
-        ],
-        'sqs': [
-            (r"'", String, '#pop'),
-            (r"\\\\|\\'|\\\n", String.Escape), # included here again for raw strings
-            include('strings')
-        ],
-        'tdqs': [
-            (r'"""', String, '#pop'),
-            include('strings'),
-            include('nl')
-        ],
-        'tsqs': [
-            (r"'''", String, '#pop'),
-            include('strings'),
-            include('nl')
-        ],
-    }
-
-
-class ValaLexer(RegexLexer):
-    """
-    For Vala source code with preprocessor directives.
-
-    .. versionadded:: 1.1
-    """
-    name = 'Vala'
-    aliases = ['vala', 'vapi']
-    filenames = ['*.vala', '*.vapi']
-    mimetypes = ['text/x-vala']
-
-    tokens = {
-        'whitespace': [
-            (r'^\s*#if\s+0', Comment.Preproc, 'if0'),
-            (r'\n', Text),
-            (r'\s+', Text),
-            (r'\\\n', Text), # line continuation
-            (r'//(\n|(.|\n)*?[^\\]\n)', Comment.Single),
-            (r'/(\\\n)?[*](.|\n)*?[*](\\\n)?/', Comment.Multiline),
-        ],
-        'statements': [
-            (r'L?"', String, 'string'),
-            (r"L?'(\\.|\\[0-7]{1,3}|\\x[a-fA-F0-9]{1,2}|[^\\\'\n])'",
-             String.Char),
-            (r'(\d+\.\d*|\.\d+|\d+)[eE][+-]?\d+[lL]?', Number.Float),
-            (r'(\d+\.\d*|\.\d+|\d+[fF])[fF]?', Number.Float),
-            (r'0x[0-9a-fA-F]+[Ll]?', Number.Hex),
-            (r'0[0-7]+[Ll]?', Number.Oct),
-            (r'\d+[Ll]?', Number.Integer),
-            (r'[~!%^&*+=|?:<>/-]', Operator),
-            (r'(\[)(Compact|Immutable|(?:Boolean|Simple)Type)(\])',
-             bygroups(Punctuation, Name.Decorator, Punctuation)),
-            # TODO: "correctly" parse complex code attributes
-            (r'(\[)(CCode|(?:Integer|Floating)Type)',
-             bygroups(Punctuation, Name.Decorator)),
-            (r'[()\[\],.]', Punctuation),
-            (r'(as|base|break|case|catch|construct|continue|default|delete|do|'
-             r'else|enum|finally|for|foreach|get|if|in|is|lock|new|out|params|'
-             r'return|set|sizeof|switch|this|throw|try|typeof|while|yield)\b',
-             Keyword),
-            (r'(abstract|const|delegate|dynamic|ensures|extern|inline|internal|'
-             r'override|owned|private|protected|public|ref|requires|signal|'
-             r'static|throws|unowned|var|virtual|volatile|weak|yields)\b',
-             Keyword.Declaration),
-            (r'(namespace|using)(\s+)', bygroups(Keyword.Namespace, Text),
-             'namespace'),
-            (r'(class|errordomain|interface|struct)(\s+)',
-             bygroups(Keyword.Declaration, Text), 'class'),
-            (r'(\.)([a-zA-Z_]\w*)',
-             bygroups(Operator, Name.Attribute)),
-            # void is an actual keyword, others are in glib-2.0.vapi
-            (r'(void|bool|char|double|float|int|int8|int16|int32|int64|long|'
-             r'short|size_t|ssize_t|string|time_t|uchar|uint|uint8|uint16|'
-             r'uint32|uint64|ulong|unichar|ushort)\b', Keyword.Type),
-            (r'(true|false|null)\b', Name.Builtin),
-            ('[a-zA-Z_]\w*', Name),
-        ],
-        'root': [
-            include('whitespace'),
-            ('', Text, 'statement'),
-        ],
-        'statement' : [
-            include('whitespace'),
-            include('statements'),
-            ('[{}]', Punctuation),
-            (';', Punctuation, '#pop'),
-        ],
-        'string': [
-            (r'"', String, '#pop'),
-            (r'\\([\\abfnrtv"\']|x[a-fA-F0-9]{2,4}|[0-7]{1,3})', String.Escape),
-            (r'[^\\"\n]+', String), # all other characters
-            (r'\\\n', String), # line continuation
-            (r'\\', String), # stray backslash
-        ],
-        'if0': [
-            (r'^\s*#if.*?(?<!\\)\n', Comment.Preproc, '#push'),
-            (r'^\s*#el(?:se|if).*\n', Comment.Preproc, '#pop'),
-            (r'^\s*#endif.*?(?<!\\)\n', Comment.Preproc, '#pop'),
-            (r'.*?\n', Comment),
-        ],
-        'class': [
-            (r'[a-zA-Z_]\w*', Name.Class, '#pop')
-        ],
-        'namespace': [
-            (r'[a-zA-Z_][\w.]*', Name.Namespace, '#pop')
-        ],
-    }
-
-
-class OocLexer(RegexLexer):
-    """
-    For `Ooc <http://ooc-lang.org/>`_ source code
-
-    .. versionadded:: 1.2
-    """
-    name = 'Ooc'
-    aliases = ['ooc']
-    filenames = ['*.ooc']
-    mimetypes = ['text/x-ooc']
-
-    tokens = {
-        'root': [
-            (r'\b(class|interface|implement|abstract|extends|from|'
-             r'this|super|new|const|final|static|import|use|extern|'
-             r'inline|proto|break|continue|fallthrough|operator|if|else|for|'
-             r'while|do|switch|case|as|in|version|return|true|false|null)\b',
-             Keyword),
-            (r'include\b', Keyword, 'include'),
-            (r'(cover)([ \t]+)(from)([ \t]+)(\w+[*@]?)',
-             bygroups(Keyword, Text, Keyword, Text, Name.Class)),
-            (r'(func)((?:[ \t]|\\\n)+)(~[a-z_]\w*)',
-             bygroups(Keyword, Text, Name.Function)),
-            (r'\bfunc\b', Keyword),
-            # Note: %= and ^= not listed on http://ooc-lang.org/syntax
-            (r'//.*', Comment),
-            (r'(?s)/\*.*?\*/', Comment.Multiline),
-            (r'(==?|\+=?|-[=>]?|\*=?|/=?|:=|!=?|%=?|\?|>{1,3}=?|<{1,3}=?|\.\.|'
-             r'&&?|\|\|?|\^=?)', Operator),
-            (r'(\.)([ \t]*)([a-z]\w*)', bygroups(Operator, Text,
-                                                 Name.Function)),
-            (r'[A-Z][A-Z0-9_]+', Name.Constant),
-            (r'[A-Z]\w*([@*]|\[[ \t]*\])?', Name.Class),
-
-            (r'([a-z]\w*(?:~[a-z]\w*)?)((?:[ \t]|\\\n)*)(?=\()',
-             bygroups(Name.Function, Text)),
-            (r'[a-z]\w*', Name.Variable),
-
-            # : introduces types
-            (r'[:(){}\[\];,]', Punctuation),
-
-            (r'0x[0-9a-fA-F]+', Number.Hex),
-            (r'0c[0-9]+', Number.Oct),
-            (r'0b[01]+', Number.Bin),
-            (r'[0-9_]\.[0-9_]*(?!\.)', Number.Float),
-            (r'[0-9_]+', Number.Decimal),
-
-            (r'"(?:\\.|\\[0-7]{1,3}|\\x[a-fA-F0-9]{1,2}|[^\\\"])*"',
-             String.Double),
-            (r"'(?:\\.|\\[0-9]{1,3}|\\x[a-fA-F0-9]{1,2}|[^\\\'\n])'",
-             String.Char),
-            (r'@', Punctuation), # pointer dereference
-            (r'\.', Punctuation), # imports or chain operator
-
-            (r'\\[ \t\n]', Text),
-            (r'[ \t]+', Text),
-        ],
-        'include': [
-            (r'[\w/]+', Name),
-            (r',', Punctuation),
-            (r'[ \t]', Text),
-            (r'[;\n]', Text, '#pop'),
-        ],
-    }
-
-
-class GoLexer(RegexLexer):
-    """
-    For `Go <http://golang.org>`_ source.
-    """
-    name = 'Go'
-    filenames = ['*.go']
-    aliases = ['go']
-    mimetypes = ['text/x-gosrc']
-
-    flags = re.MULTILINE | re.UNICODE
-
-    tokens = {
-        'root': [
-            (r'\n', Text),
-            (r'\s+', Text),
-            (r'\\\n', Text), # line continuations
-            (r'//(.*?)\n', Comment.Single),
-            (r'/(\\\n)?[*](.|\n)*?[*](\\\n)?/', Comment.Multiline),
-            (r'(import|package)\b', Keyword.Namespace),
-            (r'(var|func|struct|map|chan|type|interface|const)\b', Keyword.Declaration),
-            (r'(break|default|select|case|defer|go'
-             r'|else|goto|switch|fallthrough|if|range'
-             r'|continue|for|return)\b', Keyword),
-            (r'(true|false|iota|nil)\b', Keyword.Constant),
-            # It seems the builtin types aren't actually keywords, but
-            # can be used as functions. So we need two declarations.
-            (r'(uint|uint8|uint16|uint32|uint64'
-             r'|int|int8|int16|int32|int64'
-             r'|float|float32|float64'
-             r'|complex64|complex128|byte|rune'
-             r'|string|bool|error|uintptr'
-             r'|print|println|panic|recover|close|complex|real|imag'
-             r'|len|cap|append|copy|delete|new|make)\b(\()',
-             bygroups(Name.Builtin, Punctuation)),
-            (r'(uint|uint8|uint16|uint32|uint64'
-             r'|int|int8|int16|int32|int64'
-             r'|float|float32|float64'
-             r'|complex64|complex128|byte|rune'
-             r'|string|bool|error|uintptr)\b', Keyword.Type),
-            # imaginary_lit
-            (r'\d+i', Number),
-            (r'\d+\.\d*([Ee][-+]\d+)?i', Number),
-            (r'\.\d+([Ee][-+]\d+)?i', Number),
-            (r'\d+[Ee][-+]\d+i', Number),
-            # float_lit
-            (r'\d+(\.\d+[eE][+\-]?\d+|'
-             r'\.\d*|[eE][+\-]?\d+)', Number.Float),
-            (r'\.\d+([eE][+\-]?\d+)?', Number.Float),
-            # int_lit
-            # -- octal_lit
-            (r'0[0-7]+', Number.Oct),
-            # -- hex_lit
-            (r'0[xX][0-9a-fA-F]+', Number.Hex),
-            # -- decimal_lit
-            (r'(0|[1-9][0-9]*)', Number.Integer),
-            # char_lit
-            (r"""'(\\['"\\abfnrtv]|\\x[0-9a-fA-F]{2}|\\[0-7]{1,3}"""
-             r"""|\\u[0-9a-fA-F]{4}|\\U[0-9a-fA-F]{8}|[^\\])'""",
-             String.Char
-            ),
-            # StringLiteral
-            # -- raw_string_lit
-            (r'`[^`]*`', String),
-            # -- interpreted_string_lit
-            (r'"(\\\\|\\"|[^"])*"', String),
-            # Tokens
-            (r'(<<=|>>=|<<|>>|<=|>=|&\^=|&\^|\+=|-=|\*=|/=|%=|&=|\|=|&&|\|\|'
-             r'|<-|\+\+|--|==|!=|:=|\.\.\.|[+\-*/%&])', Operator),
-            (r'[|^<>=!()\[\]{}.,;:]', Punctuation),
-            # identifier
-            (r'[^\W\d]\w*', Name.Other),
-        ]
-    }
-
-
-class FelixLexer(RegexLexer):
-    """
-    For `Felix <http://www.felix-lang.org>`_ source code.
-
-    .. versionadded:: 1.2
-    """
-
-    name = 'Felix'
-    aliases = ['felix', 'flx']
-    filenames = ['*.flx', '*.flxh']
-    mimetypes = ['text/x-felix']
-
-    preproc = [
-        'elif', 'else', 'endif', 'if', 'ifdef', 'ifndef',
-    ]
-
-    keywords = [
-        '_', '_deref', 'all', 'as',
-        'assert', 'attempt', 'call', 'callback', 'case', 'caseno', 'cclass',
-        'code', 'compound', 'ctypes', 'do', 'done', 'downto', 'elif', 'else',
-        'endattempt', 'endcase', 'endif', 'endmatch', 'enum', 'except',
-        'exceptions', 'expect', 'finally', 'for', 'forall', 'forget', 'fork',
-        'functor', 'goto', 'ident', 'if', 'incomplete', 'inherit', 'instance',
-        'interface', 'jump', 'lambda', 'loop', 'match', 'module', 'namespace',
-        'new', 'noexpand', 'nonterm', 'obj', 'of', 'open', 'parse', 'raise',
-        'regexp', 'reglex', 'regmatch', 'rename', 'return', 'the', 'then',
-        'to', 'type', 'typecase', 'typedef', 'typematch', 'typeof', 'upto',
-        'when', 'whilst', 'with', 'yield',
-    ]
-
-    keyword_directives = [
-        '_gc_pointer', '_gc_type', 'body', 'comment', 'const', 'export',
-        'header', 'inline', 'lval', 'macro', 'noinline', 'noreturn',
-        'package', 'private', 'pod', 'property', 'public', 'publish',
-        'requires', 'todo', 'virtual', 'use',
-    ]
-
-    keyword_declarations = [
-        'def', 'let', 'ref', 'val', 'var',
-    ]
-
-    keyword_types = [
-        'unit', 'void', 'any', 'bool',
-        'byte',  'offset',
-        'address', 'caddress', 'cvaddress', 'vaddress',
-        'tiny', 'short', 'int', 'long', 'vlong',
-        'utiny', 'ushort', 'vshort', 'uint', 'ulong', 'uvlong',
-        'int8', 'int16', 'int32', 'int64',
-        'uint8', 'uint16', 'uint32', 'uint64',
-        'float', 'double', 'ldouble',
-        'complex', 'dcomplex', 'lcomplex',
-        'imaginary', 'dimaginary', 'limaginary',
-        'char', 'wchar', 'uchar',
-        'charp', 'charcp', 'ucharp', 'ucharcp',
-        'string', 'wstring', 'ustring',
-        'cont',
-        'array', 'varray', 'list',
-        'lvalue', 'opt', 'slice',
-    ]
-
-    keyword_constants = [
-        'false', 'true',
-    ]
-
-    operator_words = [
-        'and', 'not', 'in', 'is', 'isin', 'or', 'xor',
-    ]
-
-    name_builtins = [
-        '_svc', 'while',
-    ]
-
-    name_pseudo = [
-        'root', 'self', 'this',
-    ]
-
-    decimal_suffixes = '([tTsSiIlLvV]|ll|LL|([iIuU])(8|16|32|64))?'
-
-    tokens = {
-        'root': [
-            include('whitespace'),
-
-            # Keywords
-            (r'(axiom|ctor|fun|gen|proc|reduce|union)\b', Keyword,
-             'funcname'),
-            (r'(class|cclass|cstruct|obj|struct)\b', Keyword, 'classname'),
-            (r'(instance|module|typeclass)\b', Keyword, 'modulename'),
-
-            (r'(%s)\b' % '|'.join(keywords), Keyword),
-            (r'(%s)\b' % '|'.join(keyword_directives), Name.Decorator),
-            (r'(%s)\b' % '|'.join(keyword_declarations), Keyword.Declaration),
-            (r'(%s)\b' % '|'.join(keyword_types), Keyword.Type),
-            (r'(%s)\b' % '|'.join(keyword_constants), Keyword.Constant),
-
-            # Operators
-            include('operators'),
-
-            # Float Literal
-            # -- Hex Float
-            (r'0[xX]([0-9a-fA-F_]*\.[0-9a-fA-F_]+|[0-9a-fA-F_]+)'
-             r'[pP][+\-]?[0-9_]+[lLfFdD]?', Number.Float),
-            # -- DecimalFloat
-            (r'[0-9_]+(\.[0-9_]+[eE][+\-]?[0-9_]+|'
-             r'\.[0-9_]*|[eE][+\-]?[0-9_]+)[lLfFdD]?', Number.Float),
-            (r'\.(0|[1-9][0-9_]*)([eE][+\-]?[0-9_]+)?[lLfFdD]?',
-             Number.Float),
-
-            # IntegerLiteral
-            # -- Binary
-            (r'0[Bb][01_]+%s' % decimal_suffixes, Number.Bin),
-            # -- Octal
-            (r'0[0-7_]+%s' % decimal_suffixes, Number.Oct),
-            # -- Hexadecimal
-            (r'0[xX][0-9a-fA-F_]+%s' % decimal_suffixes, Number.Hex),
-            # -- Decimal
-            (r'(0|[1-9][0-9_]*)%s' % decimal_suffixes, Number.Integer),
-
-            # Strings
-            ('([rR][cC]?|[cC][rR])"""', String, 'tdqs'),
-            ("([rR][cC]?|[cC][rR])'''", String, 'tsqs'),
-            ('([rR][cC]?|[cC][rR])"', String, 'dqs'),
-            ("([rR][cC]?|[cC][rR])'", String, 'sqs'),
-            ('[cCfFqQwWuU]?"""', String, combined('stringescape', 'tdqs')),
-            ("[cCfFqQwWuU]?'''", String, combined('stringescape', 'tsqs')),
-            ('[cCfFqQwWuU]?"', String, combined('stringescape', 'dqs')),
-            ("[cCfFqQwWuU]?'", String, combined('stringescape', 'sqs')),
-
-            # Punctuation
-            (r'[\[\]{}:(),;?]', Punctuation),
-
-            # Labels
-            (r'[a-zA-Z_]\w*:>', Name.Label),
-
-            # Identifiers
-            (r'(%s)\b' % '|'.join(name_builtins), Name.Builtin),
-            (r'(%s)\b' % '|'.join(name_pseudo), Name.Builtin.Pseudo),
-            (r'[a-zA-Z_]\w*', Name),
-        ],
-        'whitespace': [
-            (r'\n', Text),
-            (r'\s+', Text),
-
-            include('comment'),
-
-            # Preprocessor
-            (r'#\s*if\s+0', Comment.Preproc, 'if0'),
-            (r'#', Comment.Preproc, 'macro'),
-        ],
-        'operators': [
-            (r'(%s)\b' % '|'.join(operator_words), Operator.Word),
-            (r'!=|==|<<|>>|\|\||&&|[-~+/*%=<>&^|.$]', Operator),
-        ],
-        'comment': [
-            (r'//(.*?)\n', Comment.Single),
-            (r'/[*]', Comment.Multiline, 'comment2'),
-        ],
-        'comment2': [
-            (r'[^\/*]', Comment.Multiline),
-            (r'/[*]', Comment.Multiline, '#push'),
-            (r'[*]/', Comment.Multiline, '#pop'),
-            (r'[\/*]', Comment.Multiline),
-        ],
-        'if0': [
-            (r'^\s*#if.*?(?<!\\)\n', Comment, '#push'),
-            (r'^\s*#endif.*?(?<!\\)\n', Comment, '#pop'),
-            (r'.*?\n', Comment),
-        ],
-        'macro': [
-            include('comment'),
-            (r'(import|include)(\s+)(<[^>]*?>)',
-             bygroups(Comment.Preproc, Text, String), '#pop'),
-            (r'(import|include)(\s+)("[^"]*?")',
-             bygroups(Comment.Preproc, Text, String), '#pop'),
-            (r"(import|include)(\s+)('[^']*?')",
-             bygroups(Comment.Preproc, Text, String), '#pop'),
-            (r'[^/\n]+', Comment.Preproc),
-            ##(r'/[*](.|\n)*?[*]/', Comment),
-            ##(r'//.*?\n', Comment, '#pop'),
-            (r'/', Comment.Preproc),
-            (r'(?<=\\)\n', Comment.Preproc),
-            (r'\n', Comment.Preproc, '#pop'),
-        ],
-        'funcname': [
-            include('whitespace'),
-            (r'[a-zA-Z_]\w*', Name.Function, '#pop'),
-            # anonymous functions
-            (r'(?=\()', Text, '#pop'),
-        ],
-        'classname': [
-            include('whitespace'),
-            (r'[a-zA-Z_]\w*', Name.Class, '#pop'),
-            # anonymous classes
-            (r'(?=\{)', Text, '#pop'),
-        ],
-        'modulename': [
-            include('whitespace'),
-            (r'\[', Punctuation, ('modulename2', 'tvarlist')),
-            default('modulename2'),
-        ],
-        'modulename2': [
-            include('whitespace'),
-            (r'([a-zA-Z_]\w*)', Name.Namespace, '#pop:2'),
-        ],
-        'tvarlist': [
-            include('whitespace'),
-            include('operators'),
-            (r'\[', Punctuation, '#push'),
-            (r'\]', Punctuation, '#pop'),
-            (r',', Punctuation),
-            (r'(with|where)\b', Keyword),
-            (r'[a-zA-Z_]\w*', Name),
-        ],
-        'stringescape': [
-            (r'\\([\\abfnrtv"\']|\n|N{.*?}|u[a-fA-F0-9]{4}|'
-             r'U[a-fA-F0-9]{8}|x[a-fA-F0-9]{2}|[0-7]{1,3})', String.Escape)
-        ],
-        'strings': [
-            (r'%(\([a-zA-Z0-9]+\))?[-#0 +]*([0-9]+|[*])?(\.([0-9]+|[*]))?'
-             '[hlL]?[diouxXeEfFgGcrs%]', String.Interpol),
-            (r'[^\\\'"%\n]+', String),
-            # quotes, percents and backslashes must be parsed one at a time
-            (r'[\'"\\]', String),
-            # unhandled string formatting sign
-            (r'%', String)
-            # newlines are an error (use "nl" state)
-        ],
-        'nl': [
-            (r'\n', String)
-        ],
-        'dqs': [
-            (r'"', String, '#pop'),
-            # included here again for raw strings
-            (r'\\\\|\\"|\\\n', String.Escape),
-            include('strings')
-        ],
-        'sqs': [
-            (r"'", String, '#pop'),
-            # included here again for raw strings
-            (r"\\\\|\\'|\\\n", String.Escape),
-            include('strings')
-        ],
-        'tdqs': [
-            (r'"""', String, '#pop'),
-            include('strings'),
-            include('nl')
-        ],
-        'tsqs': [
-            (r"'''", String, '#pop'),
-            include('strings'),
-            include('nl')
-        ],
-     }
-
-
-class AdaLexer(RegexLexer):
-    """
-    For Ada source code.
-
-    .. versionadded:: 1.3
-    """
-
-    name = 'Ada'
-    aliases = ['ada', 'ada95', 'ada2005']
-    filenames = ['*.adb', '*.ads', '*.ada']
-    mimetypes = ['text/x-ada']
-
-    flags = re.MULTILINE | re.I  # Ignore case
-
-    tokens = {
-        'root': [
-            (r'[^\S\n]+', Text),
-            (r'--.*?\n', Comment.Single),
-            (r'[^\S\n]+', Text),
-            (r'function|procedure|entry', Keyword.Declaration, 'subprogram'),
-            (r'(subtype|type)(\s+)([a-z0-9_]+)',
-             bygroups(Keyword.Declaration, Text, Keyword.Type), 'type_def'),
-            (r'task|protected', Keyword.Declaration),
-            (r'(subtype)(\s+)', bygroups(Keyword.Declaration, Text)),
-            (r'(end)(\s+)', bygroups(Keyword.Reserved, Text), 'end'),
-            (r'(pragma)(\s+)(\w+)', bygroups(Keyword.Reserved, Text,
-                                                       Comment.Preproc)),
-            (r'(true|false|null)\b', Keyword.Constant),
-            (r'(Address|Byte|Boolean|Character|Controlled|Count|Cursor|'
-             r'Duration|File_Mode|File_Type|Float|Generator|Integer|Long_Float|'
-             r'Long_Integer|Long_Long_Float|Long_Long_Integer|Natural|Positive|'
-             r'Reference_Type|Short_Float|Short_Integer|Short_Short_Float|'
-             r'Short_Short_Integer|String|Wide_Character|Wide_String)\b',
-             Keyword.Type),
-            (r'(and(\s+then)?|in|mod|not|or(\s+else)|rem)\b', Operator.Word),
-            (r'generic|private', Keyword.Declaration),
-            (r'package', Keyword.Declaration, 'package'),
-            (r'array\b', Keyword.Reserved, 'array_def'),
-            (r'(with|use)(\s+)', bygroups(Keyword.Namespace, Text), 'import'),
-            (r'([a-z0-9_]+)(\s*)(:)(\s*)(constant)',
-             bygroups(Name.Constant, Text, Punctuation, Text,
-                      Keyword.Reserved)),
-            (r'<<[a-z0-9_]+>>', Name.Label),
-            (r'([a-z0-9_]+)(\s*)(:)(\s*)(declare|begin|loop|for|while)',
-             bygroups(Name.Label, Text, Punctuation, Text, Keyword.Reserved)),
-            (r'\b(abort|abs|abstract|accept|access|aliased|all|array|at|begin|'
-             r'body|case|constant|declare|delay|delta|digits|do|else|elsif|end|'
-             r'entry|exception|exit|interface|for|goto|if|is|limited|loop|new|'
-             r'null|of|or|others|out|overriding|pragma|protected|raise|range|'
-             r'record|renames|requeue|return|reverse|select|separate|subtype|'
-             r'synchronized|task|tagged|terminate|then|type|until|when|while|'
-             r'xor)\b',
-             Keyword.Reserved),
-            (r'"[^"]*"', String),
-            include('attribute'),
-            include('numbers'),
-            (r"'[^']'", String.Character),
-            (r'([a-z0-9_]+)(\s*|[(,])', bygroups(Name, using(this))),
-            (r"(<>|=>|:=|[()|:;,.'])", Punctuation),
-            (r'[*<>+=/&-]', Operator),
-            (r'\n+', Text),
-        ],
-        'numbers' : [
-            (r'[0-9_]+#[0-9a-f]+#', Number.Hex),
-            (r'[0-9_]+\.[0-9_]*', Number.Float),
-            (r'[0-9_]+', Number.Integer),
-        ],
-        'attribute' : [
-            (r"(')(\w+)", bygroups(Punctuation, Name.Attribute)),
-        ],
-        'subprogram' : [
-            (r'\(', Punctuation, ('#pop', 'formal_part')),
-            (r';', Punctuation, '#pop'),
-            (r'is\b', Keyword.Reserved, '#pop'),
-            (r'"[^"]+"|[a-z0-9_]+', Name.Function),
-            include('root'),
-        ],
-        'end' : [
-            ('(if|case|record|loop|select)', Keyword.Reserved),
-            ('"[^"]+"|[\w.]+', Name.Function),
-            ('\s+', Text),
-            (';', Punctuation, '#pop'),
-        ],
-        'type_def': [
-            (r';', Punctuation, '#pop'),
-            (r'\(', Punctuation, 'formal_part'),
-            (r'with|and|use', Keyword.Reserved),
-            (r'array\b', Keyword.Reserved, ('#pop', 'array_def')),
-            (r'record\b', Keyword.Reserved, ('record_def')),
-            (r'(null record)(;)', bygroups(Keyword.Reserved, Punctuation), '#pop'),
-            include('root'),
-        ],
-        'array_def' : [
-            (r';', Punctuation, '#pop'),
-            (r'([a-z0-9_]+)(\s+)(range)', bygroups(Keyword.Type, Text,
-                                                   Keyword.Reserved)),
-            include('root'),
-        ],
-        'record_def' : [
-            (r'end record', Keyword.Reserved, '#pop'),
-            include('root'),
-        ],
-        'import': [
-            (r'[a-z0-9_.]+', Name.Namespace, '#pop'),
-            default('#pop'),
-        ],
-        'formal_part' : [
-            (r'\)', Punctuation, '#pop'),
-            (r'[a-z0-9_]+', Name.Variable),
-            (r',|:[^=]', Punctuation),
-            (r'(in|not|null|out|access)\b', Keyword.Reserved),
-            include('root'),
-        ],
-        'package': [
-            ('body', Keyword.Declaration),
-            ('is\s+new|renames', Keyword.Reserved),
-            ('is', Keyword.Reserved, '#pop'),
-            (';', Punctuation, '#pop'),
-            ('\(', Punctuation, 'package_instantiation'),
-            ('([\w.]+)', Name.Class),
-            include('root'),
-        ],
-        'package_instantiation': [
-            (r'("[^"]+"|[a-z0-9_]+)(\s+)(=>)', bygroups(Name.Variable,
-                                                        Text, Punctuation)),
-            (r'[a-z0-9._\'"]', Text),
-            (r'\)', Punctuation, '#pop'),
-            include('root'),
-        ],
-    }
-
-
-class Modula2Lexer(RegexLexer):
-    """
-    For `Modula-2 <http://www.modula2.org/>`_ source code.
-
-    Additional options that determine which keywords are highlighted:
-
-    `pim`
-        Select PIM Modula-2 dialect (default: True).
-    `iso`
-        Select ISO Modula-2 dialect (default: False).
-    `objm2`
-        Select Objective Modula-2 dialect (default: False).
-    `gm2ext`
-        Also highlight GNU extensions (default: False).
-
-    .. versionadded:: 1.3
-    """
-    name = 'Modula-2'
-    aliases = ['modula2', 'm2']
-    filenames = ['*.def', '*.mod']
-    mimetypes = ['text/x-modula2']
-
-    flags = re.MULTILINE | re.DOTALL
-
-    tokens = {
-        'whitespace': [
-            (r'\n+', Text), # blank lines
-            (r'\s+', Text), # whitespace
-        ],
-        'identifiers': [
-            (r'([a-zA-Z_\$][\w\$]*)', Name),
-        ],
-        'numliterals': [
-            (r'[01]+B', Number.Bin),           # binary number (ObjM2)
-            (r'[0-7]+B', Number.Oct),          # octal number (PIM + ISO)
-            (r'[0-7]+C', Number.Oct),          # char code (PIM + ISO)
-            (r'[0-9A-F]+C', Number.Hex),       # char code (ObjM2)
-            (r'[0-9A-F]+H', Number.Hex),       # hexadecimal number
-            (r'[0-9]+\.[0-9]+E[+-][0-9]+', Number.Float), # real number
-            (r'[0-9]+\.[0-9]+', Number.Float), # real number
-            (r'[0-9]+', Number.Integer),       # decimal whole number
-        ],
-        'strings': [
-            (r"'(\\\\|\\'|[^'])*'", String), # single quoted string
-            (r'"(\\\\|\\"|[^"])*"', String), # double quoted string
-        ],
-        'operators': [
-            (r'[*/+=#~&<>\^-]', Operator),
-            (r':=', Operator),   # assignment
-            (r'@', Operator),    # pointer deref (ISO)
-            (r'\.\.', Operator), # ellipsis or range
-            (r'`', Operator),    # Smalltalk message (ObjM2)
-            (r'::', Operator),   # type conversion (ObjM2)
-        ],
-        'punctuation': [
-            (r'[\(\)\[\]{},.:;|]', Punctuation),
-        ],
-        'comments': [
-            (r'//.*?\n', Comment.Single),       # ObjM2
-            (r'/\*(.*?)\*/', Comment.Multiline), # ObjM2
-            (r'\(\*([^\$].*?)\*\)', Comment.Multiline),
-            # TO DO: nesting of (* ... *) comments
-        ],
-        'pragmas': [
-            (r'\(\*\$(.*?)\*\)', Comment.Preproc), # PIM
-            (r'<\*(.*?)\*>', Comment.Preproc),     # ISO + ObjM2
-        ],
-        'root': [
-            include('whitespace'),
-            include('comments'),
-            include('pragmas'),
-            include('identifiers'),
-            include('numliterals'),
-            include('strings'),
-            include('operators'),
-            include('punctuation'),
-        ]
-    }
-
-    pim_reserved_words = [
-        # 40 reserved words
-        'AND', 'ARRAY', 'BEGIN', 'BY', 'CASE', 'CONST', 'DEFINITION',
-        'DIV', 'DO', 'ELSE', 'ELSIF', 'END', 'EXIT', 'EXPORT', 'FOR',
-        'FROM', 'IF', 'IMPLEMENTATION', 'IMPORT', 'IN', 'LOOP', 'MOD',
-        'MODULE', 'NOT', 'OF', 'OR', 'POINTER', 'PROCEDURE', 'QUALIFIED',
-        'RECORD', 'REPEAT', 'RETURN', 'SET', 'THEN', 'TO', 'TYPE',
-        'UNTIL', 'VAR', 'WHILE', 'WITH',
-    ]
-
-    pim_pervasives = [
-        # 31 pervasives
-        'ABS', 'BITSET', 'BOOLEAN', 'CAP', 'CARDINAL', 'CHAR', 'CHR', 'DEC',
-        'DISPOSE', 'EXCL', 'FALSE', 'FLOAT', 'HALT', 'HIGH', 'INC', 'INCL',
-        'INTEGER', 'LONGINT', 'LONGREAL', 'MAX', 'MIN', 'NEW', 'NIL', 'ODD',
-        'ORD', 'PROC', 'REAL', 'SIZE', 'TRUE', 'TRUNC', 'VAL',
-    ]
-
-    iso_reserved_words = [
-        # 46 reserved words
-        'AND', 'ARRAY', 'BEGIN', 'BY', 'CASE', 'CONST', 'DEFINITION', 'DIV',
-        'DO', 'ELSE', 'ELSIF', 'END', 'EXCEPT', 'EXIT', 'EXPORT', 'FINALLY',
-        'FOR', 'FORWARD', 'FROM', 'IF', 'IMPLEMENTATION', 'IMPORT', 'IN',
-        'LOOP', 'MOD', 'MODULE', 'NOT', 'OF', 'OR', 'PACKEDSET', 'POINTER',
-        'PROCEDURE', 'QUALIFIED', 'RECORD', 'REPEAT', 'REM', 'RETRY',
-        'RETURN', 'SET', 'THEN', 'TO', 'TYPE', 'UNTIL', 'VAR', 'WHILE',
-        'WITH',
-    ]
-
-    iso_pervasives = [
-        # 42 pervasives
-        'ABS', 'BITSET', 'BOOLEAN', 'CAP', 'CARDINAL', 'CHAR', 'CHR', 'CMPLX',
-        'COMPLEX', 'DEC', 'DISPOSE', 'EXCL', 'FALSE', 'FLOAT', 'HALT', 'HIGH',
-        'IM', 'INC', 'INCL', 'INT', 'INTEGER', 'INTERRUPTIBLE', 'LENGTH',
-        'LFLOAT', 'LONGCOMPLEX', 'LONGINT', 'LONGREAL', 'MAX', 'MIN', 'NEW',
-        'NIL', 'ODD', 'ORD', 'PROC', 'PROTECTION', 'RE', 'REAL', 'SIZE',
-        'TRUE', 'TRUNC', 'UNINTERRUBTIBLE', 'VAL',
-    ]
-
-    objm2_reserved_words = [
-        # base language, 42 reserved words
-        'AND', 'ARRAY', 'BEGIN', 'BY', 'CASE', 'CONST', 'DEFINITION', 'DIV',
-        'DO', 'ELSE', 'ELSIF', 'END', 'ENUM', 'EXIT', 'FOR', 'FROM', 'IF',
-        'IMMUTABLE', 'IMPLEMENTATION', 'IMPORT', 'IN', 'IS', 'LOOP', 'MOD',
-        'MODULE', 'NOT', 'OF', 'OPAQUE', 'OR', 'POINTER', 'PROCEDURE',
-        'RECORD', 'REPEAT', 'RETURN', 'SET', 'THEN', 'TO', 'TYPE',
-        'UNTIL', 'VAR', 'VARIADIC', 'WHILE',
-        # OO extensions, 16 reserved words
-        'BYCOPY', 'BYREF', 'CLASS', 'CONTINUE', 'CRITICAL', 'INOUT', 'METHOD',
-        'ON', 'OPTIONAL', 'OUT', 'PRIVATE', 'PROTECTED', 'PROTOCOL', 'PUBLIC',
-        'SUPER', 'TRY',
-    ]
-
-    objm2_pervasives = [
-        # base language, 38 pervasives
-        'ABS', 'BITSET', 'BOOLEAN', 'CARDINAL', 'CHAR', 'CHR', 'DISPOSE',
-        'FALSE', 'HALT', 'HIGH', 'INTEGER', 'INRANGE', 'LENGTH', 'LONGCARD',
-        'LONGINT', 'LONGREAL', 'MAX', 'MIN', 'NEG', 'NEW', 'NEXTV', 'NIL',
-        'OCTET', 'ODD', 'ORD', 'PRED', 'PROC', 'READ', 'REAL', 'SUCC', 'TMAX',
-        'TMIN', 'TRUE', 'TSIZE', 'UNICHAR', 'VAL', 'WRITE', 'WRITEF',
-        # OO extensions, 3 pervasives
-        'OBJECT', 'NO', 'YES',
-    ]
-
-    gnu_reserved_words = [
-        # 10 additional reserved words
-        'ASM', '__ATTRIBUTE__', '__BUILTIN__', '__COLUMN__', '__DATE__',
-        '__FILE__', '__FUNCTION__', '__LINE__', '__MODULE__', 'VOLATILE',
-    ]
-
-    gnu_pervasives = [
-        # 21 identifiers, actually from pseudo-module SYSTEM
-        # but we will highlight them as if they were pervasives
-        'BITSET8', 'BITSET16', 'BITSET32', 'CARDINAL8', 'CARDINAL16',
-        'CARDINAL32', 'CARDINAL64', 'COMPLEX32', 'COMPLEX64', 'COMPLEX96',
-        'COMPLEX128', 'INTEGER8', 'INTEGER16', 'INTEGER32', 'INTEGER64',
-        'REAL8', 'REAL16', 'REAL32', 'REAL96', 'REAL128', 'THROW',
-    ]
-
-    def __init__(self, **options):
-        self.reserved_words = set()
-        self.pervasives = set()
-        # ISO Modula-2
-        if get_bool_opt(options, 'iso', False):
-            self.reserved_words.update(self.iso_reserved_words)
-            self.pervasives.update(self.iso_pervasives)
-        # Objective Modula-2
-        elif get_bool_opt(options, 'objm2', False):
-            self.reserved_words.update(self.objm2_reserved_words)
-            self.pervasives.update(self.objm2_pervasives)
-        # PIM Modula-2 (DEFAULT)
-        else:
-            self.reserved_words.update(self.pim_reserved_words)
-            self.pervasives.update(self.pim_pervasives)
-        # GNU extensions
-        if get_bool_opt(options, 'gm2ext', False):
-            self.reserved_words.update(self.gnu_reserved_words)
-            self.pervasives.update(self.gnu_pervasives)
-        # initialise
-        RegexLexer.__init__(self, **options)
-
-    def get_tokens_unprocessed(self, text):
-        for index, token, value in \
-            RegexLexer.get_tokens_unprocessed(self, text):
-            # check for reserved words and pervasives
-            if token is Name:
-                if value in self.reserved_words:
-                    token = Keyword.Reserved
-                elif value in self.pervasives:
-                    token = Keyword.Pervasive
-            # return result
-            yield index, token, value
-
-
-class BlitzMaxLexer(RegexLexer):
-    """
-    For `BlitzMax <http://blitzbasic.com>`_ source code.
-
-    .. versionadded:: 1.4
-    """
-
-    name = 'BlitzMax'
-    aliases = ['blitzmax', 'bmax']
-    filenames = ['*.bmx']
-    mimetypes = ['text/x-bmx']
-
-    bmax_vopwords = r'\b(Shl|Shr|Sar|Mod)\b'
-    bmax_sktypes = r'@{1,2}|[!#$%]'
-    bmax_lktypes = r'\b(Int|Byte|Short|Float|Double|Long)\b'
-    bmax_name = r'[a-z_]\w*'
-    bmax_var = (r'(%s)(?:(?:([ \t]*)(%s)|([ \t]*:[ \t]*\b(?:Shl|Shr|Sar|Mod)\b)'
-                r'|([ \t]*)(:)([ \t]*)(?:%s|(%s)))(?:([ \t]*)(Ptr))?)') % \
-                (bmax_name, bmax_sktypes, bmax_lktypes, bmax_name)
-    bmax_func = bmax_var + r'?((?:[ \t]|\.\.\n)*)([(])'
-
-    flags = re.MULTILINE | re.IGNORECASE
-    tokens = {
-        'root': [
-            # Text
-            (r'[ \t]+', Text),
-            (r'\.\.\n', Text), # Line continuation
-            # Comments
-            (r"'.*?\n", Comment.Single),
-            (r'([ \t]*)\bRem\n(\n|.)*?\s*\bEnd([ \t]*)Rem', Comment.Multiline),
-            # Data types
-            ('"', String.Double, 'string'),
-            # Numbers
-            (r'[0-9]+\.[0-9]*(?!\.)', Number.Float),
-            (r'\.[0-9]*(?!\.)', Number.Float),
-            (r'[0-9]+', Number.Integer),
-            (r'\$[0-9a-f]+', Number.Hex),
-            (r'\%[10]+', Number.Bin),
-            # Other
-            (r'(?:(?:(:)?([ \t]*)(:?%s|([+\-*/&|~]))|Or|And|Not|[=<>^]))' %
-             (bmax_vopwords), Operator),
-            (r'[(),.:\[\]]', Punctuation),
-            (r'(?:#[\w \t]*)', Name.Label),
-            (r'(?:\?[\w \t]*)', Comment.Preproc),
-            # Identifiers
-            (r'\b(New)\b([ \t]?)([(]?)(%s)' % (bmax_name),
-             bygroups(Keyword.Reserved, Text, Punctuation, Name.Class)),
-            (r'\b(Import|Framework|Module)([ \t]+)(%s\.%s)' %
-             (bmax_name, bmax_name),
-             bygroups(Keyword.Reserved, Text, Keyword.Namespace)),
-            (bmax_func, bygroups(Name.Function, Text, Keyword.Type,
-                                 Operator, Text, Punctuation, Text,
-                                 Keyword.Type, Name.Class, Text,
-                                 Keyword.Type, Text, Punctuation)),
-            (bmax_var, bygroups(Name.Variable, Text, Keyword.Type, Operator,
-                                Text, Punctuation, Text, Keyword.Type,
-                                Name.Class, Text, Keyword.Type)),
-            (r'\b(Type|Extends)([ \t]+)(%s)' % (bmax_name),
-             bygroups(Keyword.Reserved, Text, Name.Class)),
-            # Keywords
-            (r'\b(Ptr)\b', Keyword.Type),
-            (r'\b(Pi|True|False|Null|Self|Super)\b', Keyword.Constant),
-            (r'\b(Local|Global|Const|Field)\b', Keyword.Declaration),
-            (r'\b(TNullMethodException|TNullFunctionException|'
-             r'TNullObjectException|TArrayBoundsException|'
-             r'TRuntimeException)\b', Name.Exception),
-            (r'\b(Strict|SuperStrict|Module|ModuleInfo|'
-             r'End|Return|Continue|Exit|Public|Private|'
-             r'Var|VarPtr|Chr|Len|Asc|SizeOf|Sgn|Abs|Min|Max|'
-             r'New|Release|Delete|'
-             r'Incbin|IncbinPtr|IncbinLen|'
-             r'Framework|Include|Import|Extern|EndExtern|'
-             r'Function|EndFunction|'
-             r'Type|EndType|Extends|'
-             r'Method|EndMethod|'
-             r'Abstract|Final|'
-             r'If|Then|Else|ElseIf|EndIf|'
-             r'For|To|Next|Step|EachIn|'
-             r'While|Wend|EndWhile|'
-             r'Repeat|Until|Forever|'
-             r'Select|Case|Default|EndSelect|'
-             r'Try|Catch|EndTry|Throw|Assert|'
-             r'Goto|DefData|ReadData|RestoreData)\b', Keyword.Reserved),
-            # Final resolve (for variable names and such)
-            (r'(%s)' % (bmax_name), Name.Variable),
-        ],
-        'string': [
-            (r'""', String.Double),
-            (r'"C?', String.Double, '#pop'),
-            (r'[^"]+', String.Double),
-        ],
-    }
-
-
-class BlitzBasicLexer(RegexLexer):
-    """
-    For `BlitzBasic <http://blitzbasic.com>`_ source code.
-
-    .. versionadded:: 2.0
-    """
-
-    name = 'BlitzBasic'
-    aliases = ['blitzbasic', 'b3d', 'bplus']
-    filenames = ['*.bb', '*.decls']
-    mimetypes = ['text/x-bb']
-
-    bb_vopwords = (r'\b(Shl|Shr|Sar|Mod|Or|And|Not|'
-                   r'Abs|Sgn|Handle|Int|Float|Str|'
-                   r'First|Last|Before|After)\b')
-    bb_sktypes = r'@{1,2}|[#$%]'
-    bb_name = r'[a-z]\w*'
-    bb_var = (r'(%s)(?:([ \t]*)(%s)|([ \t]*)([.])([ \t]*)(?:(%s)))?') % \
-                (bb_name, bb_sktypes, bb_name)
-
-    flags = re.MULTILINE | re.IGNORECASE
-    tokens = {
-        'root': [
-            # Text
-            (r'[ \t]+', Text),
-            # Comments
-            (r";.*?\n", Comment.Single),
-            # Data types
-            ('"', String.Double, 'string'),
-            # Numbers
-            (r'[0-9]+\.[0-9]*(?!\.)', Number.Float),
-            (r'\.[0-9]+(?!\.)', Number.Float),
-            (r'[0-9]+', Number.Integer),
-            (r'\$[0-9a-f]+', Number.Hex),
-            (r'\%[10]+', Number.Bin),
-            # Other
-            (r'(?:%s|([+\-*/~=<>^]))' % (bb_vopwords), Operator),
-            (r'[(),:\[\]\\]', Punctuation),
-            (r'\.([ \t]*)(%s)' % bb_name, Name.Label),
-            # Identifiers
-            (r'\b(New)\b([ \t]+)(%s)' % (bb_name),
-             bygroups(Keyword.Reserved, Text, Name.Class)),
-            (r'\b(Gosub|Goto)\b([ \t]+)(%s)' % (bb_name),
-             bygroups(Keyword.Reserved, Text, Name.Label)),
-            (r'\b(Object)\b([ \t]*)([.])([ \t]*)(%s)\b' % (bb_name),
-             bygroups(Operator, Text, Punctuation, Text, Name.Class)),
-            (r'\b%s\b([ \t]*)(\()' % bb_var,
-             bygroups(Name.Function, Text, Keyword.Type,Text, Punctuation,
-                      Text, Name.Class, Text, Punctuation)),
-            (r'\b(Function)\b([ \t]+)%s' % bb_var,
-             bygroups(Keyword.Reserved, Text, Name.Function, Text, Keyword.Type,
-                              Text, Punctuation, Text, Name.Class)),
-            (r'\b(Type)([ \t]+)(%s)' % (bb_name),
-             bygroups(Keyword.Reserved, Text, Name.Class)),
-            # Keywords
-            (r'\b(Pi|True|False|Null)\b', Keyword.Constant),
-            (r'\b(Local|Global|Const|Field|Dim)\b', Keyword.Declaration),
-            (r'\b(End|Return|Exit|'
-             r'Chr|Len|Asc|'
-             r'New|Delete|Insert|'
-             r'Include|'
-             r'Function|'
-             r'Type|'
-             r'If|Then|Else|ElseIf|EndIf|'
-             r'For|To|Next|Step|Each|'
-             r'While|Wend|'
-             r'Repeat|Until|Forever|'
-             r'Select|Case|Default|'
-             r'Goto|Gosub|Data|Read|Restore)\b', Keyword.Reserved),
-            # Final resolve (for variable names and such)
-#            (r'(%s)' % (bb_name), Name.Variable),
-            (bb_var, bygroups(Name.Variable, Text, Keyword.Type,
-                              Text, Punctuation, Text, Name.Class)),
-        ],
-        'string': [
-            (r'""', String.Double),
-            (r'"C?', String.Double, '#pop'),
-            (r'[^"]+', String.Double),
-        ],
-    }
-
-
-class NimrodLexer(RegexLexer):
-    """
-    For `Nimrod <http://nimrod-code.org/>`_ source code.
-
-    .. versionadded:: 1.5
-    """
-
-    name = 'Nimrod'
-    aliases = ['nimrod', 'nim']
-    filenames = ['*.nim', '*.nimrod']
-    mimetypes = ['text/x-nimrod']
-
-    flags = re.MULTILINE | re.IGNORECASE | re.UNICODE
-
-    def underscorize(words):
-        newWords = []
-        new = ""
-        for word in words:
-            for ch in word:
-                new += (ch + "_?")
-            newWords.append(new)
-            new = ""
-        return "|".join(newWords)
-
-    keywords = [
-        'addr', 'and', 'as', 'asm', 'atomic', 'bind', 'block', 'break',
-        'case', 'cast', 'const', 'continue', 'converter', 'discard',
-        'distinct', 'div', 'elif', 'else', 'end', 'enum', 'except', 'finally',
-        'for', 'generic', 'if', 'implies', 'in', 'yield',
-        'is', 'isnot', 'iterator', 'lambda', 'let', 'macro', 'method',
-        'mod', 'not', 'notin', 'object', 'of', 'or', 'out', 'proc',
-        'ptr', 'raise', 'ref', 'return', 'shl', 'shr', 'template', 'try',
-        'tuple', 'type' , 'when', 'while', 'with', 'without', 'xor'
-    ]
-
-    keywordsPseudo = [
-        'nil', 'true', 'false'
-    ]
-
-    opWords = [
-        'and', 'or', 'not', 'xor', 'shl', 'shr', 'div', 'mod', 'in',
-        'notin', 'is', 'isnot'
-    ]
-
-    types = [
-        'int', 'int8', 'int16', 'int32', 'int64', 'float', 'float32', 'float64',
-        'bool', 'char', 'range', 'array', 'seq', 'set', 'string'
-    ]
-
-    tokens = {
-        'root': [
-            (r'##.*$', String.Doc),
-            (r'#.*$', Comment),
-            (r'\*|=|>|<|\+|-|/|@|\$|~|&|%|\!|\?|\||\\|\[|\]', Operator),
-            (r'\.\.|\.|,|\[\.|\.\]|{\.|\.}|\(\.|\.\)|{|}|\(|\)|:|\^|`|;',
-             Punctuation),
-
-            # Strings
-            (r'(?:[\w]+)"', String, 'rdqs'),
-            (r'"""', String, 'tdqs'),
-            ('"', String, 'dqs'),
-
-            # Char
-            ("'", String.Char, 'chars'),
-
-            # Keywords
-            (r'(%s)\b' % underscorize(opWords), Operator.Word),
-            (r'(p_?r_?o_?c_?\s)(?![\(\[\]])', Keyword, 'funcname'),
-            (r'(%s)\b' % underscorize(keywords), Keyword),
-            (r'(%s)\b' % underscorize(['from', 'import', 'include']),
-             Keyword.Namespace),
-            (r'(v_?a_?r)\b', Keyword.Declaration),
-            (r'(%s)\b' % underscorize(types), Keyword.Type),
-            (r'(%s)\b' % underscorize(keywordsPseudo), Keyword.Pseudo),
-            # Identifiers
-            (r'\b((?![_\d])\w)(((?!_)\w)|(_(?!_)\w))*', Name),
-            # Numbers
-            (r'[0-9][0-9_]*(?=([eE.]|\'[fF](32|64)))',
-              Number.Float, ('float-suffix', 'float-number')),
-            (r'0[xX][a-f0-9][a-f0-9_]*', Number.Hex, 'int-suffix'),
-            (r'0[bB][01][01_]*', Number.Bin, 'int-suffix'),
-            (r'0o[0-7][0-7_]*', Number.Oct, 'int-suffix'),
-            (r'[0-9][0-9_]*', Number.Integer, 'int-suffix'),
-            # Whitespace
-            (r'\s+', Text),
-            (r'.+$', Error),
-        ],
-        'chars': [
-          (r'\\([\\abcefnrtvl"\']|x[a-f0-9]{2}|[0-9]{1,3})', String.Escape),
-          (r"'", String.Char, '#pop'),
-          (r".", String.Char)
-        ],
-        'strings': [
-            (r'(?<!\$)\$(\d+|#|\w+)+', String.Interpol),
-            (r'[^\\\'"\$\n]+', String),
-            # quotes, dollars and backslashes must be parsed one at a time
-            (r'[\'"\\]', String),
-            # unhandled string formatting sign
-            (r'\$', String)
-            # newlines are an error (use "nl" state)
-        ],
-        'dqs': [
-            (r'\\([\\abcefnrtvl"\']|\n|x[a-f0-9]{2}|[0-9]{1,3})',
-             String.Escape),
-            (r'"', String, '#pop'),
-            include('strings')
-        ],
-        'rdqs': [
-            (r'"(?!")', String, '#pop'),
-            (r'""', String.Escape),
-            include('strings')
-        ],
-        'tdqs': [
-            (r'"""(?!")', String, '#pop'),
-            include('strings'),
-            include('nl')
-        ],
-        'funcname': [
-            (r'((?![\d_])\w)(((?!_)\w)|(_(?!_)\w))*', Name.Function, '#pop'),
-            (r'`.+`', Name.Function, '#pop')
-        ],
-        'nl': [
-            (r'\n', String)
-        ],
-        'float-number': [
-          (r'\.(?!\.)[0-9_]*', Number.Float),
-          (r'[eE][+-]?[0-9][0-9_]*', Number.Float),
-          default('#pop')
-        ],
-        'float-suffix': [
-          (r'\'[fF](32|64)', Number.Float),
-          default('#pop')
-        ],
-        'int-suffix': [
-          (r'\'[iI](32|64)', Number.Integer.Long),
-          (r'\'[iI](8|16)', Number.Integer),
-          default('#pop')
-        ],
-    }
-
-
-class FantomLexer(RegexLexer):
-    """
-    For Fantom source code.
-
-    .. versionadded:: 1.5
-    """
-    name = 'Fantom'
-    aliases = ['fan']
-    filenames = ['*.fan']
-    mimetypes = ['application/x-fantom']
-
-    # often used regexes
-    def s(str):
-        return Template(str).substitute(
-            dict (
-                pod = r'[\"\w\.]+',
-                eos = r'\n|;',
-                id = r'[a-zA-Z_]\w*',
-                # all chars which can be part of type definition. Starts with
-                # either letter, or [ (maps), or | (funcs)
-                type = r'(?:\[|[a-zA-Z_]|\|)[:\w\[\]\|\->\?]*?',
-                )
-            )
-
-
-    tokens = {
-        'comments': [
-            (r'(?s)/\*.*?\*/', Comment.Multiline),           #Multiline
-            (r'//.*?\n', Comment.Single),                    #Single line
-            #todo: highlight references in fandocs
-            (r'\*\*.*?\n', Comment.Special),                 #Fandoc
-            (r'#.*\n', Comment.Single)                       #Shell-style
-        ],
-        'literals': [
-            (r'\b-?[\d_]+(ns|ms|sec|min|hr|day)', Number),   #Duration
-            (r'\b-?[\d_]*\.[\d_]+(ns|ms|sec|min|hr|day)', Number),
-                                                             #Duration with dot
-            (r'\b-?(\d+)?\.\d+(f|F|d|D)?', Number.Float),    #Float/Decimal
-            (r'\b-?0x[0-9a-fA-F_]+', Number.Hex),            #Hex
-            (r'\b-?[\d_]+', Number.Integer),                 #Int
-            (r"'\\.'|'[^\\]'|'\\u[0-9a-f]{4}'", String.Char), #Char
-            (r'"', Punctuation, 'insideStr'),                #Opening quote
-            (r'`', Punctuation, 'insideUri'),                #Opening accent
-            (r'\b(true|false|null)\b', Keyword.Constant),    #Bool & null
-            (r'(?:(\w+)(::))?(\w+)(<\|)(.*?)(\|>)',          #DSL
-             bygroups(Name.Namespace, Punctuation, Name.Class,
-                      Punctuation, String, Punctuation)),
-            (r'(?:(\w+)(::))?(\w+)?(#)(\w+)?',               #Type/slot literal
-             bygroups(Name.Namespace, Punctuation, Name.Class,
-                      Punctuation, Name.Function)),
-            (r'\[,\]', Literal),                             # Empty list
-            (s(r'($type)(\[,\])'),                           # Typed empty list
-             bygroups(using(this, state = 'inType'), Literal)),
-            (r'\[:\]', Literal),                             # Empty Map
-            (s(r'($type)(\[:\])'),
-             bygroups(using(this, state = 'inType'), Literal)),
-        ],
-        'insideStr': [
-            (r'\\\\', String.Escape),                        #Escaped backslash
-            (r'\\"', String.Escape),                         #Escaped "
-            (r'\\`', String.Escape),                         #Escaped `
-            (r'\$\w+', String.Interpol),                     #Subst var
-            (r'\${.*?}', String.Interpol),                   #Subst expr
-            (r'"', Punctuation, '#pop'),                     #Closing quot
-            (r'.', String)                                   #String content
-        ],
-        'insideUri': [  #TODO: remove copy/paste str/uri
-            (r'\\\\', String.Escape),                        #Escaped backslash
-            (r'\\"', String.Escape),                         #Escaped "
-            (r'\\`', String.Escape),                         #Escaped `
-            (r'\$\w+', String.Interpol),                     #Subst var
-            (r'\${.*?}', String.Interpol),                   #Subst expr
-            (r'`', Punctuation, '#pop'),                     #Closing tick
-            (r'.', String.Backtick)                          #URI content
-        ],
-        'protectionKeywords': [
-            (r'\b(public|protected|private|internal)\b', Keyword),
-        ],
-        'typeKeywords': [
-            (r'\b(abstract|final|const|native|facet|enum)\b', Keyword),
-        ],
-        'methodKeywords': [
-            (r'\b(abstract|native|once|override|static|virtual|final)\b',
-             Keyword),
-        ],
-        'fieldKeywords': [
-            (r'\b(abstract|const|final|native|override|static|virtual|'
-             r'readonly)\b', Keyword)
-        ],
-        'otherKeywords': [
-            (r'\b(try|catch|throw|finally|for|if|else|while|as|is|isnot|'
-             r'switch|case|default|continue|break|do|return|get|set)\b',
-             Keyword),
-            (r'\b(it|this|super)\b', Name.Builtin.Pseudo),
-        ],
-        'operators': [
-            (r'\+\+|\-\-|\+|\-|\*|/|\|\||&&|<=>|<=|<|>=|>|=|!|\[|\]', Operator)
-        ],
-        'inType': [
-            (r'[\[\]\|\->:\?]', Punctuation),
-            (s(r'$id'), Name.Class),
-            default('#pop'),
-
-        ],
-        'root': [
-            include('comments'),
-            include('protectionKeywords'),
-            include('typeKeywords'),
-            include('methodKeywords'),
-            include('fieldKeywords'),
-            include('literals'),
-            include('otherKeywords'),
-            include('operators'),
-            (r'using\b', Keyword.Namespace, 'using'),         # Using stmt
-            (r'@\w+', Name.Decorator, 'facet'),               # Symbol
-            (r'(class|mixin)(\s+)(\w+)', bygroups(Keyword, Text, Name.Class),
-             'inheritance'),                                  # Inheritance list
-
-
-            ### Type var := val
-            (s(r'($type)([ \t]+)($id)(\s*)(:=)'),
-             bygroups(using(this, state = 'inType'), Text,
-                      Name.Variable, Text, Operator)),
-
-            ### var := val
-            (s(r'($id)(\s*)(:=)'),
-             bygroups(Name.Variable, Text, Operator)),
-
-            ### .someId( or ->someId( ###
-            (s(r'(\.|(?:\->))($id)(\s*)(\()'),
-             bygroups(Operator, Name.Function, Text, Punctuation),
-             'insideParen'),
-
-            ### .someId  or ->someId
-            (s(r'(\.|(?:\->))($id)'),
-             bygroups(Operator, Name.Function)),
-
-            ### new makeXXX ( ####
-            (r'(new)(\s+)(make\w*)(\s*)(\()',
-             bygroups(Keyword, Text, Name.Function, Text, Punctuation),
-             'insideMethodDeclArgs'),
-
-            ### Type name (  ####
-            (s(r'($type)([ \t]+)' #Return type and whitespace
-               r'($id)(\s*)(\()'), #method name + open brace
-             bygroups(using(this, state = 'inType'), Text,
-                      Name.Function, Text, Punctuation),
-             'insideMethodDeclArgs'),
-
-            ### ArgType argName, #####
-            (s(r'($type)(\s+)($id)(\s*)(,)'),
-             bygroups(using(this, state='inType'), Text, Name.Variable,
-                      Text, Punctuation)),
-
-            #### ArgType argName) ####
-            ## Covered in 'insideParen' state
-
-            ### ArgType argName -> ArgType| ###
-            (s(r'($type)(\s+)($id)(\s*)(\->)(\s*)($type)(\|)'),
-             bygroups(using(this, state='inType'), Text, Name.Variable,
-                      Text, Punctuation, Text, using(this, state = 'inType'),
-                      Punctuation)),
-
-            ### ArgType argName|  ###
-            (s(r'($type)(\s+)($id)(\s*)(\|)'),
-             bygroups(using(this, state='inType'), Text, Name.Variable,
-                      Text, Punctuation)),
-
-            ### Type var
-            (s(r'($type)([ \t]+)($id)'),
-             bygroups(using(this, state='inType'), Text,
-                      Name.Variable)),
-
-            (r'\(', Punctuation, 'insideParen'),
-            (r'\{', Punctuation, 'insideBrace'),
-            (r'.', Text)
-        ],
-        'insideParen': [
-            (r'\)', Punctuation, '#pop'),
-            include('root'),
-        ],
-        'insideMethodDeclArgs': [
-            (r'\)', Punctuation, '#pop'),
-            (s(r'($type)(\s+)($id)(\s*)(\))'),
-             bygroups(using(this, state='inType'), Text, Name.Variable,
-                      Text, Punctuation), '#pop'),
-            include('root'),
-        ],
-        'insideBrace': [
-            (r'\}', Punctuation, '#pop'),
-            include('root'),
-        ],
-        'inheritance': [
-            (r'\s+', Text),                                      #Whitespace
-            (r':|,', Punctuation),
-            (r'(?:(\w+)(::))?(\w+)',
-             bygroups(Name.Namespace, Punctuation, Name.Class)),
-            (r'{', Punctuation, '#pop')
-        ],
-        'using': [
-            (r'[ \t]+', Text), # consume whitespaces
-            (r'(\[)(\w+)(\])',
-             bygroups(Punctuation, Comment.Special, Punctuation)), #ffi
-            (r'(\")?([\w\.]+)(\")?',
-             bygroups(Punctuation, Name.Namespace, Punctuation)), #podname
-            (r'::', Punctuation, 'usingClass'),
-            default('#pop')
-        ],
-        'usingClass': [
-            (r'[ \t]+', Text), # consume whitespaces
-            (r'(as)(\s+)(\w+)',
-             bygroups(Keyword.Declaration, Text, Name.Class), '#pop:2'),
-            (r'[\w\$]+', Name.Class),
-            default('#pop:2') # jump out to root state
-        ],
-        'facet': [
-            (r'\s+', Text),
-            (r'{', Punctuation, 'facetFields'),
-            default('#pop')
-        ],
-        'facetFields': [
-            include('comments'),
-            include('literals'),
-            include('operators'),
-            (r'\s+', Text),
-            (r'(\s*)(\w+)(\s*)(=)', bygroups(Text, Name, Text, Operator)),
-            (r'}', Punctuation, '#pop'),
-            (r'.', Text)
-        ],
-    }
-
-
-class RustLexer(RegexLexer):
-    """
-    Lexer for the Rust programming language (version 0.9).
-
-    .. versionadded:: 1.6
-    """
-    name = 'Rust'
-    filenames = ['*.rs']
-    aliases = ['rust']
-    mimetypes = ['text/x-rustsrc']
-
-    tokens = {
-        'root': [
-            # Whitespace and Comments
-            (r'\n', Text),
-            (r'\s+', Text),
-            (r'//[/!](.*?)\n', Comment.Doc),
-            (r'//(.*?)\n', Comment.Single),
-            (r'/\*', Comment.Multiline, 'comment'),
-
-            # Keywords
-            (r'(as|box|break|continue'
-             r'|do|else|enum|extern'
-             r'|fn|for|if|impl|in'
-             r'|loop|match|mut|priv|proc|pub'
-             r'|ref|return|static|\'static|struct|trait|true|type'
-             r'|unsafe|while)\b',
-             Keyword),
-            (r'(alignof|be|const|offsetof|pure|sizeof|typeof|once|unsized'
-             r'|yield)\b', Keyword.Reserved),
-            (r'(mod|use)\b', Keyword.Namespace),
-            (r'(true|false)\b', Keyword.Constant),
-            (r'let\b', Keyword.Declaration),
-            (r'(u8|u16|u32|u64|i8|i16|i32|i64|uint|int|f32|f64'
-             r'|str|bool)\b', Keyword.Type),
-            (r'self\b', Name.Builtin.Pseudo),
-            # Prelude
-            (r'(Freeze|Pod|Send|Sized|Add|Sub|Mul|Div|Rem|Neg|Not|BitAnd'
-             r'|BitOr|BitXor|Drop|Shl|Shr|Index|Option|Some|None|Result'
-             r'|Ok|Err|from_str|range|print|println|Any|AnyOwnExt|AnyRefExt'
-             r'|AnyMutRefExt|Ascii|AsciiCast|OnwedAsciiCast|AsciiStr'
-             r'|IntoBytes|Bool|ToCStr|Char|Clone|DeepClone|Eq|ApproxEq'
-             r'|Ord|TotalEq|Ordering|Less|Equal|Greater|Equiv|Container'
-             r'|Mutable|Map|MutableMap|Set|MutableSet|Default|FromStr'
-             r'|Hash|FromIterator|Extendable|Iterator|DoubleEndedIterator'
-             r'|RandomAccessIterator|CloneableIterator|OrdIterator'
-             r'|MutableDoubleEndedIterator|ExactSize|Times|Algebraic'
-             r'|Trigonometric|Exponential|Hyperbolic|Bitwise|BitCount'
-             r'|Bounded|Integer|Fractional|Real|RealExt|Num|NumCast'
-             r'|CheckedAdd|CheckedSub|CheckedMul|Orderable|Signed'
-             r'|Unsigned|Round|Primitive|Int|Float|ToStrRadix'
-             r'|ToPrimitive|FromPrimitive|GenericPath|Path|PosixPath'
-             r'|WindowsPath|RawPtr|Buffer|Writer|Reader|Seek'
-             r'|SendStr|SendStrOwned|SendStrStatic|IntoSendStr|Str'
-             r'|StrVector|StrSlice|OwnedStr|IterBytes|ToStr|IntoStr'
-             r'|CopyableTuple|ImmutableTuple|ImmutableTuple\d+'
-             r'|Tuple\d+|ImmutableEqVector|ImmutableTotalOrdVector'
-             r'|ImmutableCopyableVector|OwnedVector|OwnedCopyableVector'
-             r'|OwnedEqVector|MutableVector|MutableTotalOrdVector'
-             r'|Vector|VectorVector|CopyableVector|ImmutableVector'
-             r'|Port|Chan|SharedChan|spawn|drop)\b', Name.Builtin),
-            # Borrowed pointer
-            (r'(&)(\'[A-Za-z_]\w*)?', bygroups(Operator, Name)),
-            # Labels
-            (r'\'[A-Za-z_]\w*:', Name.Label),
-            # Character Literal
-            (r"""'(\\['"\\nrt]|\\x[0-9a-fA-F]{2}|\\[0-7]{1,3}"""
-             r"""|\\u[0-9a-fA-F]{4}|\\U[0-9a-fA-F]{8}|.)'""",
-             String.Char),
-            # Lifetime
-            (r"""'[a-zA-Z_]\w*""", Name.Label),
-            # Binary Literal
-            (r'0b[01_]+', Number.Bin, 'number_lit'),
-            # Octal Literal
-            (r'0o[0-7_]+', Number.Oct, 'number_lit'),
-            # Hexadecimal Literal
-            (r'0[xX][0-9a-fA-F_]+', Number.Hex, 'number_lit'),
-            # Decimal Literal
-            (r'[0-9][0-9_]*(\.[0-9_]+[eE][+\-]?[0-9_]+|'
-             r'\.[0-9_]*|[eE][+\-]?[0-9_]+)', Number.Float, 'number_lit'),
-            (r'[0-9][0-9_]*', Number.Integer, 'number_lit'),
-            # String Literal
-            (r'"', String, 'string'),
-            (r'r(#*)".*?"\1', String.Raw),
-
-            # Operators and Punctuation
-            (r'[{}()\[\],.;]', Punctuation),
-            (r'[+\-*/%&|<>^!~@=:?]', Operator),
-
-            # Identifier
-            (r'[a-zA-Z_]\w*', Name),
-
-            # Attributes
-            (r'#\[', Comment.Preproc, 'attribute['),
-            # Macros
-            (r'([A-Za-z_]\w*)!\s*([A-Za-z_]\w*)?\s*\{',
-             bygroups(Comment.Preproc, Name), 'macro{'),
-            (r'([A-Za-z_]\w*)!\s*([A-Za-z_]\w*)?\(',
-             bygroups(Comment.Preproc, Name), 'macro('),
-        ],
-        'comment': [
-            (r'[^*/]+', Comment.Multiline),
-            (r'/\*', Comment.Multiline, '#push'),
-            (r'\*/', Comment.Multiline, '#pop'),
-            (r'[*/]', Comment.Multiline),
-        ],
-        'number_lit': [
-            (r'(([ui](8|16|32|64)?)|(f(32|64)?))?', Keyword, '#pop'),
-        ],
-        'string': [
-            (r'"', String, '#pop'),
-            (r"""\\['"\\nrt]|\\x[0-9a-fA-F]{2}|\\[0-7]{1,3}"""
-             r"""|\\u[0-9a-fA-F]{4}|\\U[0-9a-fA-F]{8}""", String.Escape),
-            (r'[^\\"]+', String),
-            (r'\\', String),
-        ],
-        'macro{': [
-            (r'\{', Operator, '#push'),
-            (r'\}', Operator, '#pop'),
-        ],
-        'macro(': [
-            (r'\(', Operator, '#push'),
-            (r'\)', Operator, '#pop'),
-        ],
-        'attribute_common': [
-            (r'"', String, 'string'),
-            (r'\[', Comment.Preproc, 'attribute['),
-            (r'\(', Comment.Preproc, 'attribute('),
-        ],
-        'attribute[': [
-            include('attribute_common'),
-            (r'\];?', Comment.Preproc, '#pop'),
-            (r'[^"\]]+', Comment.Preproc),
-        ],
-        'attribute(': [
-            include('attribute_common'),
-            (r'\);?', Comment.Preproc, '#pop'),
-            (r'[^"\)]+', Comment.Preproc),
-        ],
-    }
-
-
-class CudaLexer(CLexer):
-    """
-    For NVIDIA `CUDA™ <http://developer.nvidia.com/category/zone/cuda-zone>`_
-    source.
-
-    .. versionadded:: 1.6
-    """
-    name = 'CUDA'
-    filenames = ['*.cu', '*.cuh']
-    aliases = ['cuda', 'cu']
-    mimetypes = ['text/x-cuda']
-
-    function_qualifiers = ['__device__', '__global__', '__host__',
-                           '__noinline__', '__forceinline__']
-    variable_qualifiers = ['__device__', '__constant__', '__shared__',
-                           '__restrict__']
-    vector_types = ['char1', 'uchar1', 'char2', 'uchar2', 'char3', 'uchar3',
-                    'char4', 'uchar4', 'short1', 'ushort1', 'short2', 'ushort2',
-                    'short3', 'ushort3', 'short4', 'ushort4', 'int1', 'uint1',
-                    'int2', 'uint2', 'int3', 'uint3', 'int4', 'uint4', 'long1',
-                    'ulong1', 'long2', 'ulong2', 'long3', 'ulong3', 'long4',
-                    'ulong4', 'longlong1', 'ulonglong1', 'longlong2',
-                    'ulonglong2', 'float1', 'float2', 'float3', 'float4',
-                    'double1', 'double2', 'dim3']
-    variables = ['gridDim', 'blockIdx', 'blockDim', 'threadIdx', 'warpSize']
-    functions = ['__threadfence_block', '__threadfence', '__threadfence_system',
-                 '__syncthreads', '__syncthreads_count', '__syncthreads_and',
-                 '__syncthreads_or']
-    execution_confs = ['<<<', '>>>']
-
-    def get_tokens_unprocessed(self, text):
-        for index, token, value in \
-            CLexer.get_tokens_unprocessed(self, text):
-            if token is Name:
-                if value in self.variable_qualifiers:
-                    token = Keyword.Type
-                elif value in self.vector_types:
-                    token = Keyword.Type
-                elif value in self.variables:
-                    token = Name.Builtin
-                elif value in self.execution_confs:
-                    token = Keyword.Pseudo
-                elif value in self.function_qualifiers:
-                    token = Keyword.Reserved
-                elif value in self.functions:
-                    token = Name.Function
-            yield index, token, value
-
-
-class MonkeyLexer(RegexLexer):
-    """
-    For
-    `Monkey <https://en.wikipedia.org/wiki/Monkey_(programming_language)>`_
-    source code.
-
-    .. versionadded:: 1.6
-    """
-
-    name = 'Monkey'
-    aliases = ['monkey']
-    filenames = ['*.monkey']
-    mimetypes = ['text/x-monkey']
-
-    name_variable = r'[a-z_]\w*'
-    name_function = r'[A-Z]\w*'
-    name_constant = r'[A-Z_][A-Z0-9_]*'
-    name_class = r'[A-Z]\w*'
-    name_module = r'[a-z0-9_]*'
-
-    keyword_type = r'(?:Int|Float|String|Bool|Object|Array|Void)'
-    # ? == Bool // % == Int // # == Float // $ == String
-    keyword_type_special = r'[?%#$]'
-
-    flags = re.MULTILINE
-
-    tokens = {
-        'root': [
-            #Text
-            (r'\s+', Text),
-            # Comments
-            (r"'.*", Comment),
-            (r'(?i)^#rem\b', Comment.Multiline, 'comment'),
-            # preprocessor directives
-            (r'(?i)^(?:#If|#ElseIf|#Else|#EndIf|#End|#Print|#Error)\b', Comment.Preproc),
-            # preprocessor variable (any line starting with '#' that is not a directive)
-            (r'^#', Comment.Preproc, 'variables'),
-            # String
-            ('"', String.Double, 'string'),
-            # Numbers
-            (r'[0-9]+\.[0-9]*(?!\.)', Number.Float),
-            (r'\.[0-9]+(?!\.)', Number.Float),
-            (r'[0-9]+', Number.Integer),
-            (r'\$[0-9a-fA-Z]+', Number.Hex),
-            (r'\%[10]+', Number.Bin),
-            # Native data types
-            (r'\b%s\b' % keyword_type, Keyword.Type),
-            # Exception handling
-            (r'(?i)\b(?:Try|Catch|Throw)\b', Keyword.Reserved),
-            (r'Throwable', Name.Exception),
-            # Builtins
-            (r'(?i)\b(?:Null|True|False)\b', Name.Builtin),
-            (r'(?i)\b(?:Self|Super)\b', Name.Builtin.Pseudo),
-            (r'\b(?:HOST|LANG|TARGET|CONFIG)\b', Name.Constant),
-            # Keywords
-            (r'(?i)^(Import)(\s+)(.*)(\n)',
-             bygroups(Keyword.Namespace, Text, Name.Namespace, Text)),
-            (r'(?i)^Strict\b.*\n', Keyword.Reserved),
-            (r'(?i)(Const|Local|Global|Field)(\s+)',
-             bygroups(Keyword.Declaration, Text), 'variables'),
-            (r'(?i)(New|Class|Interface|Extends|Implements)(\s+)',
-             bygroups(Keyword.Reserved, Text), 'classname'),
-            (r'(?i)(Function|Method)(\s+)',
-             bygroups(Keyword.Reserved, Text), 'funcname'),
-            (r'(?i)(?:End|Return|Public|Private|Extern|Property|'
-             r'Final|Abstract)\b', Keyword.Reserved),
-            # Flow Control stuff
-            (r'(?i)(?:If|Then|Else|ElseIf|EndIf|'
-             r'Select|Case|Default|'
-             r'While|Wend|'
-             r'Repeat|Until|Forever|'
-             r'For|To|Until|Step|EachIn|Next|'
-             r'Exit|Continue)\s+', Keyword.Reserved),
-            # not used yet
-            (r'(?i)\b(?:Module|Inline)\b', Keyword.Reserved),
-            # Array
-            (r'[\[\]]', Punctuation),
-            # Other
-            (r'<=|>=|<>|\*=|/=|\+=|-=|&=|~=|\|=|[-&*/^+=<>|~]', Operator),
-            (r'(?i)(?:Not|Mod|Shl|Shr|And|Or)', Operator.Word),
-            (r'[\(\){}!#,.:]', Punctuation),
-            # catch the rest
-            (r'%s\b' % name_constant, Name.Constant),
-            (r'%s\b' % name_function, Name.Function),
-            (r'%s\b' % name_variable, Name.Variable),
-        ],
-        'funcname': [
-            (r'(?i)%s\b' % name_function, Name.Function),
-            (r':', Punctuation, 'classname'),
-            (r'\s+', Text),
-            (r'\(', Punctuation, 'variables'),
-            (r'\)', Punctuation, '#pop')
-        ],
-        'classname': [
-            (r'%s\.' % name_module, Name.Namespace),
-            (r'%s\b' % keyword_type, Keyword.Type),
-            (r'%s\b' % name_class, Name.Class),
-            # array (of given size)
-            (r'(\[)(\s*)(\d*)(\s*)(\])',
-             bygroups(Punctuation, Text, Number.Integer, Text, Punctuation)),
-            # generics
-            (r'\s+(?!<)', Text, '#pop'),
-            (r'<', Punctuation, '#push'),
-            (r'>', Punctuation, '#pop'),
-            (r'\n', Text, '#pop'),
-            default('#pop')
-        ],
-        'variables': [
-            (r'%s\b' % name_constant, Name.Constant),
-            (r'%s\b' % name_variable, Name.Variable),
-            (r'%s' % keyword_type_special, Keyword.Type),
-            (r'\s+', Text),
-            (r':', Punctuation, 'classname'),
-            (r',', Punctuation, '#push'),
-            default('#pop')
-        ],
-        'string': [
-            (r'[^"~]+', String.Double),
-            (r'~q|~n|~r|~t|~z|~~', String.Escape),
-            (r'"', String.Double, '#pop'),
-        ],
-        'comment' : [
-            (r'(?i)^#rem.*?', Comment.Multiline, "#push"),
-            (r'(?i)^#end.*?', Comment.Multiline, "#pop"),
-            (r'\n', Comment.Multiline),
-            (r'.+', Comment.Multiline),
-        ],
-    }
-
-
-class CobolLexer(RegexLexer):
-    """
-    Lexer for OpenCOBOL code.
-
-    .. versionadded:: 1.6
-    """
-    name = 'COBOL'
-    aliases = ['cobol']
-    filenames = ['*.cob', '*.COB', '*.cpy', '*.CPY']
-    mimetypes = ['text/x-cobol']
-    flags = re.IGNORECASE | re.MULTILINE
-
-    # Data Types: by PICTURE and USAGE
-    # Operators: **, *, +, -, /, <, >, <=, >=, =, <>
-    # Logical (?): NOT, AND, OR
-
-    # Reserved words:
-    # http://opencobol.add1tocobol.com/#reserved-words
-    # Intrinsics:
-    # http://opencobol.add1tocobol.com/#does-opencobol-implement-any-intrinsic-functions
-
-    tokens = {
-        'root': [
-            include('comment'),
-            include('strings'),
-            include('core'),
-            include('nums'),
-            (r'[a-z0-9]([_a-z0-9\-]*[a-z0-9]+)?', Name.Variable),
-    #       (r'[\s]+', Text),
-            (r'[ \t]+', Text),
-        ],
-        'comment': [
-            (r'(^.{6}[*/].*\n|^.{6}|\*>.*\n)', Comment),
-        ],
-        'core': [
-            # Figurative constants
-            (r'(^|(?<=[^0-9a-z_\-]))(ALL\s+)?'
-             r'((ZEROES)|(HIGH-VALUE|LOW-VALUE|QUOTE|SPACE|ZERO)(S)?)'
-             r'\s*($|(?=[^0-9a-z_\-]))',
-             Name.Constant),
-
-            # Reserved words STATEMENTS and other bolds
-            (r'(^|(?<=[^0-9a-z_\-]))'
-             r'(ACCEPT|ADD|ALLOCATE|CALL|CANCEL|CLOSE|COMPUTE|'
-             r'CONFIGURATION|CONTINUE|'
-             r'DATA|DELETE|DISPLAY|DIVIDE|DIVISION|ELSE|END|END-ACCEPT|'
-             r'END-ADD|END-CALL|END-COMPUTE|END-DELETE|END-DISPLAY|'
-             r'END-DIVIDE|END-EVALUATE|END-IF|END-MULTIPLY|END-OF-PAGE|'
-             r'END-PERFORM|END-READ|END-RETURN|END-REWRITE|END-SEARCH|'
-             r'END-START|END-STRING|END-SUBTRACT|END-UNSTRING|END-WRITE|'
-             r'ENVIRONMENT|EVALUATE|EXIT|FD|FILE|FILE-CONTROL|FOREVER|'
-             r'FREE|GENERATE|GO|GOBACK|'
-             r'IDENTIFICATION|IF|INITIALIZE|'
-             r'INITIATE|INPUT-OUTPUT|INSPECT|INVOKE|I-O-CONTROL|LINKAGE|'
-             r'LOCAL-STORAGE|MERGE|MOVE|MULTIPLY|OPEN|'
-             r'PERFORM|PROCEDURE|PROGRAM-ID|RAISE|READ|RELEASE|RESUME|'
-             r'RETURN|REWRITE|SCREEN|'
-             r'SD|SEARCH|SECTION|SET|SORT|START|STOP|STRING|SUBTRACT|'
-             r'SUPPRESS|TERMINATE|THEN|UNLOCK|UNSTRING|USE|VALIDATE|'
-             r'WORKING-STORAGE|WRITE)'
-             r'\s*($|(?=[^0-9a-z_\-]))', Keyword.Reserved),
-
-            # Reserved words
-            (r'(^|(?<=[^0-9a-z_\-]))'
-             r'(ACCESS|ADDRESS|ADVANCING|AFTER|ALL|'
-             r'ALPHABET|ALPHABETIC|ALPHABETIC-LOWER|ALPHABETIC-UPPER|'
-             r'ALPHANUMERIC|ALPHANUMERIC-EDITED|ALSO|ALTER|ALTERNATE'
-             r'ANY|ARE|AREA|AREAS|ARGUMENT-NUMBER|ARGUMENT-VALUE|AS|'
-             r'ASCENDING|ASSIGN|AT|AUTO|AUTO-SKIP|AUTOMATIC|AUTOTERMINATE|'
-             r'BACKGROUND-COLOR|BASED|BEEP|BEFORE|BELL|'
-             r'BLANK|'
-             r'BLINK|BLOCK|BOTTOM|BY|BYTE-LENGTH|CHAINING|'
-             r'CHARACTER|CHARACTERS|CLASS|CODE|CODE-SET|COL|COLLATING|'
-             r'COLS|COLUMN|COLUMNS|COMMA|COMMAND-LINE|COMMIT|COMMON|'
-             r'CONSTANT|CONTAINS|CONTENT|CONTROL|'
-             r'CONTROLS|CONVERTING|COPY|CORR|CORRESPONDING|COUNT|CRT|'
-             r'CURRENCY|CURSOR|CYCLE|DATE|DAY|DAY-OF-WEEK|DE|DEBUGGING|'
-             r'DECIMAL-POINT|DECLARATIVES|DEFAULT|DELIMITED|'
-             r'DELIMITER|DEPENDING|DESCENDING|DETAIL|DISK|'
-             r'DOWN|DUPLICATES|DYNAMIC|EBCDIC|'
-             r'ENTRY|ENVIRONMENT-NAME|ENVIRONMENT-VALUE|EOL|EOP|'
-             r'EOS|ERASE|ERROR|ESCAPE|EXCEPTION|'
-             r'EXCLUSIVE|EXTEND|EXTERNAL|'
-             r'FILE-ID|FILLER|FINAL|FIRST|FIXED|FLOAT-LONG|FLOAT-SHORT|'
-             r'FOOTING|FOR|FOREGROUND-COLOR|FORMAT|FROM|FULL|FUNCTION|'
-             r'FUNCTION-ID|GIVING|GLOBAL|GROUP|'
-             r'HEADING|HIGHLIGHT|I-O|ID|'
-             r'IGNORE|IGNORING|IN|INDEX|INDEXED|INDICATE|'
-             r'INITIAL|INITIALIZED|INPUT|'
-             r'INTO|INTRINSIC|INVALID|IS|JUST|JUSTIFIED|KEY|LABEL|'
-             r'LAST|LEADING|LEFT|LENGTH|LIMIT|LIMITS|LINAGE|'
-             r'LINAGE-COUNTER|LINE|LINES|LOCALE|LOCK|'
-             r'LOWLIGHT|MANUAL|MEMORY|MINUS|MODE|'
-             r'MULTIPLE|NATIONAL|NATIONAL-EDITED|NATIVE|'
-             r'NEGATIVE|NEXT|NO|NULL|NULLS|NUMBER|NUMBERS|NUMERIC|'
-             r'NUMERIC-EDITED|OBJECT-COMPUTER|OCCURS|OF|OFF|OMITTED|ON|ONLY|'
-             r'OPTIONAL|ORDER|ORGANIZATION|OTHER|OUTPUT|OVERFLOW|'
-             r'OVERLINE|PACKED-DECIMAL|PADDING|PAGE|PARAGRAPH|'
-             r'PLUS|POINTER|POSITION|POSITIVE|PRESENT|PREVIOUS|'
-             r'PRINTER|PRINTING|PROCEDURE-POINTER|PROCEDURES|'
-             r'PROCEED|PROGRAM|PROGRAM-POINTER|PROMPT|QUOTE|'
-             r'QUOTES|RANDOM|RD|RECORD|RECORDING|RECORDS|RECURSIVE|'
-             r'REDEFINES|REEL|REFERENCE|RELATIVE|REMAINDER|REMOVAL|'
-             r'RENAMES|REPLACING|REPORT|REPORTING|REPORTS|REPOSITORY|'
-             r'REQUIRED|RESERVE|RETURNING|REVERSE-VIDEO|REWIND|'
-             r'RIGHT|ROLLBACK|ROUNDED|RUN|SAME|SCROLL|'
-             r'SECURE|SEGMENT-LIMIT|SELECT|SENTENCE|SEPARATE|'
-             r'SEQUENCE|SEQUENTIAL|SHARING|SIGN|SIGNED|SIGNED-INT|'
-             r'SIGNED-LONG|SIGNED-SHORT|SIZE|SORT-MERGE|SOURCE|'
-             r'SOURCE-COMPUTER|SPECIAL-NAMES|STANDARD|'
-             r'STANDARD-1|STANDARD-2|STATUS|SUM|'
-             r'SYMBOLIC|SYNC|SYNCHRONIZED|TALLYING|TAPE|'
-             r'TEST|THROUGH|THRU|TIME|TIMES|TO|TOP|TRAILING|'
-             r'TRANSFORM|TYPE|UNDERLINE|UNIT|UNSIGNED|'
-             r'UNSIGNED-INT|UNSIGNED-LONG|UNSIGNED-SHORT|UNTIL|UP|'
-             r'UPDATE|UPON|USAGE|USING|VALUE|VALUES|VARYING|WAIT|WHEN|'
-             r'WITH|WORDS|YYYYDDD|YYYYMMDD)'
-             r'\s*($|(?=[^0-9a-z_\-]))', Keyword.Pseudo),
-
-            # inactive reserved words
-            (r'(^|(?<=[^0-9a-z_\-]))'
-             r'(ACTIVE-CLASS|ALIGNED|ANYCASE|ARITHMETIC|ATTRIBUTE|B-AND|'
-             r'B-NOT|B-OR|B-XOR|BIT|BOOLEAN|CD|CENTER|CF|CH|CHAIN|CLASS-ID|'
-             r'CLASSIFICATION|COMMUNICATION|CONDITION|DATA-POINTER|'
-             r'DESTINATION|DISABLE|EC|EGI|EMI|ENABLE|END-RECEIVE|'
-             r'ENTRY-CONVENTION|EO|ESI|EXCEPTION-OBJECT|EXPANDS|FACTORY|'
-             r'FLOAT-BINARY-16|FLOAT-BINARY-34|FLOAT-BINARY-7|'
-             r'FLOAT-DECIMAL-16|FLOAT-DECIMAL-34|FLOAT-EXTENDED|FORMAT|'
-             r'FUNCTION-POINTER|GET|GROUP-USAGE|IMPLEMENTS|INFINITY|'
-             r'INHERITS|INTERFACE|INTERFACE-ID|INVOKE|LC_ALL|LC_COLLATE|'
-             r'LC_CTYPE|LC_MESSAGES|LC_MONETARY|LC_NUMERIC|LC_TIME|'
-             r'LINE-COUNTER|MESSAGE|METHOD|METHOD-ID|NESTED|NONE|NORMAL|'
-             r'OBJECT|OBJECT-REFERENCE|OPTIONS|OVERRIDE|PAGE-COUNTER|PF|PH|'
-             r'PROPERTY|PROTOTYPE|PURGE|QUEUE|RAISE|RAISING|RECEIVE|'
-             r'RELATION|REPLACE|REPRESENTS-NOT-A-NUMBER|RESET|RESUME|RETRY|'
-             r'RF|RH|SECONDS|SEGMENT|SELF|SEND|SOURCES|STATEMENT|STEP|'
-             r'STRONG|SUB-QUEUE-1|SUB-QUEUE-2|SUB-QUEUE-3|SUPER|SYMBOL|'
-             r'SYSTEM-DEFAULT|TABLE|TERMINAL|TEXT|TYPEDEF|UCS-4|UNIVERSAL|'
-             r'USER-DEFAULT|UTF-16|UTF-8|VAL-STATUS|VALID|VALIDATE|'
-             r'VALIDATE-STATUS)\s*($|(?=[^0-9a-z_\-]))', Error),
-
-            # Data Types
-            (r'(^|(?<=[^0-9a-z_\-]))'
-             r'(PIC\s+.+?(?=(\s|\.\s))|PICTURE\s+.+?(?=(\s|\.\s))|'
-             r'(COMPUTATIONAL)(-[1-5X])?|(COMP)(-[1-5X])?|'
-             r'BINARY-C-LONG|'
-             r'BINARY-CHAR|BINARY-DOUBLE|BINARY-LONG|BINARY-SHORT|'
-             r'BINARY)\s*($|(?=[^0-9a-z_\-]))', Keyword.Type),
-
-            # Operators
-            (r'(\*\*|\*|\+|-|/|<=|>=|<|>|==|/=|=)', Operator),
-
-            # (r'(::)', Keyword.Declaration),
-
-            (r'([(),;:&%.])', Punctuation),
-
-            # Intrinsics
-            (r'(^|(?<=[^0-9a-z_\-]))(ABS|ACOS|ANNUITY|ASIN|ATAN|BYTE-LENGTH|'
-             r'CHAR|COMBINED-DATETIME|CONCATENATE|COS|CURRENT-DATE|'
-             r'DATE-OF-INTEGER|DATE-TO-YYYYMMDD|DAY-OF-INTEGER|DAY-TO-YYYYDDD|'
-             r'EXCEPTION-(?:FILE|LOCATION|STATEMENT|STATUS)|EXP10|EXP|E|'
-             r'FACTORIAL|FRACTION-PART|INTEGER-OF-(?:DATE|DAY|PART)|INTEGER|'
-             r'LENGTH|LOCALE-(?:DATE|TIME(?:-FROM-SECONDS)?)|LOG10|LOG|'
-             r'LOWER-CASE|MAX|MEAN|MEDIAN|MIDRANGE|MIN|MOD|NUMVAL(?:-C)?|'
-             r'ORD(?:-MAX|-MIN)?|PI|PRESENT-VALUE|RANDOM|RANGE|REM|REVERSE|'
-             r'SECONDS-FROM-FORMATTED-TIME|SECONDS-PAST-MIDNIGHT|SIGN|SIN|SQRT|'
-             r'STANDARD-DEVIATION|STORED-CHAR-LENGTH|SUBSTITUTE(?:-CASE)?|'
-             r'SUM|TAN|TEST-DATE-YYYYMMDD|TEST-DAY-YYYYDDD|TRIM|'
-             r'UPPER-CASE|VARIANCE|WHEN-COMPILED|YEAR-TO-YYYY)\s*'
-             r'($|(?=[^0-9a-z_\-]))', Name.Function),
-
-            # Booleans
-            (r'(^|(?<=[^0-9a-z_\-]))(true|false)\s*($|(?=[^0-9a-z_\-]))', Name.Builtin),
-            # Comparing Operators
-            (r'(^|(?<=[^0-9a-z_\-]))(equal|equals|ne|lt|le|gt|ge|'
-             r'greater|less|than|not|and|or)\s*($|(?=[^0-9a-z_\-]))', Operator.Word),
-        ],
-
-        # \"[^\"\n]*\"|\'[^\'\n]*\'
-        'strings': [
-            # apparently strings can be delimited by EOL if they are continued
-            # in the next line
-            (r'"[^"\n]*("|\n)', String.Double),
-            (r"'[^'\n]*('|\n)", String.Single),
-        ],
-
-        'nums': [
-            (r'\d+(\s*|\.$|$)', Number.Integer),
-            (r'[+-]?\d*\.\d+([eE][-+]?\d+)?', Number.Float),
-            (r'[+-]?\d+\.\d*([eE][-+]?\d+)?', Number.Float),
-        ],
-    }
-
-
-class CobolFreeformatLexer(CobolLexer):
-    """
-    Lexer for Free format OpenCOBOL code.
-
-    .. versionadded:: 1.6
-    """
-    name = 'COBOLFree'
-    aliases = ['cobolfree']
-    filenames = ['*.cbl', '*.CBL']
-    mimetypes = []
-    flags = re.IGNORECASE | re.MULTILINE
-
-    tokens = {
-        'comment': [
-            (r'(\*>.*\n|^\w*\*.*$)', Comment),
-        ],
-    }
-
-
-class LogosLexer(ObjectiveCppLexer):
-    """
-    For Logos + Objective-C source code with preprocessor directives.
-
-    .. versionadded:: 1.6
-    """
-
-    name = 'Logos'
-    aliases = ['logos']
-    filenames = ['*.x', '*.xi', '*.xm', '*.xmi']
-    mimetypes = ['text/x-logos']
-    priority = 0.25
-
-    tokens = {
-        'statements': [
-            (r'(%orig|%log)\b', Keyword),
-            (r'(%c)\b(\()(\s*)([a-zA-Z$_][\w$]*)(\s*)(\))',
-             bygroups(Keyword, Punctuation, Text, Name.Class, Text, Punctuation)),
-            (r'(%init)\b(\()',
-             bygroups(Keyword, Punctuation), 'logos_init_directive'),
-            (r'(%init)(?=\s*;)', bygroups(Keyword)),
-            (r'(%hook|%group)(\s+)([a-zA-Z$_][\w$]+)',
-             bygroups(Keyword, Text, Name.Class), '#pop'),
-            (r'(%subclass)(\s+)', bygroups(Keyword, Text),
-            ('#pop', 'logos_classname')),
-            inherit,
-        ],
-        'logos_init_directive' : [
-            ('\s+', Text),
-            (',', Punctuation, ('logos_init_directive', '#pop')),
-            ('([a-zA-Z$_][\w$]*)(\s*)(=)(\s*)([^);]*)',
-             bygroups(Name.Class, Text, Punctuation, Text, Text)),
-            ('([a-zA-Z$_][\w$]*)', Name.Class),
-            ('\)', Punctuation, '#pop'),
-        ],
-        'logos_classname' : [
-            ('([a-zA-Z$_][\w$]*)(\s*:\s*)([a-zA-Z$_][\w$]*)?',
-             bygroups(Name.Class, Text, Name.Class), '#pop'),
-            ('([a-zA-Z$_][\w$]*)', Name.Class, '#pop')
-        ],
-        'root': [
-            (r'(%subclass)(\s+)', bygroups(Keyword, Text),
-             'logos_classname'),
-            (r'(%hook|%group)(\s+)([a-zA-Z$_][\w$]+)',
-             bygroups(Keyword, Text, Name.Class)),
-            (r'(%config)(\s*\(\s*)(\w+)(\s*=\s*)(.*?)(\s*\)\s*)',
-             bygroups(Keyword, Text, Name.Variable, Text, String, Text)),
-            (r'(%ctor)(\s*)({)', bygroups(Keyword, Text, Punctuation),
-             'function'),
-            (r'(%new)(\s*)(\()(\s*.*?\s*)(\))',
-             bygroups(Keyword, Text, Keyword, String, Keyword)),
-            (r'(\s*)(%end)(\s*)', bygroups(Text, Keyword, Text)),
-            inherit,
-        ],
-    }
-
-    _logos_keywords = re.compile(r'%(?:hook|ctor|init|c\()')
-
-    def analyse_text(text):
-        if LogosLexer._logos_keywords.search(text):
-            return 1.0
-        return 0
-
-
-class ChapelLexer(RegexLexer):
-    """
-    For `Chapel <http://chapel.cray.com/>`_ source.
-
-    .. versionadded:: 2.0
-    """
-    name = 'Chapel'
-    filenames = ['*.chpl']
-    aliases = ['chapel', 'chpl']
-    # mimetypes = ['text/x-chapel']
-
-    tokens = {
-        'root': [
-            (r'\n', Text),
-            (r'\s+', Text),
-            (r'\\\n', Text),
-
-            (r'//(.*?)\n', Comment.Single),
-            (r'/(\\\n)?[*](.|\n)*?[*](\\\n)?/', Comment.Multiline),
-
-            (r'(config|const|in|inout|out|param|ref|type|var)\b',
-             Keyword.Declaration),
-            (r'(false|nil|true)\b', Keyword.Constant),
-            (r'(bool|complex|imag|int|opaque|range|real|string|uint)\b',
-             Keyword.Type),
-            (r'(align|atomic|begin|break|by|cobegin|coforall|continue|'
-             r'delete|dmapped|do|domain|else|enum|export|extern|for|forall|'
-             r'if|index|inline|iter|label|lambda|let|local|new|noinit|on|'
-             r'otherwise|pragma|reduce|return|scan|select|serial|single|sparse|'
-             r'subdomain|sync|then|use|when|where|while|with|yield|zip)\b',
-             Keyword),
-            (r'(proc)((?:\s|\\\s)+)', bygroups(Keyword, Text), 'procname'),
-            (r'(class|module|record|union)(\s+)', bygroups(Keyword, Text),
-             'classname'),
-
-            # imaginary integers
-            (r'\d+i', Number),
-            (r'\d+\.\d*([Ee][-+]\d+)?i', Number),
-            (r'\.\d+([Ee][-+]\d+)?i', Number),
-            (r'\d+[Ee][-+]\d+i', Number),
-
-            # reals cannot end with a period due to lexical ambiguity with
-            # .. operator. See reference for rationale.
-            (r'(\d*\.\d+)([eE][+-]?[0-9]+)?i?', Number.Float),
-            (r'\d+[eE][+-]?[0-9]+i?', Number.Float),
-
-            # integer literals
-            # -- binary
-            (r'0[bB][0-1]+', Number.Bin),
-            # -- hex
-            (r'0[xX][0-9a-fA-F]+', Number.Hex),
-            # -- octal
-            (r'0[oO][0-7]+', Number.Oct),
-            # -- decimal
-            (r'[0-9]+', Number.Integer),
-
-            # strings
-            (r'["\'](\\\\|\\"|[^"\'])*["\']', String),
-
-            # tokens
-            (r'(=|\+=|-=|\*=|/=|\*\*=|%=|&=|\|=|\^=|&&=|\|\|=|<<=|>>=|'
-             r'<=>|<~>|\.\.|by|#|\.\.\.|'
-             r'&&|\|\||!|&|\||\^|~|<<|>>|'
-             r'==|!=|<=|>=|<|>|'
-             r'[+\-*/%]|\*\*)', Operator),
-            (r'[:;,.?()\[\]{}]', Punctuation),
-
-            # identifiers
-            (r'[a-zA-Z_][\w$]*', Name.Other),
-        ],
-        'classname': [
-            (r'[a-zA-Z_][\w$]*', Name.Class, '#pop'),
-        ],
-        'procname': [
-            (r'[a-zA-Z_][\w$]*', Name.Function, '#pop'),
-        ],
-    }
-
-
-class EiffelLexer(RegexLexer):
-    """
-    For `Eiffel <http://www.eiffel.com>`_ source code.
-
-    .. versionadded:: 2.0
-    """
-    name = 'Eiffel'
-    aliases = ['eiffel']
-    filenames = ['*.e']
-    mimetypes = ['text/x-eiffel']
-
-    tokens = {
-        'root': [
-            (r'[^\S\n]+', Text),
-            (r'--.*?\n', Comment.Single),
-            (r'[^\S\n]+', Text),
-                # Please note that keyword and operator are case insensitive.
-            (r'(?i)(true|false|void|current|result|precursor)\b', Keyword.Constant),
-            (r'(?i)(and(\s+then)?|not|xor|implies|or(\s+else)?)\b', Operator.Word),
-            (r'(?i)\b(across|agent|alias|all|as|assign|attached|attribute|check|'
-                r'class|convert|create|debug|deferred|detachable|do|else|elseif|'
-                r'end|ensure|expanded|export|external|feature|from|frozen|if|'
-                r'inherit|inspect|invariant|like|local|loop|none|note|obsolete|'
-                r'old|once|only|redefine|rename|require|rescue|retry|select|'
-                r'separate|then|undefine|until|variant|when)\b',Keyword.Reserved),
-            (r'"\[(([^\]%]|\n)|%(.|\n)|\][^"])*?\]"', String),
-            (r'"([^"%\n]|%.)*?"', String),
-            include('numbers'),
-            (r"'([^'%]|%'|%%)'", String.Char),
-            (r"(//|\\\\|>=|<=|:=|/=|~|/~|[\\\?!#%&@|+/\-=\>\*$<|^\[\]])", Operator),
-            (r"([{}():;,.])", Punctuation),
-            (r'([a-z]\w*)|([A-Z][A-Z0-9_]*[a-z]\w*)', Name),
-            (r'([A-Z][A-Z0-9_]*)', Name.Class),
-            (r'\n+', Text),
-        ],
-        'numbers': [
-            (r'0[xX][a-fA-F0-9]+', Number.Hex),
-            (r'0[bB][0-1]+', Number.Bin),
-            (r'0[cC][0-7]+', Number.Oct),
-            (r'([0-9]+\.[0-9]*)|([0-9]*\.[0-9]+)', Number.Float),
-            (r'[0-9]+', Number.Integer),
-        ],
-    }
-
-
-class Inform6Lexer(RegexLexer):
-    """
-    For `Inform 6 <http://inform-fiction.org/>`_ source code.
-
-    .. versionadded:: 2.0
-    """
-
-    name = 'Inform 6'
-    aliases = ['inform6', 'i6']
-    filenames = ['*.inf']
-
-    flags = re.MULTILINE | re.DOTALL | re.UNICODE
-
-    _name = r'[a-zA-Z_][a-zA-Z_0-9]*'
-
-    # Inform 7 maps these four character classes to their ASCII
-    # equivalents. To support Inform 6 inclusions within Inform 7,
-    # Inform6Lexer maps them too.
-    _dash = u'\\-\u2010-\u2014'
-    _dquote = u'"\u201c\u201d'
-    _squote = u"'\u2018\u2019"
-    _newline = u'\\n\u0085\u2028\u2029'
-
-    tokens = {
-        'root': [
-            (r'(\A(!%%[^%s]*[%s])+)?' % (_newline, _newline), Comment.Preproc,
-             'directive')
-        ],
-        '_whitespace': [
-            (r'\s+', Text),
-            (r'![^%s]*' % _newline, Comment.Single)
-        ],
-        'default': [
-            include('_whitespace'),
-            (r'\[', Punctuation, 'many-values'),  # Array initialization
-            (r':|(?=;)', Punctuation, '#pop'),
-            (r'<', Punctuation),  # Second angle bracket in an action statement
-            default(('expression', '_expression'))
-        ],
-
-        # Expressions
-        '_expression': [
-            include('_whitespace'),
-            (r'(?=sp\b)', Text, '#pop'),
-            (r'(?=[%s%s$0-9#a-zA-Z_])' % (_dquote, _squote), Text,
-             ('#pop', 'value')),
-            (r'\+\+|[%s]{1,2}(?!>)|~~?' % _dash, Operator),
-            (r'(?=[()\[%s,?@{:;])' % _dash, Text, '#pop')
-        ],
-        'expression': [
-            include('_whitespace'),
-            (r'\(', Punctuation, ('expression', '_expression')),
-            (r'\)', Punctuation, '#pop'),
-            (r'\[', Punctuation, ('#pop', 'statements', 'locals')),
-            (r'>(?=(\s+|(![^%s]*))*[>;])' % _newline, Punctuation),
-            (r'\+\+|[%s]{2}(?!>)' % _dash, Operator),
-            (r',', Punctuation, '_expression'),
-            (r'&&?|\|\|?|[=~><]?=|[%s]{1,2}>?|\.\.?[&#]?|::|[<>+*/%%]' % _dash,
-             Operator, '_expression'),
-            (r'(has|hasnt|in|notin|ofclass|or|provides)\b', Operator.Word,
-             '_expression'),
-            (r'sp\b', Name),
-            (r'\?~?', Name.Label, 'label?'),
-            (r'[@{]', Error),
-            default('#pop')
-        ],
-        '_assembly-expression': [
-            (r'\(', Punctuation, ('#push', '_expression')),
-            (r'[\[\]]', Punctuation),
-            (r'[%s]>' % _dash, Punctuation, '_expression'),
-            (r'sp\b', Keyword.Pseudo),
-            (r';', Punctuation, '#pop:3'),
-            include('expression')
-        ],
-        '_for-expression': [
-            (r'\)', Punctuation, '#pop:2'),
-            (r':', Punctuation, '#pop'),
-            include('expression')
-        ],
-        '_keyword-expression': [
-            (r'(from|near|to)\b', Keyword, '_expression'),
-            include('expression')
-        ],
-        '_list-expression': [
-            (r',', Punctuation, '#pop'),
-            include('expression')
-        ],
-        '_object-expression': [
-            (r'has\b', Keyword.Declaration, '#pop'),
-            include('_list-expression')
-        ],
-
-        # Values
-        'value': [
-            include('_whitespace'),
-            # Strings
-            (r'[%s][^@][%s]' % (_squote, _squote), String.Char, '#pop'),
-            (r'([%s])(@{[0-9a-fA-F]{1,4}})([%s])' % (_squote, _squote),
-             bygroups(String.Char, String.Escape, String.Char), '#pop'),
-            (r'([%s])(@..)([%s])' % (_squote, _squote),
-             bygroups(String.Char, String.Escape, String.Char), '#pop'),
-            (r'[%s]' % _squote, String.Single, ('#pop', 'dictionary-word')),
-            (r'[%s]' % _dquote, String.Double, ('#pop', 'string')),
-            # Numbers
-            (r'\$[+%s][0-9]*\.?[0-9]*([eE][+%s]?[0-9]+)?' % (_dash, _dash),
-             Number.Float, '#pop'),
-            (r'\$[0-9a-fA-F]+', Number.Hex, '#pop'),
-            (r'\$\$[01]+', Number.Bin, '#pop'),
-            (r'[0-9]+', Number.Integer, '#pop'),
-            # Values prefixed by hashes
-            (r'(##|#a\$)(%s)' % _name, bygroups(Operator, Name), '#pop'),
-            (r'(#g\$)(%s)' % _name,
-             bygroups(Operator, Name.Variable.Global), '#pop'),
-            (r'#[nw]\$', Operator, ('#pop', 'obsolete-dictionary-word')),
-            (r'(#r\$)(%s)' % _name, bygroups(Operator, Name.Function), '#pop'),
-            (r'#', Name.Builtin, ('#pop', 'system-constant')),
-            # System functions
-            (r'(child|children|elder|eldest|glk|indirect|metaclass|parent|'
-             r'random|sibling|younger|youngest)\b', Name.Builtin, '#pop'),
-            # Metaclasses
-            (r'(?i)(Class|Object|Routine|String)\b', Name.Builtin, '#pop'),
-            # Veneer routines
-            (r'(?i)(Box__Routine|CA__Pr|CDefArt|CInDefArt|Cl__Ms|'
-             r'Copy__Primitive|CP__Tab|DA__Pr|DB__Pr|DefArt|Dynam__String|'
-             r'EnglishNumber|Glk__Wrap|IA__Pr|IB__Pr|InDefArt|Main__|'
-             r'Meta__class|OB__Move|OB__Remove|OC__Cl|OP__Pr|Print__Addr|'
-             r'Print__PName|PrintShortName|RA__Pr|RA__Sc|RL__Pr|R_Process|'
-             r'RT__ChG|RT__ChGt|RT__ChLDB|RT__ChLDW|RT__ChPR|RT__ChPrintA|'
-             r'RT__ChPrintC|RT__ChPrintO|RT__ChPrintS|RT__ChPS|RT__ChR|'
-             r'RT__ChSTB|RT__ChSTW|RT__ChT|RT__Err|RT__TrPS|RV__Pr|'
-             r'Symb__Tab|Unsigned__Compare|WV__Pr|Z__Region)\b', Name.Builtin,
-             '#pop'),
-            # Other built-in symbols
-            (r'(?i)(call|copy|create|DEBUG|destroy|DICT_CHAR_SIZE|'
-             r'DICT_ENTRY_BYTES|DICT_IS_UNICODE|DICT_WORD_SIZE|false|'
-             r'FLOAT_INFINITY|FLOAT_NAN|FLOAT_NINFINITY|GOBJFIELD_CHAIN|'
-             r'GOBJFIELD_CHILD|GOBJFIELD_NAME|GOBJFIELD_PARENT|'
-             r'GOBJFIELD_PROPTAB|GOBJFIELD_SIBLING|GOBJ_EXT_START|'
-             r'GOBJ_TOTAL_LENGTH|Grammar__Version|INDIV_PROP_START|INFIX|'
-             r'infix__watching|MODULE_MODE|name|nothing|NUM_ATTR_BYTES|print|'
-             r'print_to_array|recreate|remaining|self|sender|STRICT_MODE|'
-             r'sw__var|sys__glob0|sys__glob1|sys__glob2|sys_statusline_flag|'
-             r'TARGET_GLULX|TARGET_ZCODE|temp__global2|temp__global3|'
-             r'temp__global4|temp_global|true|USE_MODULES|WORDSIZE)\b',
-             Name.Builtin, '#pop'),
-            # Other values
-            (_name, Name, '#pop')
-        ],
-        # Strings
-        'dictionary-word': [
-            (r'[~^]+', String.Escape),
-            (r'[^~^\\@({%s]+' % _squote, String.Single),
-            (r'[({]', String.Single),
-            (r'@{[0-9a-fA-F]{,4}}', String.Escape),
-            (r'@..', String.Escape),
-            (r'[%s]' % _squote, String.Single, '#pop')
-        ],
-        'string': [
-            (r'[~^]+', String.Escape),
-            (r'[^~^\\@({%s]+' % _dquote, String.Double),
-            (r'[({]', String.Double),
-            (r'\\', String.Escape),
-            (r'@(\\\s*[%s]\s*)*@((\\\s*[%s]\s*)*[0-9])*' %
-             (_newline, _newline), String.Escape),
-            (r'@(\\\s*[%s]\s*)*{((\\\s*[%s]\s*)*[0-9a-fA-F]){,4}'
-             r'(\\\s*[%s]\s*)*}' % (_newline, _newline, _newline),
-             String.Escape),
-            (r'@(\\\s*[%s]\s*)*.(\\\s*[%s]\s*)*.' % (_newline, _newline),
-             String.Escape),
-            (r'[%s]' % _dquote, String.Double, '#pop')
-        ],
-        'plain-string': [
-            (r'[^~^\\({\[\]%s]+' % _dquote, String.Double),
-            (r'[~^({\[\]]', String.Double),
-            (r'\\', String.Escape),
-            (r'[%s]' % _dquote, String.Double, '#pop')
-        ],
-        # Names
-        '_constant': [
-            include('_whitespace'),
-            (_name, Name.Constant, '#pop'),
-            include('value')
-        ],
-        '_global': [
-            include('_whitespace'),
-            (_name, Name.Variable.Global, '#pop'),
-            include('value')
-        ],
-        'label?': [
-            include('_whitespace'),
-            (r'(%s)?' % _name, Name.Label, '#pop')
-        ],
-        'variable?': [
-            include('_whitespace'),
-            (r'(%s)?' % _name, Name.Variable, '#pop')
-        ],
-        # Values after hashes
-        'obsolete-dictionary-word': [
-            (r'\S[a-zA-Z_0-9]*', String.Other, '#pop')
-        ],
-        'system-constant': [
-            include('_whitespace'),
-            (_name, Name.Builtin, '#pop')
-        ],
-
-        # Directives
-        'directive': [
-            include('_whitespace'),
-            (r'#', Punctuation),
-            (r';', Punctuation, '#pop'),
-            (r'\[', Punctuation,
-             ('default', 'statements', 'locals', 'routine-name?')),
-            (r'(?i)(abbreviate|endif|dictionary|ifdef|iffalse|ifndef|ifnot|'
-             r'iftrue|ifv3|ifv5|release|serial|switches|system_file|version)'
-             r'\b', Keyword, 'default'),
-            (r'(?i)(array|global)\b', Keyword,
-             ('default', 'directive-keyword?', '_global')),
-            (r'(?i)attribute\b', Keyword, ('default', 'alias?', '_constant')),
-            (r'(?i)class\b', Keyword,
-             ('object-body', 'duplicates', 'class-name')),
-            (r'(?i)(constant|default)\b', Keyword,
-             ('default', 'expression', '_constant')),
-            (r'(?i)(end\b)(.*)', bygroups(Keyword, Text)),
-            (r'(?i)(extend|verb)\b', Keyword, 'grammar'),
-            (r'(?i)fake_action\b', Keyword, ('default', '_constant')),
-            (r'(?i)import\b', Keyword, 'manifest'),
-            (r'(?i)(include|link)\b', Keyword,
-             ('default', 'before-plain-string')),
-            (r'(?i)(lowstring|undef)\b', Keyword, ('default', '_constant')),
-            (r'(?i)message\b', Keyword, ('default', 'diagnostic')),
-            (r'(?i)(nearby|object)\b', Keyword,
-             ('object-body', '_object-head')),
-            (r'(?i)property\b', Keyword,
-             ('default', 'alias?', '_constant', 'property-keyword*')),
-            (r'(?i)replace\b', Keyword,
-             ('default', 'routine-name?', 'routine-name?')),
-            (r'(?i)statusline\b', Keyword, ('default', 'directive-keyword?')),
-            (r'(?i)stub\b', Keyword, ('default', 'routine-name?')),
-            (r'(?i)trace\b', Keyword,
-             ('default', 'trace-keyword?', 'trace-keyword?')),
-            (r'(?i)zcharacter\b', Keyword,
-             ('default', 'directive-keyword?', 'directive-keyword?')),
-            (_name, Name.Class, ('object-body', '_object-head'))
-        ],
-        # [, Replace, Stub
-        'routine-name?': [
-            include('_whitespace'),
-            (r'(%s)?' % _name, Name.Function, '#pop')
-        ],
-        'locals': [
-            include('_whitespace'),
-            (r';', Punctuation, '#pop'),
-            (r'\*', Punctuation),
-            (_name, Name.Variable)
-        ],
-        # Array
-        'many-values': [
-            include('_whitespace'),
-            (r';', Punctuation),
-            (r'\]', Punctuation, '#pop'),
-            (r':', Error),
-            default(('expression', '_expression'))
-        ],
-        # Attribute, Property
-        'alias?': [
-            include('_whitespace'),
-            (r'alias\b', Keyword, ('#pop', '_constant')),
-            default('#pop')
-        ],
-        # Class, Object, Nearby
-        'class-name': [
-            include('_whitespace'),
-            (r'(?=[,;]|(class|has|private|with)\b)', Text, '#pop'),
-            (_name, Name.Class, '#pop')
-        ],
-        'duplicates': [
-            include('_whitespace'),
-            (r'\(', Punctuation, ('#pop', 'expression', '_expression')),
-            default('#pop')
-        ],
-        '_object-head': [
-            (r'[%s]>' % _dash, Punctuation),
-            (r'(class|has|private|with)\b', Keyword.Declaration, '#pop'),
-            include('_global')
-        ],
-        'object-body': [
-            include('_whitespace'),
-            (r';', Punctuation, '#pop:2'),
-            (r',', Punctuation),
-            (r'class\b', Keyword.Declaration, 'class-segment'),
-            (r'(has|private|with)\b', Keyword.Declaration),
-            (r':', Error),
-            default(('_object-expression', '_expression'))
-        ],
-        'class-segment': [
-            include('_whitespace'),
-            (r'(?=[,;]|(class|has|private|with)\b)', Text, '#pop'),
-            (_name, Name.Class),
-            default('value')
-        ],
-        # Extend, Verb
-        'grammar': [
-            include('_whitespace'),
-            (r'=', Punctuation, ('#pop', 'default')),
-            (r'\*', Punctuation, ('#pop', 'grammar-line')),
-            default('_directive-keyword')
-        ],
-        'grammar-line': [
-            include('_whitespace'),
-            (r';', Punctuation, '#pop'),
-            (r'[/*]', Punctuation),
-            (r'[%s]>' % _dash, Punctuation, 'value'),
-            (r'(noun|scope)\b', Keyword, '=routine'),
-            default('_directive-keyword')
-        ],
-        '=routine': [
-            include('_whitespace'),
-            (r'=', Punctuation, 'routine-name?'),
-            default('#pop')
-        ],
-        # Import
-        'manifest': [
-            include('_whitespace'),
-            (r';', Punctuation, '#pop'),
-            (r',', Punctuation),
-            (r'(?i)(global\b)?', Keyword, '_global')
-        ],
-        # Include, Link, Message
-        'diagnostic': [
-            include('_whitespace'),
-            (r'[%s]' % _dquote, String.Double, ('#pop', 'message-string')),
-            default(('#pop', 'before-plain-string', 'directive-keyword?'))
-        ],
-        'before-plain-string': [
-            include('_whitespace'),
-            (r'[%s]' % _dquote, String.Double, ('#pop', 'plain-string'))
-        ],
-        'message-string': [
-            (r'[~^]+', String.Escape),
-            include('plain-string')
-        ],
-
-        # Keywords used in directives
-        '_directive-keyword!': [
-            include('_whitespace'),
-            (r'(additive|alias|buffer|class|creature|data|error|fatalerror|'
-             r'first|has|held|initial|initstr|last|long|meta|multi|'
-             r'multiexcept|multiheld|multiinside|noun|number|only|private|'
-             r'replace|reverse|scope|score|special|string|table|terminating|'
-             r'time|topic|warning|with)\b', Keyword, '#pop'),
-            (r'[%s]{1,2}>|[+=]' % _dash, Punctuation, '#pop')
-        ],
-        '_directive-keyword': [
-            include('_directive-keyword!'),
-            include('value')
-        ],
-        'directive-keyword?': [
-            include('_directive-keyword!'),
-            default('#pop')
-        ],
-        'property-keyword*': [
-            include('_whitespace'),
-            (r'(additive|long)\b', Keyword),
-            default('#pop')
-        ],
-        'trace-keyword?': [
-            include('_whitespace'),
-            (r'(assembly|dictionary|expressions|lines|linker|objects|off|on|'
-             r'symbols|tokens|verbs)\b', Keyword, '#pop'),
-            default('#pop')
-        ],
-
-        # Statements
-        'statements': [
-            include('_whitespace'),
-            (r'\]', Punctuation, '#pop'),
-            (r'[;{}]', Punctuation),
-            (r'(box|break|continue|default|give|inversion|new_line|quit|read|'
-             r'remove|return|rfalse|rtrue|spaces|string|until)\b', Keyword,
-             'default'),
-            (r'(do|else)\b', Keyword),
-            (r'(font|style)\b', Keyword,
-             ('default', 'miscellaneous-keyword?')),
-            (r'for\b', Keyword, ('for', '(?')),
-            (r'(if|switch|while)', Keyword,
-             ('expression', '_expression', '(?')),
-            (r'(jump|save|restore)\b', Keyword, ('default', 'label?')),
-            (r'objectloop\b', Keyword,
-             ('_keyword-expression', 'variable?', '(?')),
-            (r'print(_ret)?\b|(?=[%s])' % _dquote, Keyword, 'print-list'),
-            (r'\.', Name.Label, 'label?'),
-            (r'@', Keyword, 'opcode'),
-            (r'#(?![agrnw]\$|#)', Punctuation, 'directive'),
-            (r'<', Punctuation, 'default'),
-            (r'(move\b)?', Keyword,
-             ('default', '_keyword-expression', '_expression'))
-        ],
-        'miscellaneous-keyword?': [
-            include('_whitespace'),
-            (r'(bold|fixed|from|near|off|on|reverse|roman|to|underline)\b',
-             Keyword, '#pop'),
-            (r'(a|A|an|address|char|name|number|object|property|string|the|'
-             r'The)\b(?=(\s+|(![^%s]*))*\))' % _newline, Keyword.Pseudo,
-             '#pop'),
-            (r'%s(?=(\s+|(![^%s]*))*\))' % (_name, _newline), Name.Function,
-             '#pop'),
-            default('#pop')
-        ],
-        '(?': [
-            include('_whitespace'),
-            (r'\(?', Punctuation, '#pop')
-        ],
-        'for': [
-            include('_whitespace'),
-            (r';?', Punctuation, ('_for-expression', '_expression'))
-        ],
-        'print-list': [
-            include('_whitespace'),
-            (r';', Punctuation, '#pop'),
-            (r':', Error),
-            default(('_list-expression', '_expression', '_list-expression', 'form'))
-        ],
-        'form': [
-            include('_whitespace'),
-            (r'\(', Punctuation, ('#pop', 'miscellaneous-keyword?')),
-            default('#pop')
-        ],
-
-        # Assembly
-        'opcode': [
-            include('_whitespace'),
-            (r'[%s]' % _dquote, String.Double, ('operands', 'plain-string')),
-            (_name, Keyword, 'operands')
-        ],
-        'operands': [
-            (r':', Error),
-            default(('_assembly-expression', '_expression'))
-        ]
-    }
-
-    def get_tokens_unprocessed(self, text):
-        # 'in' is either a keyword or an operator.
-        # If the token two tokens after 'in' is ')', 'in' is a keyword:
-        #   objectloop(a in b)
-        # Otherwise, it is an operator:
-        #   objectloop(a in b && true)
-        objectloop_queue = []
-        objectloop_token_count = -1
-        previous_token = None
-        for index, token, value in RegexLexer.get_tokens_unprocessed(self,
-                                                                     text):
-            if previous_token is Name.Variable and value == 'in':
-                objectloop_queue = [[index, token, value]]
-                objectloop_token_count = 2
-            elif objectloop_token_count > 0:
-                if token not in Comment and token not in Text:
-                    objectloop_token_count -= 1
-                objectloop_queue.append((index, token, value))
-            else:
-                if objectloop_token_count == 0:
-                    if objectloop_queue[-1][2] == ')':
-                        objectloop_queue[0][1] = Keyword
-                    while objectloop_queue:
-                        yield objectloop_queue.pop(0)
-                    objectloop_token_count = -1
-                yield index, token, value
-            if token not in Comment and token not in Text:
-                previous_token = token
-        while objectloop_queue:
-            yield objectloop_queue.pop(0)
-
-
-class Inform7Lexer(RegexLexer):
-    """
-    For `Inform 7 <http://inform7.com/>`_ source code.
-
-    .. versionadded:: 2.0
-    """
-
-    name = 'Inform 7'
-    aliases = ['inform7', 'i7']
-    filenames = ['*.ni', '*.i7x']
-
-    flags = re.MULTILINE | re.DOTALL | re.UNICODE
-
-    _dash = Inform6Lexer._dash
-    _dquote = Inform6Lexer._dquote
-    _newline = Inform6Lexer._newline
-    _start = r'\A|(?<=[%s])' % _newline
-
-    # There are three variants of Inform 7, differing in how to
-    # interpret at signs and braces in I6T. In top-level inclusions, at
-    # signs in the first column are inweb syntax. In phrase definitions
-    # and use options, tokens in braces are treated as I7. Use options
-    # also interpret "{N}".
-    tokens = {}
-    token_variants = ['+i6t-not-inline', '+i6t-inline', '+i6t-use-option']
-
-    for level in token_variants:
-        tokens[level] = {
-            '+i6-root': list(Inform6Lexer.tokens['root']),
-            '+i6t-root': [  # For Inform6TemplateLexer
-                (r'[^%s]*' % Inform6Lexer._newline, Comment.Preproc,
-                 ('directive', '+p'))
-            ],
-            'root': [
-                (r'(\|?\s)+', Text),
-                (r'\[', Comment.Multiline, '+comment'),
-                (r'[%s]' % _dquote, Generic.Heading,
-                 ('+main', '+titling', '+titling-string')),
-                default(('+main', '+heading?'))
-            ],
-            '+titling-string': [
-                (r'[^%s]+' % _dquote, Generic.Heading),
-                (r'[%s]' % _dquote, Generic.Heading, '#pop')
-            ],
-            '+titling': [
-                (r'\[', Comment.Multiline, '+comment'),
-                (r'[^%s.;:|%s]+' % (_dquote, _newline), Generic.Heading),
-                (r'[%s]' % _dquote, Generic.Heading, '+titling-string'),
-                (r'[%s]{2}|(?<=[\s%s])\|[\s%s]' % (_newline, _dquote, _dquote),
-                 Text, ('#pop', '+heading?')),
-                (r'[.;:]|(?<=[\s%s])\|' % _dquote, Text, '#pop'),
-                (r'[|%s]' % _newline, Generic.Heading)
-            ],
-            '+main': [
-                (r'(?i)[^%s:a\[(|%s]+' % (_dquote, _newline), Text),
-                (r'[%s]' % _dquote, String.Double, '+text'),
-                (r':', Text, '+phrase-definition'),
-                (r'(?i)\bas\b', Text, '+use-option'),
-                (r'\[', Comment.Multiline, '+comment'),
-                (r'(\([%s])(.*?)([%s]\))' % (_dash, _dash),
-                 bygroups(Punctuation,
-                          using(this, state=('+i6-root', 'directive'),
-                                i6t='+i6t-not-inline'), Punctuation)),
-                (r'(%s|(?<=[\s;:.%s]))\|\s|[%s]{2,}' %
-                 (_start, _dquote, _newline), Text, '+heading?'),
-                (r'(?i)[a(|%s]' % _newline, Text)
-            ],
-            '+phrase-definition': [
-                (r'\s+', Text),
-                (r'\[', Comment.Multiline, '+comment'),
-                (r'(\([%s])(.*?)([%s]\))' % (_dash, _dash),
-                 bygroups(Punctuation,
-                          using(this, state=('+i6-root', 'directive',
-                                             'default', 'statements'),
-                                i6t='+i6t-inline'), Punctuation), '#pop'),
-                default('#pop')
-            ],
-            '+use-option': [
-                (r'\s+', Text),
-                (r'\[', Comment.Multiline, '+comment'),
-                (r'(\([%s])(.*?)([%s]\))' % (_dash, _dash),
-                 bygroups(Punctuation,
-                          using(this, state=('+i6-root', 'directive'),
-                                i6t='+i6t-use-option'), Punctuation), '#pop'),
-                default('#pop')
-            ],
-            '+comment': [
-                (r'[^\[\]]+', Comment.Multiline),
-                (r'\[', Comment.Multiline, '#push'),
-                (r'\]', Comment.Multiline, '#pop')
-            ],
-            '+text': [
-                (r'[^\[%s]+' % _dquote, String.Double),
-                (r'\[.*?\]', String.Interpol),
-                (r'[%s]' % _dquote, String.Double, '#pop')
-            ],
-            '+heading?': [
-                (r'(\|?\s)+', Text),
-                (r'\[', Comment.Multiline, '+comment'),
-                (r'[%s]{4}\s+' % _dash, Text, '+documentation-heading'),
-                (r'[%s]{1,3}' % _dash, Text),
-                (r'(?i)(volume|book|part|chapter|section)\b[^%s]*' % _newline,
-                 Generic.Heading, '#pop'),
-                default('#pop')
-            ],
-            '+documentation-heading': [
-                (r'\s+', Text),
-                (r'\[', Comment.Multiline, '+comment'),
-                (r'(?i)documentation\s+', Text, '+documentation-heading2'),
-                default('#pop')
-            ],
-            '+documentation-heading2': [
-                (r'\s+', Text),
-                (r'\[', Comment.Multiline, '+comment'),
-                (r'[%s]{4}\s' % _dash, Text, '+documentation'),
-                default('#pop:2')
-            ],
-            '+documentation': [
-                (r'(?i)(%s)\s*(chapter|example)\s*:[^%s]*' %
-                 (_start, _newline), Generic.Heading),
-                (r'(?i)(%s)\s*section\s*:[^%s]*' % (_start, _newline),
-                 Generic.Subheading),
-                (r'((%s)\t.*?[%s])+' % (_start, _newline),
-                 using(this, state='+main')),
-                (r'[^%s\[]+|[%s\[]' % (_newline, _newline), Text),
-                (r'\[', Comment.Multiline, '+comment'),
-            ],
-            '+i6t-not-inline': [
-                (r'(%s)@c( .*?)?([%s]|\Z)' % (_start, _newline),
-                 Comment.Preproc),
-                (r'(%s)@([%s]+|Purpose:)[^%s]*' % (_start, _dash, _newline),
-                 Comment.Preproc),
-                (r'(%s)@p( .*?)?([%s]|\Z)' % (_start, _newline),
-                 Generic.Heading, '+p')
-            ],
-            '+i6t-use-option': [
-                include('+i6t-not-inline'),
-                (r'({)(N)(})', bygroups(Punctuation, Text, Punctuation))
-            ],
-            '+i6t-inline': [
-                (r'({)(\S[^}]*)?(})',
-                 bygroups(Punctuation, using(this, state='+main'),
-                          Punctuation))
-            ],
-            '+i6t': [
-                (r'({[%s])(![^}]*)(}?)' % _dash,
-                 bygroups(Punctuation, Comment.Single, Punctuation)),
-                (r'({[%s])(lines)(:)([^}]*)(}?)' % _dash,
-                 bygroups(Punctuation, Keyword, Punctuation, Text,
-                          Punctuation), '+lines'),
-                (r'({[%s])([^:}]*)(:?)([^}]*)(}?)' % _dash,
-                 bygroups(Punctuation, Keyword, Punctuation, Text,
-                          Punctuation)),
-                (r'(\(\+)(.*?)(\+\)|\Z)',
-                 bygroups(Punctuation, using(this, state='+main'),
-                          Punctuation))
-            ],
-            '+p': [
-                (r'[^@]+', Comment.Preproc),
-                (r'(%s)@c( .*?)?([%s]|\Z)' % (_start, _newline),
-                 Comment.Preproc, '#pop'),
-                (r'(%s)@([%s]|Purpose:)' % (_start, _dash), Comment.Preproc),
-                (r'(%s)@p( .*?)?([%s]|\Z)' % (_start, _newline),
-                 Generic.Heading),
-                (r'@', Comment.Preproc)
-            ],
-            '+lines': [
-                (r'(%s)@c( .*?)?([%s]|\Z)' % (_start, _newline),
-                 Comment.Preproc),
-                (r'(%s)@([%s]|Purpose:)[^%s]*' % (_start, _dash, _newline),
-                 Comment.Preproc),
-                (r'(%s)@p( .*?)?([%s]|\Z)' % (_start, _newline),
-                 Generic.Heading, '+p'),
-                (r'(%s)@[a-zA-Z_0-9]*[ %s]' % (_start, _newline), Keyword),
-                (r'![^%s]*' % _newline, Comment.Single),
-                (r'({)([%s]endlines)(})' % _dash,
-                 bygroups(Punctuation, Keyword, Punctuation), '#pop'),
-                (r'[^@!{]+?([%s]|\Z)|.' % _newline, Text)
-            ]
-        }
-        # Inform 7 can include snippets of Inform 6 template language,
-        # so all of Inform6Lexer's states are copied here, with
-        # modifications to account for template syntax. Inform7Lexer's
-        # own states begin with '+' to avoid name conflicts. Some of
-        # Inform6Lexer's states begin with '_': these are not modified.
-        # They deal with template syntax either by including modified
-        # states, or by matching r'' then pushing to modified states.
-        for token in Inform6Lexer.tokens:
-            if token == 'root':
-                continue
-            tokens[level][token] = list(Inform6Lexer.tokens[token])
-            if not token.startswith('_'):
-                tokens[level][token][:0] = [include('+i6t'), include(level)]
-
-    def __init__(self, **options):
-        level = options.get('i6t', '+i6t-not-inline')
-        if level not in self._all_tokens:
-            self._tokens = self.__class__.process_tokendef(level)
-        else:
-            self._tokens = self._all_tokens[level]
-        RegexLexer.__init__(self, **options)
-
-
-class Inform6TemplateLexer(Inform7Lexer):
-    """
-    For `Inform 6 template
-    <http://inform7.com/sources/src/i6template/Woven/index.html>`_ code.
-
-    .. versionadded:: 2.0
-    """
-
-    name = 'Inform 6 template'
-    aliases = ['i6t']
-    filenames = ['*.i6t']
-
-    def get_tokens_unprocessed(self, text, stack=('+i6t-root',)):
-        return Inform7Lexer.get_tokens_unprocessed(self, text, stack)
-
-
-class MqlLexer(CppLexer):
-    """
-    For `MQL4 <http://docs.mql4.com/>`_ and
-    `MQL5 <http://www.mql5.com/en/docs>`_ source code.
-
-    .. versionadded:: 2.0
-    """
-    name = 'MQL'
-    aliases = ['mql', 'mq4', 'mq5', 'mql4', 'mql5']
-    filenames = ['*.mq4', '*.mq5', '*.mqh']
-    mimetypes = ['text/x-mql']
-
-    tokens = {
-        'statements': [
-            (r'(input|_Digits|_Point|_LastError|_Period|_RandomSeed|'
-             r'_StopFlag|_Symbol|_UninitReason|'
-             r'Ask|Bars|Bid|Close|Digits|High|Low|Open|Point|Time|Volume)\b',
-             Keyword),
-            (r'(void|char|uchar|bool|short|ushort|int|uint|color|long|ulong|datetime|'
-             r'float|double|string)\b',
-             Keyword.Type),
-            (r'(Alert|CheckPointer|Comment|DebugBreak|ExpertRemove|'
-             r'GetPointer|GetTickCount|MessageBox|PeriodSeconds|PlaySound|'
-             r'Print|PrintFormat|ResetLastError|ResourceCreate|ResourceFree|'
-             r'ResourceReadImage|ResourceSave|SendFTP|SendMail|SendNotification|'
-             r'Sleep|TerminalClose|TesterStatistics|ZeroMemory|'
-             r'ArrayBsearch|ArrayCopy|ArrayCompare|ArrayFree|ArrayGetAsSeries|'
-             r'ArrayInitialize|ArrayFill|ArrayIsSeries|ArrayIsDynamic|'
-             r'ArrayMaximum|ArrayMinimum|ArrayRange|ArrayResize|'
-             r'ArraySetAsSeries|ArraySize|ArraySort|ArrayCopyRates|'
-             r'ArrayCopySeries|ArrayDimension|'
-             r'CharToString|DoubleToString|EnumToString|NormalizeDouble|'
-             r'StringToDouble|StringToInteger|StringToTime|TimeToString|'
-             r'IntegerToString|ShortToString|ShortArrayToString|'
-             r'StringToShortArray|CharArrayToString|StringToCharArray|'
-             r'ColorToARGB|ColorToString|StringToColor|StringFormat|'
-             r'CharToStr|DoubleToStr|StrToDouble|StrToInteger|StrToTime|TimeToStr|'
-             r'MathAbs|MathArccos|MathArcsin|MathArctan|MathCeil|MathCos|MathExp|'
-             r'MathFloor|MathLog|MathMax|MathMin|MathMod|MathPow|MathRand|'
-             r'MathRound|MathSin|MathSqrt|MathSrand|MathTan|MathIsValidNumber|'
-             r'StringAdd|StringBufferLen|StringCompare|StringConcatenate|StringFill|'
-             r'StringFind|StringGetCharacter|StringInit|StringLen|StringReplace|'
-             r'StringSetCharacter|StringSplit|StringSubstr|StringToLower|StringToUpper|'
-             r'StringTrimLeft|StringTrimRight|StringGetChar|StringSetChar|'
-             r'TimeCurrent|TimeTradeServer|TimeLocal|TimeGMT|TimeDaylightSavings|'
-             r'TimeGMTOffset|TimeToStruct|StructToTime|Day|DayOfWeek|DayOfYear|'
-             r'Hour|Minute|Month|Seconds|TimeDay|TimeDayOfWeek|TimeDayOfYear|TimeHour|'
-             r'TimeMinute|TimeMonth|TimeSeconds|TimeYear|Year|'
-             r'AccountInfoDouble|AccountInfoInteger|AccountInfoString|AccountBalance|'
-             r'AccountCredit|AccountCompany|AccountCurrency|AccountEquity|'
-             r'AccountFreeMargin|AccountFreeMarginCheck|AccountFreeMarginMode|'
-             r'AccountLeverage|AccountMargin|AccountName|AccountNumber|AccountProfit|'
-             r'AccountServer|AccountStopoutLevel|AccountStopoutMode|'
-             r'GetLastError|IsStopped|UninitializeReason|MQLInfoInteger|MQLInfoString|'
-             r'Symbol|Period|Digits|Point|IsConnected|IsDemo|IsDllsAllowed|'
-             r'IsExpertEnabled|IsLibrariesAllowed|IsOptimization|IsTesting|'
-             r'IsTradeAllowed|'
-             r'IsTradeContextBusy|IsVisualMode|TerminalCompany|TerminalName|'
-             r'TerminalPath|'
-             r'SymbolsTotal|SymbolName|SymbolSelect|SymbolIsSynchronized|'
-             r'SymbolInfoDouble|'
-             r'SymbolInfoInteger|SymbolInfoString|SymbolInfoTick|'
-             r'SymbolInfoSessionQuote|'
-             r'SymbolInfoSessionTrade|MarketInfo|'
-             r'SeriesInfoInteger|CopyRates|CopyTime|CopyOpen|'
-             r'CopyHigh|CopyLow|CopyClose|'
-             r'CopyTickVolume|CopyRealVolume|CopySpread|iBars|iBarShift|iClose|'
-             r'iHigh|iHighest|iLow|iLowest|iOpen|iTime|iVolume|'
-             r'HideTestIndicators|Period|RefreshRates|Symbol|WindowBarsPerChart|'
-             r'WindowExpertName|WindowFind|WindowFirstVisibleBar|WindowHandle|'
-             r'WindowIsVisible|WindowOnDropped|WindowPriceMax|WindowPriceMin|'
-             r'WindowPriceOnDropped|WindowRedraw|WindowScreenShot|'
-             r'WindowTimeOnDropped|WindowsTotal|WindowXOnDropped|WindowYOnDropped|'
-             r'OrderClose|OrderCloseBy|OrderClosePrice|OrderCloseTime|OrderComment|'
-             r'OrderCommission|OrderDelete|OrderExpiration|OrderLots|OrderMagicNumber|'
-             r'OrderModify|OrderOpenPrice|OrderOpenTime|OrderPrint|OrderProfit|'
-             r'OrderSelect|OrderSend|OrdersHistoryTotal|OrderStopLoss|OrdersTotal|'
-             r'OrderSwap|OrderSymbol|OrderTakeProfit|OrderTicket|OrderType|'
-             r'GlobalVariableCheck|GlobalVariableTime|'
-             r'GlobalVariableDel|GlobalVariableGet|GlobalVariableName|'
-             r'GlobalVariableSet|GlobalVariablesFlush|GlobalVariableTemp|'
-             r'GlobalVariableSetOnCondition|GlobalVariablesDeleteAll|'
-             r'GlobalVariablesTotal|GlobalVariableCheck|GlobalVariableTime|'
-             r'GlobalVariableDel|GlobalVariableGet|'
-             r'GlobalVariableName|GlobalVariableSet|GlobalVariablesFlush|'
-             r'GlobalVariableTemp|GlobalVariableSetOnCondition|'
-             r'GlobalVariablesDeleteAll|GlobalVariablesTotal|'
-             r'GlobalVariableCheck|GlobalVariableTime|GlobalVariableDel|'
-             r'GlobalVariableGet|GlobalVariableName|GlobalVariableSet|'
-             r'GlobalVariablesFlush|GlobalVariableTemp|'
-             r'GlobalVariableSetOnCondition|GlobalVariablesDeleteAll|'
-             r'GlobalVariablesTotal|'
-             r'FileFindFirst|FileFindNext|FileFindClose|FileOpen|FileDelete|'
-             r'FileFlush|FileGetInteger|FileIsEnding|FileIsLineEnding|'
-             r'FileClose|FileIsExist|FileCopy|FileMove|FileReadArray|'
-             r'FileReadBool|FileReadDatetime|FileReadDouble|FileReadFloat|'
-             r'FileReadInteger|FileReadLong|FileReadNumber|FileReadString|'
-             r'FileReadStruct|FileSeek|FileSize|FileTell|FileWrite|'
-             r'FileWriteArray|FileWriteDouble|FileWriteFloat|FileWriteInteger|'
-             r'FileWriteLong|FileWriteString|FileWriteStruct|FolderCreate|'
-             r'FolderDelete|FolderClean|FileOpenHistory|'
-             r'IndicatorSetDouble|IndicatorSetInteger|IndicatorSetString|'
-             r'SetIndexBuffer|IndicatorBuffers|IndicatorCounted|IndicatorDigits|'
-             r'IndicatorShortName|SetIndexArrow|SetIndexDrawBegin|'
-             r'SetIndexEmptyValue|SetIndexLabel|SetIndexShift|'
-             r'SetIndexStyle|SetLevelStyle|SetLevelValue|'
-             r'ObjectCreate|ObjectName|ObjectDelete|ObjectsDeleteAll|'
-             r'ObjectFind|ObjectGetTimeByValue|ObjectGetValueByTime|'
-             r'ObjectMove|ObjectsTotal|ObjectGetDouble|ObjectGetInteger|'
-             r'ObjectGetString|ObjectSetDouble|ObjectSetInteger|'
-             r'ObjectSetString|TextSetFont|TextOut|TextGetSize|'
-             r'ObjectDescription|ObjectGet|ObjectGetFiboDescription|'
-             r'ObjectGetShiftByValue|ObjectGetValueByShift|ObjectSet|'
-             r'ObjectSetFiboDescription|ObjectSetText|ObjectType|'
-             r'iAC|iAD|iADX|iAlligator|iAO|iATR|iBearsPower|'
-             r'iBands|iBandsOnArray|iBullsPower|iCCI|iCCIOnArray|'
-             r'iCustom|iDeMarker|iEnvelopes|iEnvelopesOnArray|'
-             r'iForce|iFractals|iGator|iIchimoku|iBWMFI|iMomentum|'
-             r'iMomentumOnArray|iMFI|iMA|iMAOnArray|iOsMA|iMACD|'
-             r'iOBV|iSAR|iRSI|iRSIOnArray|iRVI|iStdDev|iStdDevOnArray|'
-             r'iStochastic|iWPR|'
-             r'EventSetMillisecondTimer|EventSetTimer|'
-             r'EventKillTimer|EventChartCustom)\b', Name.Function),
-            (r'(CHARTEVENT_KEYDOWN|CHARTEVENT_MOUSE_MOVE|'
-             r'CHARTEVENT_OBJECT_CREATE|'
-             r'CHARTEVENT_OBJECT_CHANGE|CHARTEVENT_OBJECT_DELETE|'
-             r'CHARTEVENT_CLICK|'
-             r'CHARTEVENT_OBJECT_CLICK|CHARTEVENT_OBJECT_DRAG|'
-             r'CHARTEVENT_OBJECT_ENDEDIT|'
-             r'CHARTEVENT_CHART_CHANGE|CHARTEVENT_CUSTOM|'
-             r'CHARTEVENT_CUSTOM_LAST|'
-             r'PERIOD_CURRENT|PERIOD_M1|PERIOD_M2|PERIOD_M3|'
-             r'PERIOD_M4|PERIOD_M5|'
-             r'PERIOD_M6|PERIOD_M10|PERIOD_M12|PERIOD_M15|'
-             r'PERIOD_M20|PERIOD_M30|'
-             r'PERIOD_H1|PERIOD_H2|PERIOD_H3|PERIOD_H4|'
-             r'PERIOD_H6|PERIOD_H8|'
-             r'PERIOD_H12|PERIOD_D1|PERIOD_W1|PERIOD_MN1|'
-             r'CHART_IS_OBJECT|CHART_BRING_TO_TOP|'
-             r'CHART_MOUSE_SCROLL|CHART_EVENT_MOUSE_MOVE|'
-             r'CHART_EVENT_OBJECT_CREATE|'
-             r'CHART_EVENT_OBJECT_DELETE|CHART_MODE|CHART_FOREGROUND|'
-             r'CHART_SHIFT|'
-             r'CHART_AUTOSCROLL|CHART_SCALE|CHART_SCALEFIX|'
-             r'CHART_SCALEFIX_11|'
-             r'CHART_SCALE_PT_PER_BAR|CHART_SHOW_OHLC|'
-             r'CHART_SHOW_BID_LINE|'
-             r'CHART_SHOW_ASK_LINE|CHART_SHOW_LAST_LINE|'
-             r'CHART_SHOW_PERIOD_SEP|'
-             r'CHART_SHOW_GRID|CHART_SHOW_VOLUMES|'
-             r'CHART_SHOW_OBJECT_DESCR|'
-             r'CHART_VISIBLE_BARS|CHART_WINDOWS_TOTAL|'
-             r'CHART_WINDOW_IS_VISIBLE|'
-             r'CHART_WINDOW_HANDLE|CHART_WINDOW_YDISTANCE|'
-             r'CHART_FIRST_VISIBLE_BAR|'
-             r'CHART_WIDTH_IN_BARS|CHART_WIDTH_IN_PIXELS|'
-             r'CHART_HEIGHT_IN_PIXELS|'
-             r'CHART_COLOR_BACKGROUND|CHART_COLOR_FOREGROUND|'
-             r'CHART_COLOR_GRID|'
-             r'CHART_COLOR_VOLUME|CHART_COLOR_CHART_UP|'
-             r'CHART_COLOR_CHART_DOWN|'
-             r'CHART_COLOR_CHART_LINE|CHART_COLOR_CANDLE_BULL|'
-             r'CHART_COLOR_CANDLE_BEAR|'
-             r'CHART_COLOR_BID|CHART_COLOR_ASK|CHART_COLOR_LAST|'
-             r'CHART_COLOR_STOP_LEVEL|'
-             r'CHART_SHOW_TRADE_LEVELS|CHART_DRAG_TRADE_LEVELS|'
-             r'CHART_SHOW_DATE_SCALE|'
-             r'CHART_SHOW_PRICE_SCALE|CHART_SHIFT_SIZE|'
-             r'CHART_FIXED_POSITION|'
-             r'CHART_FIXED_MAX|CHART_FIXED_MIN|CHART_POINTS_PER_BAR|'
-             r'CHART_PRICE_MIN|'
-             r'CHART_PRICE_MAX|CHART_COMMENT|CHART_BEGIN|'
-             r'CHART_CURRENT_POS|CHART_END|'
-             r'CHART_BARS|CHART_CANDLES|CHART_LINE|CHART_VOLUME_HIDE|'
-             r'CHART_VOLUME_TICK|CHART_VOLUME_REAL|'
-             r'OBJ_VLINE|OBJ_HLINE|OBJ_TREND|OBJ_TRENDBYANGLE|OBJ_CYCLES|'
-             r'OBJ_CHANNEL|OBJ_STDDEVCHANNEL|OBJ_REGRESSION|OBJ_PITCHFORK|'
-             r'OBJ_GANNLINE|OBJ_GANNFAN|OBJ_GANNGRID|OBJ_FIBO|'
-             r'OBJ_FIBOTIMES|OBJ_FIBOFAN|OBJ_FIBOARC|OBJ_FIBOCHANNEL|'
-             r'OBJ_EXPANSION|OBJ_RECTANGLE|OBJ_TRIANGLE|OBJ_ELLIPSE|'
-             r'OBJ_ARROW_THUMB_UP|OBJ_ARROW_THUMB_DOWN|'
-             r'OBJ_ARROW_UP|OBJ_ARROW_DOWN|'
-             r'OBJ_ARROW_STOP|OBJ_ARROW_CHECK|OBJ_ARROW_LEFT_PRICE|'
-             r'OBJ_ARROW_RIGHT_PRICE|OBJ_ARROW_BUY|OBJ_ARROW_SELL|'
-             r'OBJ_ARROW|'
-             r'OBJ_TEXT|OBJ_LABEL|OBJ_BUTTON|OBJ_BITMAP|'
-             r'OBJ_BITMAP_LABEL|'
-             r'OBJ_EDIT|OBJ_EVENT|OBJ_RECTANGLE_LABEL|'
-             r'OBJPROP_TIME1|OBJPROP_PRICE1|OBJPROP_TIME2|'
-             r'OBJPROP_PRICE2|OBJPROP_TIME3|'
-             r'OBJPROP_PRICE3|OBJPROP_COLOR|OBJPROP_STYLE|'
-             r'OBJPROP_WIDTH|'
-             r'OBJPROP_BACK|OBJPROP_RAY|OBJPROP_ELLIPSE|'
-             r'OBJPROP_SCALE|'
-             r'OBJPROP_ANGLE|OBJPROP_ARROWCODE|OBJPROP_TIMEFRAMES|'
-             r'OBJPROP_DEVIATION|OBJPROP_FONTSIZE|OBJPROP_CORNER|'
-             r'OBJPROP_XDISTANCE|OBJPROP_YDISTANCE|OBJPROP_FIBOLEVELS|'
-             r'OBJPROP_LEVELCOLOR|OBJPROP_LEVELSTYLE|OBJPROP_LEVELWIDTH|'
-             r'OBJPROP_FIRSTLEVEL|OBJPROP_COLOR|OBJPROP_STYLE|OBJPROP_WIDTH|'
-             r'OBJPROP_BACK|OBJPROP_ZORDER|OBJPROP_FILL|OBJPROP_HIDDEN|'
-             r'OBJPROP_SELECTED|OBJPROP_READONLY|OBJPROP_TYPE|OBJPROP_TIME|'
-             r'OBJPROP_SELECTABLE|OBJPROP_CREATETIME|OBJPROP_LEVELS|'
-             r'OBJPROP_LEVELCOLOR|OBJPROP_LEVELSTYLE|OBJPROP_LEVELWIDTH|'
-             r'OBJPROP_ALIGN|OBJPROP_FONTSIZE|OBJPROP_RAY_RIGHT|OBJPROP_RAY|'
-             r'OBJPROP_ELLIPSE|OBJPROP_ARROWCODE|OBJPROP_TIMEFRAMES|OBJPROP_ANCHOR|'
-             r'OBJPROP_XDISTANCE|OBJPROP_YDISTANCE|OBJPROP_DRAWLINES|OBJPROP_STATE|'
-             r'OBJPROP_CHART_ID|OBJPROP_XSIZE|OBJPROP_YSIZE|OBJPROP_XOFFSET|'
-             r'OBJPROP_YOFFSET|OBJPROP_PERIOD|OBJPROP_DATE_SCALE|OBJPROP_PRICE_SCALE|'
-             r'OBJPROP_CHART_SCALE|OBJPROP_BGCOLOR|OBJPROP_CORNER|OBJPROP_BORDER_TYPE|'
-             r'OBJPROP_BORDER_COLOR|OBJPROP_PRICE|OBJPROP_LEVELVALUE|OBJPROP_SCALE|'
-             r'OBJPROP_ANGLE|OBJPROP_DEVIATION|'
-             r'OBJPROP_NAME|OBJPROP_TEXT|OBJPROP_TOOLTIP|OBJPROP_LEVELTEXT|'
-             r'OBJPROP_FONT|OBJPROP_BMPFILE|OBJPROP_SYMBOL|'
-             r'BORDER_FLAT|BORDER_RAISED|BORDER_SUNKEN|ALIGN_LEFT|ALIGN_CENTER|'
-             r'ALIGN_RIGHT|ANCHOR_LEFT_UPPER|ANCHOR_LEFT|ANCHOR_LEFT_LOWER|'
-             r'ANCHOR_LOWER|ANCHOR_RIGHT_LOWER|ANCHOR_RIGHT|ANCHOR_RIGHT_UPPER|'
-             r'ANCHOR_UPPER|ANCHOR_CENTER|ANCHOR_TOP|ANCHOR_BOTTOM|'
-             r'CORNER_LEFT_UPPER|CORNER_LEFT_LOWER|CORNER_RIGHT_LOWER|'
-             r'CORNER_RIGHT_UPPER|'
-             r'OBJ_NO_PERIODS|EMPTY|OBJ_PERIOD_M1|OBJ_PERIOD_M5|OBJ_PERIOD_M15|'
-             r'OBJ_PERIOD_M30|OBJ_PERIOD_H1|OBJ_PERIOD_H4|OBJ_PERIOD_D1|'
-             r'OBJ_PERIOD_W1|OBJ_PERIOD_MN1|OBJ_ALL_PERIODS|'
-             r'GANN_UP_TREND|GANN_DOWN_TREND|'
-             r'((clr)?(Black|DarkGreen|DarkSlateGray|Olive|'
-             r'Green|Teal|Navy|Purple|'
-             r'Maroon|Indigo|MidnightBlue|DarkBlue|'
-             r'DarkOliveGreen|SaddleBrown|'
-             r'ForestGreen|OliveDrab|SeaGreen|'
-             r'DarkGoldenrod|DarkSlateBlue|'
-             r'Sienna|MediumBlue|Brown|DarkTurquoise|'
-             r'DimGray|LightSeaGreen|'
-             r'DarkViolet|FireBrick|MediumVioletRed|'
-             r'MediumSeaGreen|Chocolate|'
-             r'Crimson|SteelBlue|Goldenrod|MediumSpringGreen|'
-             r'LawnGreen|CadetBlue|'
-             r'DarkOrchid|YellowGreen|LimeGreen|OrangeRed|'
-             r'DarkOrange|Orange|'
-             r'Gold|Yellow|Chartreuse|Lime|SpringGreen|'
-             r'Aqua|DeepSkyBlue|Blue|'
-             r'Magenta|Red|Gray|SlateGray|Peru|BlueViolet|'
-             r'LightSlateGray|DeepPink|'
-             r'MediumTurquoise|DodgerBlue|Turquoise|RoyalBlue|'
-             r'SlateBlue|DarkKhaki|'
-             r'IndianRed|MediumOrchid|GreenYellow|'
-             r'MediumAquamarine|DarkSeaGreen|'
-             r'Tomato|RosyBrown|Orchid|MediumPurple|'
-             r'PaleVioletRed|Coral|CornflowerBlue|'
-             r'DarkGray|SandyBrown|MediumSlateBlue|'
-             r'Tan|DarkSalmon|BurlyWood|'
-             r'HotPink|Salmon|Violet|LightCoral|SkyBlue|'
-             r'LightSalmon|Plum|'
-             r'Khaki|LightGreen|Aquamarine|Silver|'
-             r'LightSkyBlue|LightSteelBlue|'
-             r'LightBlue|PaleGreen|Thistle|PowderBlue|'
-             r'PaleGoldenrod|PaleTurquoise|'
-             r'LightGray|Wheat|NavajoWhite|Moccasin|'
-             r'LightPink|Gainsboro|PeachPuff|'
-             r'Pink|Bisque|LightGoldenrod|BlanchedAlmond|'
-             r'LemonChiffon|Beige|'
-             r'AntiqueWhite|PapayaWhip|Cornsilk|'
-             r'LightYellow|LightCyan|Linen|'
-             r'Lavender|MistyRose|OldLace|WhiteSmoke|'
-             r'Seashell|Ivory|Honeydew|'
-             r'AliceBlue|LavenderBlush|MintCream|Snow|White))|'
-             r'SYMBOL_THUMBSUP|SYMBOL_THUMBSDOWN|'
-             r'SYMBOL_ARROWUP|SYMBOL_ARROWDOWN|'
-             r'SYMBOL_STOPSIGN|SYMBOL_CHECKSIGN|'
-             r'SYMBOL_LEFTPRICE|SYMBOL_RIGHTPRICE|'
-             r'PRICE_CLOSE|PRICE_OPEN|PRICE_HIGH|PRICE_LOW|'
-             r'PRICE_MEDIAN|PRICE_TYPICAL|PRICE_WEIGHTED|'
-             r'VOLUME_TICK|VOLUME_REAL|'
-             r'STO_LOWHIGH|STO_CLOSECLOSE|'
-             r'MODE_OPEN|MODE_LOW|MODE_HIGH|MODE_CLOSE|MODE_VOLUME|MODE_TIME|'
-             r'MODE_SMA|MODE_EMA|MODE_SMMA|MODE_LWMA|'
-             r'MODE_MAIN|MODE_SIGNAL|MODE_MAIN|'
-             r'MODE_PLUSDI|MODE_MINUSDI|MODE_UPPER|'
-             r'MODE_LOWER|MODE_GATORJAW|MODE_GATORTEETH|'
-             r'MODE_GATORLIPS|MODE_TENKANSEN|'
-             r'MODE_KIJUNSEN|MODE_SENKOUSPANA|'
-             r'MODE_SENKOUSPANB|MODE_CHINKOUSPAN|'
-             r'DRAW_LINE|DRAW_SECTION|DRAW_HISTOGRAM|'
-             r'DRAW_ARROW|DRAW_ZIGZAG|DRAW_NONE|'
-             r'STYLE_SOLID|STYLE_DASH|STYLE_DOT|'
-             r'STYLE_DASHDOT|STYLE_DASHDOTDOT|'
-             r'DRAW_NONE|DRAW_LINE|DRAW_SECTION|DRAW_HISTOGRAM|'
-             r'DRAW_ARROW|DRAW_ZIGZAG|DRAW_FILLING|'
-             r'INDICATOR_DATA|INDICATOR_COLOR_INDEX|'
-             r'INDICATOR_CALCULATIONS|INDICATOR_DIGITS|'
-             r'INDICATOR_HEIGHT|INDICATOR_LEVELS|'
-             r'INDICATOR_LEVELCOLOR|INDICATOR_LEVELSTYLE|'
-             r'INDICATOR_LEVELWIDTH|INDICATOR_MINIMUM|'
-             r'INDICATOR_MAXIMUM|INDICATOR_LEVELVALUE|'
-             r'INDICATOR_SHORTNAME|INDICATOR_LEVELTEXT|'
-             r'TERMINAL_BUILD|TERMINAL_CONNECTED|'
-             r'TERMINAL_DLLS_ALLOWED|TERMINAL_TRADE_ALLOWED|'
-             r'TERMINAL_EMAIL_ENABLED|'
-             r'TERMINAL_FTP_ENABLED|TERMINAL_MAXBARS|'
-             r'TERMINAL_CODEPAGE|TERMINAL_CPU_CORES|'
-             r'TERMINAL_DISK_SPACE|TERMINAL_MEMORY_PHYSICAL|'
-             r'TERMINAL_MEMORY_TOTAL|'
-             r'TERMINAL_MEMORY_AVAILABLE|TERMINAL_MEMORY_USED|'
-             r'TERMINAL_X64|'
-             r'TERMINAL_OPENCL_SUPPORT|TERMINAL_LANGUAGE|'
-             r'TERMINAL_COMPANY|TERMINAL_NAME|'
-             r'TERMINAL_PATH|TERMINAL_DATA_PATH|'
-             r'TERMINAL_COMMONDATA_PATH|'
-             r'MQL_PROGRAM_TYPE|MQL_DLLS_ALLOWED|'
-             r'MQL_TRADE_ALLOWED|MQL_DEBUG|'
-             r'MQL_PROFILER|MQL_TESTER|MQL_OPTIMIZATION|'
-             r'MQL_VISUAL_MODE|'
-             r'MQL_FRAME_MODE|MQL_LICENSE_TYPE|MQL_PROGRAM_NAME|'
-             r'MQL_PROGRAM_PATH|'
-             r'PROGRAM_SCRIPT|PROGRAM_EXPERT|'
-             r'PROGRAM_INDICATOR|LICENSE_FREE|'
-             r'LICENSE_DEMO|LICENSE_FULL|LICENSE_TIME|'
-             r'MODE_LOW|MODE_HIGH|MODE_TIME|MODE_BID|'
-             r'MODE_ASK|MODE_POINT|'
-             r'MODE_DIGITS|MODE_SPREAD|MODE_STOPLEVEL|'
-             r'MODE_LOTSIZE|MODE_TICKVALUE|'
-             r'MODE_TICKSIZE|MODE_SWAPLONG|'
-             r'MODE_SWAPSHORT|MODE_STARTING|'
-             r'MODE_EXPIRATION|MODE_TRADEALLOWED|'
-             r'MODE_MINLOT|MODE_LOTSTEP|MODE_MAXLOT|'
-             r'MODE_SWAPTYPE|MODE_PROFITCALCMODE|'
-             r'MODE_MARGINCALCMODE|MODE_MARGININIT|'
-             r'MODE_MARGINMAINTENANCE|MODE_MARGINHEDGED|'
-             r'MODE_MARGINREQUIRED|MODE_FREEZELEVEL|'
-             r'SUNDAY|MONDAY|TUESDAY|WEDNESDAY|THURSDAY|'
-             r'FRIDAY|SATURDAY|'
-             r'ACCOUNT_LOGIN|ACCOUNT_TRADE_MODE|'
-             r'ACCOUNT_LEVERAGE|'
-             r'ACCOUNT_LIMIT_ORDERS|ACCOUNT_MARGIN_SO_MODE|'
-             r'ACCOUNT_TRADE_ALLOWED|ACCOUNT_TRADE_EXPERT|'
-             r'ACCOUNT_BALANCE|'
-             r'ACCOUNT_CREDIT|ACCOUNT_PROFIT|ACCOUNT_EQUITY|'
-             r'ACCOUNT_MARGIN|'
-             r'ACCOUNT_FREEMARGIN|ACCOUNT_MARGIN_LEVEL|'
-             r'ACCOUNT_MARGIN_SO_CALL|'
-             r'ACCOUNT_MARGIN_SO_SO|ACCOUNT_NAME|'
-             r'ACCOUNT_SERVER|ACCOUNT_CURRENCY|'
-             r'ACCOUNT_COMPANY|ACCOUNT_TRADE_MODE_DEMO|'
-             r'ACCOUNT_TRADE_MODE_CONTEST|'
-             r'ACCOUNT_TRADE_MODE_REAL|ACCOUNT_STOPOUT_MODE_PERCENT|'
-             r'ACCOUNT_STOPOUT_MODE_MONEY|'
-             r'STAT_INITIAL_DEPOSIT|STAT_WITHDRAWAL|STAT_PROFIT|'
-             r'STAT_GROSS_PROFIT|'
-             r'STAT_GROSS_LOSS|STAT_MAX_PROFITTRADE|'
-             r'STAT_MAX_LOSSTRADE|STAT_CONPROFITMAX|'
-             r'STAT_CONPROFITMAX_TRADES|STAT_MAX_CONWINS|'
-             r'STAT_MAX_CONPROFIT_TRADES|'
-             r'STAT_CONLOSSMAX|STAT_CONLOSSMAX_TRADES|'
-             r'STAT_MAX_CONLOSSES|'
-             r'STAT_MAX_CONLOSS_TRADES|STAT_BALANCEMIN|'
-             r'STAT_BALANCE_DD|'
-             r'STAT_BALANCEDD_PERCENT|STAT_BALANCE_DDREL_PERCENT|'
-             r'STAT_BALANCE_DD_RELATIVE|STAT_EQUITYMIN|'
-             r'STAT_EQUITY_DD|'
-             r'STAT_EQUITYDD_PERCENT|STAT_EQUITY_DDREL_PERCENT|'
-             r'STAT_EQUITY_DD_RELATIVE|STAT_EXPECTED_PAYOFF|'
-             r'STAT_PROFIT_FACTOR|'
-             r'STAT_RECOVERY_FACTOR|STAT_SHARPE_RATIO|'
-             r'STAT_MIN_MARGINLEVEL|'
-             r'STAT_CUSTOM_ONTESTER|STAT_DEALS|STAT_TRADES|'
-             r'STAT_PROFIT_TRADES|'
-             r'STAT_LOSS_TRADES|STAT_SHORT_TRADES|STAT_LONG_TRADES|'
-             r'STAT_PROFIT_SHORTTRADES|STAT_PROFIT_LONGTRADES|'
-             r'STAT_PROFITTRADES_AVGCON|STAT_LOSSTRADES_AVGCON|'
-             r'SERIES_BARS_COUNT|SERIES_FIRSTDATE|SERIES_LASTBAR_DATE|'
-             r'SERIES_SERVER_FIRSTDATE|SERIES_TERMINAL_FIRSTDATE|'
-             r'SERIES_SYNCHRONIZED|'
-             r'OP_BUY|OP_SELL|OP_BUYLIMIT|OP_SELLLIMIT|'
-             r'OP_BUYSTOP|OP_SELLSTOP|'
-             r'TRADE_ACTION_DEAL|TRADE_ACTION_PENDING|'
-             r'TRADE_ACTION_SLTP|'
-             r'TRADE_ACTION_MODIFY|TRADE_ACTION_REMOVE|'
-             r'__DATE__|__DATETIME__|__LINE__|__FILE__|'
-             r'__PATH__|__FUNCTION__|'
-             r'__FUNCSIG__|__MQLBUILD__|__MQL4BUILD__|'
-             r'M_E|M_LOG2E|M_LOG10E|M_LN2|M_LN10|'
-             r'M_PI|M_PI_2|M_PI_4|M_1_PI|'
-             r'M_2_PI|M_2_SQRTPI|M_SQRT2|M_SQRT1_2|'
-             r'CHAR_MIN|CHAR_MAX|UCHAR_MAX|'
-             r'SHORT_MIN|SHORT_MAX|USHORT_MAX|'
-             r'INT_MIN|INT_MAX|UINT_MAX|'
-             r'LONG_MIN|LONG_MAX|ULONG_MAX|'
-             r'DBL_MIN|DBL_MAX|DBL_EPSILON|DBL_DIG|DBL_MANT_DIG|'
-             r'DBL_MAX_10_EXP|DBL_MAX_EXP|DBL_MIN_10_EXP|DBL_MIN_EXP|'
-             r'FLT_MIN|FLT_MAX|FLT_EPSILON|'
-             r'FLT_DIG|FLT_MANT_DIG|FLT_MAX_10_EXP|'
-             r'FLT_MAX_EXP|FLT_MIN_10_EXP|FLT_MIN_EXP|REASON_PROGRAM'
-             r'REASON_REMOVE|REASON_RECOMPILE|'
-             r'REASON_CHARTCHANGE|REASON_CHARTCLOSE|'
-             r'REASON_PARAMETERS|REASON_ACCOUNT|'
-             r'REASON_TEMPLATE|REASON_INITFAILED|'
-             r'REASON_CLOSE|POINTER_INVALID'
-             r'POINTER_DYNAMIC|POINTER_AUTOMATIC|'
-             r'NULL|EMPTY|EMPTY_VALUE|CLR_NONE|WHOLE_ARRAY|'
-             r'CHARTS_MAX|clrNONE|EMPTY_VALUE|INVALID_HANDLE|'
-             r'IS_DEBUG_MODE|IS_PROFILE_MODE|NULL|WHOLE_ARRAY|WRONG_VALUE|'
-             r'ERR_NO_ERROR|ERR_NO_RESULT|ERR_COMMON_ERROR|'
-             r'ERR_INVALID_TRADE_PARAMETERS|'
-             r'ERR_SERVER_BUSY|ERR_OLD_VERSION|ERR_NO_CONNECTION|'
-             r'ERR_NOT_ENOUGH_RIGHTS|'
-             r'ERR_TOO_FREQUENT_REQUESTS|ERR_MALFUNCTIONAL_TRADE|'
-             r'ERR_ACCOUNT_DISABLED|'
-             r'ERR_INVALID_ACCOUNT|ERR_TRADE_TIMEOUT|'
-             r'ERR_INVALID_PRICE|ERR_INVALID_STOPS|'
-             r'ERR_INVALID_TRADE_VOLUME|ERR_MARKET_CLOSED|'
-             r'ERR_TRADE_DISABLED|'
-             r'ERR_NOT_ENOUGH_MONEY|ERR_PRICE_CHANGED|'
-             r'ERR_OFF_QUOTES|ERR_BROKER_BUSY|'
-             r'ERR_REQUOTE|ERR_ORDER_LOCKED|'
-             r'ERR_LONG_POSITIONS_ONLY_ALLOWED|ERR_TOO_MANY_REQUESTS|'
-             r'ERR_TRADE_MODIFY_DENIED|ERR_TRADE_CONTEXT_BUSY|'
-             r'ERR_TRADE_EXPIRATION_DENIED|'
-             r'ERR_TRADE_TOO_MANY_ORDERS|ERR_TRADE_HEDGE_PROHIBITED|'
-             r'ERR_TRADE_PROHIBITED_BY_FIFO|'
-             r'FILE_READ|FILE_WRITE|FILE_BIN|FILE_CSV|FILE_TXT|'
-             r'FILE_ANSI|FILE_UNICODE|'
-             r'FILE_SHARE_READ|FILE_SHARE_WRITE|FILE_REWRITE|'
-             r'FILE_COMMON|FILE_EXISTS|'
-             r'FILE_CREATE_DATE|FILE_MODIFY_DATE|'
-             r'FILE_ACCESS_DATE|FILE_SIZE|FILE_POSITION|'
-             r'FILE_END|FILE_LINE_END|FILE_IS_COMMON|'
-             r'FILE_IS_TEXT|FILE_IS_BINARY|'
-             r'FILE_IS_CSV|FILE_IS_ANSI|FILE_IS_READABLE|FILE_IS_WRITABLE|'
-             r'SEEK_SET|SEEK_CUR|SEEK_END|CP_ACP|'
-             r'CP_OEMCP|CP_MACCP|CP_THREAD_ACP|'
-             r'CP_SYMBOL|CP_UTF7|CP_UTF8|IDOK|IDCANCEL|IDABORT|'
-             r'IDRETRY|IDIGNORE|IDYES|IDNO|IDTRYAGAIN|IDCONTINUE|'
-             r'MB_OK|MB_OKCANCEL|MB_ABORTRETRYIGNORE|MB_YESNOCANCEL|'
-             r'MB_YESNO|MB_RETRYCANCEL|'
-             r'MB_CANCELTRYCONTINUE|MB_ICONSTOP|MB_ICONERROR|'
-             r'MB_ICONHAND|MB_ICONQUESTION|'
-             r'MB_ICONEXCLAMATION|MB_ICONWARNING|'
-             r'MB_ICONINFORMATION|MB_ICONASTERISK|'
-             r'MB_DEFBUTTON1|MB_DEFBUTTON2|MB_DEFBUTTON3|MB_DEFBUTTON4)\b',
-                Name.Constant),
-            inherit,
-        ],
-    }
-
-
-class SwiftLexer(ObjectiveCLexer):
-    """
-    For `Swift <https://developer.apple.com/swift/>`_ source.
-    """
-    name = 'Swift'
-    filenames = ['*.swift']
-    aliases = ['swift']
-    mimetypes = ['text/x-swift']
-
-    keywords_decl = ['class', 'deinit', 'enum', 'extension', 'func', 'import',
-                      'init', 'let', 'protocol', 'static', 'struct', 'subscript',
-                      'typealias', 'var']
-    keywords_stmt = ['break', 'case', 'continue', 'default', 'do', 'else',
-                     'fallthrough', 'if', 'in', 'for', 'return', 'switch',
-                     'where', 'while']
-    keywords_type = ['as', 'dynamicType', 'is', 'new', 'super', 'self', 'Self',
-                     'Type', '__COLUMN__', '__FILE__', '__FUNCTION__',
-                     '__LINE__']
-    keywords_resrv = ['associativity', 'didSet', 'get', 'infix', 'inout', 'left',
-                      'mutating', 'none', 'nonmutating', 'operator', 'override',
-                      'postfix', 'precedence', 'prefix', 'right', 'set',
-                      'unowned', 'unowned(safe)', 'unowned(unsafe)', 'weak',
-                      'willSet']
-    operators = ['->']
-
-    def get_tokens_unprocessed(self, text):
-        for index, token, value in \
-            ObjectiveCLexer.get_tokens_unprocessed(self, text):
-            if token is Name:
-                if value in self.keywords_decl:
-                    token = Keyword
-                elif value in self.keywords_stmt:
-                    token = Keyword
-                elif value in self.keywords_type:
-                    token = Keyword.Type
-                elif value in self.keywords_resrv:
-                    token = Keyword.Reserved
-                elif value in self.operators:
-                    token = Operator
-            yield index, token, value
-
-
-class NitLexer(RegexLexer):
-	"""
-	For `nit <http://nitlanguage.org>`_ source.
-
-        .. versionadded:: 2.0
-	"""
-
-	name = 'Nit'
-	aliases = ['nit']
-	filenames = ['*.nit']
-	tokens = {
-		'root': [
-		(r'#.*?$', Comment.Single),
-		(r'(package|module|import|class|abstract|interface|'
-		'universal|enum|end|fun|type|init|redef|isa|do|'
-		'readable|writable|var|intern|extern|public|protected|'
-		'private|intrude|if|then|else|while|loop|for|in|and|'
-		'or|not|implies|return|continue|break|abort|assert|'
-		'new|is|once|super|self|true|false|nullable|null|as|'
-		'isset|label|__debug__)(?=( |\n|\t|\r|\())', Keyword),
-		(r'[A-Z][A-Za-z0-9_]*', Name.Class),
-		(r'"""(([^\'\\]|\\.)|\\r|\\n)*(({{?)?(""?{{?)*""""*)', String), #Simple long string
-		(r'\'\'\'(((\\.|[^\'\\])|\\r|\\n)|\'((\\.|[^\'\\])|\\r|\\n)|'
-                 r'\'\'((\\.|[^\'\\])|\\r|\\n))*\'\'\'', String), #Simple long string alt
-		(r'"""(([^\'\\]|\\.)|\\r|\\n)*((""?)?({{?""?)*{{{{*)', String), #Start long string
-		(r'}}}(((\\.|[^\'\\])|\\r|\\n))*(""?)?({{?""?)*{{{{*', String), #Mid long string
-		(r'}}}(((\\.|[^\'\\])|\\r|\\n))*({{?)?(""?{{?)*""""*', String), #End long string
-		(r'"(\\.|([^"}{\\]))*"', String), #Simple String
-		(r'"(\\.|([^"}{\\]))*{', String), #Start string
-		(r'}(\\.|([^"}{\\]))*{', String), #Mid String
-		(r'}(\\.|([^"}{\\]))*"', String), #End String
-		(r'(\'[^\'\\]\')|(\'\\.\')', String.Char),
-		(r'[0-9]+', Number.Integer),
-		(r'[0-9]*.[0-9]+', Number.Float),
-		(r'0(x|X)[0-9A-Fa-f]+', Number.Hex),
-		(r'[a-z][A-Za-z0-9_]*', Name),
-		(r'_[A-Za-z0-9_]+', Name.Variable.Instance),
-		(r'==|!=|<==>|>=|>>|>|<=|<<|<|\+|-|=|/|\*|%|\+=|-=|!|@', Operator),
-		(r'\(|\)|\[|\]|,|\.\.\.|\.\.|\.|::|:', Punctuation),
-		(r'`{[^`]*`}', Text), # Extern blocks won't be Lexed by Nit
-		('(\r|\n| |\t)+', Text)]
-	}
-
-
-class Tads3Lexer(RegexLexer):
-    """
-    For `TADS 3 <http://www.tads.org/>`_ source code.
-    """
-
-    name = 'TADS 3'
-    aliases = ['tads3']
-    filenames = ['*.t']
-
-    flags = re.DOTALL | re.MULTILINE
-
-    _comment_single = r'(?://(?:[^\\\n]|\\+[\w\W])*$)'
-    _comment_multiline = r'(?:/\*(?:[^*]|\*(?!/))*\*/)'
-    _escape = (r'(?:\\(?:[\n\\<>"\'^v bnrt]|u[\da-fA-F]{,4}|x[\da-fA-F]{,2}|'
-               r'[0-3]?[0-7]{1,2}))')
-    _name = r'(?:[_a-zA-Z]\w*)'
-    _no_quote = r'(?=\s|\\?>)'
-    _operator = (r'(?:&&|\|\||\+\+|--|\?\?|::|[.,@\[\]~]|'
-                 r'(?:[=+\-*/%!&|^]|<<?|>>?>?)=?)')
-    _ws = r'(?:\\|\s|%s|%s)' % (_comment_single, _comment_multiline)
-    _ws_pp = r'(?:\\\n|[^\S\n]|%s|%s)' % (_comment_single, _comment_multiline)
-
-    def _make_string_state(triple, double, verbatim=None, _escape=_escape):
-        if verbatim:
-            verbatim = ''.join(['(?:%s|%s)' % (re.escape(c.lower()),
-                                               re.escape(c.upper()))
-                                for c in verbatim])
-        char = r'"' if double else r"'"
-        token = String.Double if double else String.Single
-        escaped_quotes = r'+|%s(?!%s{2})' % (char, char) if triple else r''
-        prefix = '%s%s' % ('t' if triple else '', 'd' if double else 's')
-        tag_state_name = '%sqt' % prefix
-        state = []
-        if triple:
-            state += [
-                (r'%s{3,}' % char, token, '#pop'),
-                (r'\\%s+' % char, String.Escape),
-                (char, token)
-            ]
-        else:
-            state.append((char, token, '#pop'))
-        state += [
-            include('s/verbatim'),
-            (r'[^\\<&{}%s]+' % char, token)
-        ]
-        if verbatim:
-            # This regex can't use `(?i)` because escape sequences are
-            # case-sensitive. `<\XMP>` works; `<\xmp>` doesn't.
-            state.append((r'\\?<(/|\\\\|(?!%s)\\)%s(?=[\s=>])' %
-                          (_escape, verbatim),
-                          Name.Tag, ('#pop', '%sqs' % prefix, tag_state_name)))
-        else:
-            state += [
-                (r'\\?<!([^><\\%s]|<(?!<)|\\%s%s|%s|\\.)*>?' %
-                 (char, char, escaped_quotes, _escape), Comment.Multiline),
-                (r'(?i)\\?<listing(?=[\s=>]|\\>)', Name.Tag,
-                 ('#pop', '%sqs/listing' % prefix, tag_state_name)),
-                (r'(?i)\\?<xmp(?=[\s=>]|\\>)', Name.Tag,
-                 ('#pop', '%sqs/xmp' % prefix, tag_state_name)),
-                (r'\\?<([^\s=><\\%s]|<(?!<)|\\%s%s|%s|\\.)*' %
-                 (char, char, escaped_quotes, _escape), Name.Tag,
-                 tag_state_name),
-                include('s/entity')
-            ]
-        state += [
-            include('s/escape'),
-            (r'{([^}<\\%s]|<(?!<)|\\%s%s|%s|\\.)*}' %
-             (char, char, escaped_quotes, _escape), String.Interpol),
-            (r'[\\&{}<]', token)
-        ]
-        return state
-
-    def _make_tag_state(triple, double, _escape=_escape):
-        char = r'"' if double else r"'"
-        quantifier = r'{3,}' if triple else r''
-        state_name = '%s%sqt' % ('t' if triple else '', 'd' if double else 's')
-        token = String.Double if double else String.Single
-        escaped_quotes = r'+|%s(?!%s{2})' % (char, char) if triple else r''
-        return [
-            (r'%s%s' % (char, quantifier), token, '#pop:2'),
-            (r'(\s|\\\n)+', Text),
-            (r'(=)(\\?")', bygroups(Punctuation, String.Double),
-             'dqs/%s' % state_name),
-            (r"(=)(\\?')", bygroups(Punctuation, String.Single),
-             'sqs/%s' % state_name),
-            (r'=', Punctuation, 'uqs/%s' % state_name),
-            (r'\\?>', Name.Tag, '#pop'),
-            (r'{([^}<\\%s]|<(?!<)|\\%s%s|%s|\\.)*}' %
-             (char, char, escaped_quotes, _escape), String.Interpol),
-            (r'([^\s=><\\%s]|<(?!<)|\\%s%s|%s|\\.)+' %
-             (char, char, escaped_quotes, _escape), Name.Attribute),
-            include('s/escape'),
-            include('s/verbatim'),
-            include('s/entity'),
-            (r'[\\{}&]', Name.Attribute)
-        ]
-
-    def _make_attribute_value_state(terminator, host_triple, host_double,
-                                    _escape=_escape):
-        token = (String.Double if terminator == r'"' else
-                 String.Single if terminator == r"'" else String.Other)
-        host_char = r'"' if host_double else r"'"
-        host_quantifier = r'{3,}' if host_triple else r''
-        host_token = String.Double if host_double else String.Single
-        escaped_quotes = (r'+|%s(?!%s{2})' % (host_char, host_char)
-                          if host_triple else r'')
-        return [
-            (r'%s%s' % (host_char, host_quantifier), host_token, '#pop:3'),
-            (r'%s%s' % (r'' if token is String.Other else r'\\?', terminator),
-             token, '#pop'),
-            include('s/verbatim'),
-            include('s/entity'),
-            (r'{([^}<\\%s]|<(?!<)|\\%s%s|%s|\\.)*}' %
-             (host_char, host_char, escaped_quotes, _escape), String.Interpol),
-            (r'([^\s"\'<%s{}\\&])+' % (r'>' if token is String.Other else r''),
-             token),
-            include('s/escape'),
-            (r'["\'\s&{<}\\]', token)
-        ]
-
-    tokens = {
-        'root': [
-            (u'\ufeff', Text),
-            (r'{', Punctuation, 'object-body'),
-            (r';+', Punctuation),
-            (r'(?=(argcount|break|case|catch|continue|default|definingobj|'
-             r'delegated|do|else|for|foreach|finally|goto|if|inherited|'
-             r'invokee|local|nil|new|operator|replaced|return|self|switch|'
-             r'targetobj|targetprop|throw|true|try|while)\b)', Text, 'block'),
-            (r'(%s)(%s*)(\()' % (_name, _ws),
-             bygroups(Name.Function, using(this, state='whitespace'),
-                      Punctuation),
-             ('block?/root', 'more/parameters', 'main/parameters')),
-            include('whitespace'),
-            (r'\++', Punctuation),
-            (r'[^\s!"%-(*->@-_a-z{-~]+', Error),  # Averts an infinite loop
-            (r'(?!\Z)', Text, 'main/root')
-        ],
-        'main/root': [
-            include('main/basic'),
-            default(('#pop', 'object-body/no-braces', 'classes', 'class'))
-        ],
-        'object-body/no-braces': [
-           (r';', Punctuation, '#pop'),
-           (r'{', Punctuation, ('#pop', 'object-body')),
-           include('object-body')
-        ],
-        'object-body': [
-            (r';', Punctuation),
-            (r'{', Punctuation, '#push'),
-            (r'}', Punctuation, '#pop'),
-            (r':', Punctuation, ('classes', 'class')),
-            (r'(%s?)(%s*)(\()' % (_name, _ws),
-             bygroups(Name.Function, using(this, state='whitespace'),
-                      Punctuation),
-             ('block?', 'more/parameters', 'main/parameters')),
-            (r'(%s)(%s*)({)' % (_name, _ws),
-             bygroups(Name.Function, using(this, state='whitespace'),
-                      Punctuation), 'block'),
-            (r'(%s)(%s*)(:)' % (_name, _ws),
-             bygroups(Name.Variable, using(this, state='whitespace'),
-                      Punctuation),
-             ('object-body/no-braces', 'classes', 'class')),
-            include('whitespace'),
-            (r'->|%s' % _operator, Punctuation, 'main'),
-            default('main/object-body')
-        ],
-        'main/object-body': [
-            include('main/basic'),
-            (r'(%s)(%s*)(=?)' % (_name, _ws),
-             bygroups(Name.Variable, using(this, state='whitespace'),
-                      Punctuation), ('#pop', 'more', 'main')),
-            default('#pop:2')
-        ],
-        'block?/root': [
-            (r'{', Punctuation, ('#pop', 'block')),
-            include('whitespace'),
-            (r'(?=[[\'"<(:])', Text,  # It might be a VerbRule macro.
-             ('#pop', 'object-body/no-braces', 'grammar', 'grammar-rules')),
-            # It might be a macro like DefineAction.
-            default(('#pop', 'object-body/no-braces'))
-        ],
-        'block?': [
-            (r'{', Punctuation, ('#pop', 'block')),
-            include('whitespace'),
-            default('#pop')
-        ],
-        'block/basic': [
-            (r'[;:]+', Punctuation),
-            (r'{', Punctuation, '#push'),
-            (r'}', Punctuation, '#pop'),
-            (r'default\b', Keyword.Reserved),
-            (r'(%s)(%s*)(:)' % (_name, _ws),
-             bygroups(Name.Label, using(this, state='whitespace'),
-                      Punctuation)),
-            include('whitespace')
-        ],
-        'block': [
-            include('block/basic'),
-            (r'(?!\Z)', Text, ('more', 'main'))
-        ],
-        'block/embed': [
-            (r'>>', String.Interpol, '#pop'),
-            include('block/basic'),
-            (r'(?!\Z)', Text, ('more/embed', 'main'))
-        ],
-        'main/basic': [
-            include('whitespace'),
-            (r'\(', Punctuation, ('#pop', 'more', 'main')),
-            (r'\[', Punctuation, ('#pop', 'more/list', 'main')),
-            (r'{', Punctuation, ('#pop', 'more/inner', 'main/inner',
-                                 'more/parameters', 'main/parameters')),
-            (r'\*|\.{3}', Punctuation, '#pop'),
-            (r'(?i)0x[\da-f]+', Number.Hex, '#pop'),
-            (r'(\d+\.(?!\.)\d*|\.\d+)([eE][-+]?\d+)?|\d+[eE][-+]?\d+',
-             Number.Float, '#pop'),
-            (r'0[0-7]+', Number.Oct, '#pop'),
-            (r'\d+', Number.Integer, '#pop'),
-            (r'"""', String.Double, ('#pop', 'tdqs')),
-            (r"'''", String.Single, ('#pop', 'tsqs')),
-            (r'"', String.Double, ('#pop', 'dqs')),
-            (r"'", String.Single, ('#pop', 'sqs')),
-            (r'R"""', String.Regex, ('#pop', 'tdqr')),
-            (r"R'''", String.Regex, ('#pop', 'tsqr')),
-            (r'R"', String.Regex, ('#pop', 'dqr')),
-            (r"R'", String.Regex, ('#pop', 'sqr')),
-            # Two-token keywords
-            (r'(extern)(%s+)(object\b)' % _ws,
-             bygroups(Keyword.Reserved, using(this, state='whitespace'),
-                      Keyword.Reserved)),
-            (r'(function|method)(%s*)(\()' % _ws,
-             bygroups(Keyword.Reserved, using(this, state='whitespace'),
-                      Punctuation),
-             ('#pop', 'block?', 'more/parameters', 'main/parameters')),
-            (r'(modify)(%s+)(grammar\b)' % _ws,
-             bygroups(Keyword.Reserved, using(this, state='whitespace'),
-                      Keyword.Reserved),
-             ('#pop', 'object-body/no-braces', ':', 'grammar')),
-            (r'(new)(%s+(?=(?:function|method)\b))' % _ws,
-             bygroups(Keyword.Reserved, using(this, state='whitespace'))),
-            (r'(object)(%s+)(template\b)' % _ws,
-             bygroups(Keyword.Reserved, using(this, state='whitespace'),
-                      Keyword.Reserved), ('#pop', 'template')),
-            (r'(string)(%s+)(template\b)' % _ws,
-             bygroups(Keyword, using(this, state='whitespace'),
-                      Keyword.Reserved), ('#pop', 'function-name')),
-            # Keywords
-            (r'(argcount|definingobj|invokee|replaced|targetobj|targetprop)\b',
-             Name.Builtin, '#pop'),
-            (r'(break|continue|goto)\b', Keyword.Reserved, ('#pop', 'label')),
-            (r'(case|extern|if|intrinsic|return|static|while)\b',
-             Keyword.Reserved),
-            (r'catch\b', Keyword.Reserved, ('#pop', 'catch')),
-            (r'class\b', Keyword.Reserved,
-             ('#pop', 'object-body/no-braces', 'class')),
-            (r'(default|do|else|finally|try)\b', Keyword.Reserved, '#pop'),
-            (r'(dictionary|property)\b', Keyword.Reserved,
-             ('#pop', 'constants')),
-            (r'enum\b', Keyword.Reserved, ('#pop', 'enum')),
-            (r'export\b', Keyword.Reserved, ('#pop', 'main')),
-            (r'(for|foreach)\b', Keyword.Reserved,
-             ('#pop', 'more/inner', 'main/inner')),
-            (r'(function|method)\b', Keyword.Reserved,
-             ('#pop', 'block?', 'function-name')),
-            (r'grammar\b', Keyword.Reserved,
-             ('#pop', 'object-body/no-braces', 'grammar')),
-            (r'inherited\b', Keyword.Reserved, ('#pop', 'inherited')),
-            (r'local\b', Keyword.Reserved,
-             ('#pop', 'more/local', 'main/local')),
-            (r'(modify|replace|switch|throw|transient)\b', Keyword.Reserved,
-             '#pop'),
-            (r'new\b', Keyword.Reserved, ('#pop', 'class')),
-            (r'(nil|true)\b', Keyword.Constant, '#pop'),
-            (r'object\b', Keyword.Reserved, ('#pop', 'object-body/no-braces')),
-            (r'operator\b', Keyword.Reserved, ('#pop', 'operator')),
-            (r'propertyset\b', Keyword.Reserved,
-             ('#pop', 'propertyset', 'main')),
-            (r'self\b', Name.Builtin.Pseudo, '#pop'),
-            (r'template\b', Keyword.Reserved, ('#pop', 'template')),
-            # Operators
-            (r'(__objref|defined)(%s*)(\()' % _ws,
-             bygroups(Operator.Word, using(this, state='whitespace'),
-                      Operator), ('#pop', 'more/__objref', 'main')),
-            (r'delegated\b', Operator.Word),
-            # Compiler-defined macros and built-in properties
-            (r'(__DATE__|__DEBUG|__LINE__|__FILE__|'
-             r'__TADS_MACRO_FORMAT_VERSION|__TADS_SYS_\w*|__TADS_SYSTEM_NAME|'
-             r'__TADS_VERSION_MAJOR|__TADS_VERSION_MINOR|__TADS3|__TIME__|'
-             r'construct|finalize|grammarInfo|grammarTag|lexicalParent|'
-             r'miscVocab|sourceTextGroup|sourceTextGroupName|'
-             r'sourceTextGroupOrder|sourceTextOrder)\b', Name.Builtin, '#pop')
-        ],
-        'main': [
-            include('main/basic'),
-            (_name, Name, '#pop'),
-            default('#pop')
-        ],
-        'more/basic': [
-            (r'\(', Punctuation, ('more/list', 'main')),
-            (r'\[', Punctuation, ('more', 'main')),
-            (r'\.{3}', Punctuation),
-            (r'->|\.\.', Punctuation, 'main'),
-            (r'(?=;)|[:)\]]', Punctuation, '#pop'),
-            include('whitespace'),
-            (_operator, Operator, 'main'),
-            (r'\?', Operator, ('main', 'more/conditional', 'main')),
-            (r'(is|not)(%s+)(in\b)' % _ws,
-             bygroups(Operator.Word, using(this, state='whitespace'),
-                      Operator.Word)),
-            (r'[^\s!"%-_a-z{-~]+', Error)  # Averts an infinite loop
-        ],
-        'more': [
-            include('more/basic'),
-            default('#pop')
-        ],
-        # Then expression (conditional operator)
-        'more/conditional': [
-            (r':(?!:)', Operator, '#pop'),
-            include('more')
-        ],
-        # Embedded expressions
-        'more/embed': [
-            (r'>>', String.Interpol, '#pop:2'),
-            include('more')
-        ],
-        # For/foreach loop initializer or short-form anonymous function
-        'main/inner': [
-            (r'\(', Punctuation, ('#pop', 'more/inner', 'main/inner')),
-            (r'local\b', Keyword.Reserved, ('#pop', 'main/local')),
-            include('main')
-        ],
-        'more/inner': [
-            (r'}', Punctuation, '#pop'),
-            (r',', Punctuation, 'main/inner'),
-            (r'(in|step)\b', Keyword, 'main/inner'),
-            include('more')
-        ],
-        # Local
-        'main/local': [
-            (_name, Name.Variable, '#pop'),
-            include('whitespace')
-        ],
-        'more/local': [
-            (r',', Punctuation, 'main/local'),
-            include('more')
-        ],
-        # List
-        'more/list': [
-            (r'[,:]', Punctuation, 'main'),
-            include('more')
-        ],
-        # Parameter list
-        'main/parameters': [
-            (r'(%s)(%s*)(?=:)' % (_name, _ws),
-             bygroups(Name.Variable, using(this, state='whitespace')), '#pop'),
-            (r'(%s)(%s+)(%s)' % (_name, _ws, _name),
-             bygroups(Name.Class, using(this, state='whitespace'),
-                      Name.Variable), '#pop'),
-            (r'\[+', Punctuation),
-            include('main/basic'),
-            (_name, Name.Variable, '#pop'),
-            default('#pop')
-        ],
-        'more/parameters': [
-            (r'(:)(%s*(?=[?=,:)]))' % _ws,
-             bygroups(Punctuation, using(this, state='whitespace'))),
-            (r'[?\]]+', Punctuation),
-            (r'[:)]', Punctuation, ('#pop', 'multimethod?')),
-            (r',', Punctuation, 'main/parameters'),
-            (r'=', Punctuation, ('more/parameter', 'main')),
-            include('more')
-        ],
-        'more/parameter': [
-            (r'(?=[,)])', Text, '#pop'),
-            include('more')
-        ],
-        'multimethod?': [
-            (r'multimethod\b', Keyword, '#pop'),
-            include('whitespace'),
-            default('#pop')
-        ],
-
-        # Statements and expressions
-        'more/__objref': [
-            (r',', Punctuation, 'mode'),
-            (r'\)', Operator, '#pop'),
-            include('more')
-        ],
-        'mode': [
-            (r'(error|warn)\b', Keyword, '#pop'),
-            include('whitespace')
-        ],
-        'catch': [
-            (r'\(+', Punctuation),
-            (_name, Name.Exception, ('#pop', 'variables')),
-            include('whitespace')
-        ],
-        'enum': [
-            include('whitespace'),
-            (r'(token\b)?', Keyword, ('#pop', 'constants'))
-        ],
-        'grammar': [
-            (r'\)+', Punctuation),
-            (r'\(', Punctuation, 'grammar-tag'),
-            (r':', Punctuation, 'grammar-rules'),
-            (_name, Name.Class),
-            include('whitespace')
-        ],
-        'grammar-tag': [
-            include('whitespace'),
-            (r'"""([^\\"<]|""?(?!")|\\"+|\\.|<(?!<))+("{3,}|<<)|'
-             r'R"""([^\\"]|""?(?!")|\\"+|\\.)+"{3,}|'
-             r"'''([^\\'<]|''?(?!')|\\'+|\\.|<(?!<))+('{3,}|<<)|"
-             r"R'''([^\\']|''?(?!')|\\'+|\\.)+'{3,}|"
-             r'"([^\\"<]|\\.|<(?!<))+("|<<)|R"([^\\"]|\\.)+"|'
-             r"'([^\\'<]|\\.|<(?!<))+('|<<)|R'([^\\']|\\.)+'|"
-             r"([^)\s\\/]|/(?![/*]))+|\)", String.Other, '#pop')
-        ],
-        'grammar-rules': [
-            include('string'),
-            include('whitespace'),
-            (r'(\[)(%s*)(badness)' % _ws,
-             bygroups(Punctuation, using(this, state='whitespace'), Keyword),
-             'main'),
-            (r'->|%s|[()]' % _operator, Punctuation),
-            (_name, Name.Constant),
-            default('#pop:2')
-        ],
-        ':': [
-            (r':', Punctuation, '#pop')
-        ],
-        'function-name': [
-            (r'(<<([^>]|>>>|>(?!>))*>>)+', String.Interpol),
-            (r'(?=%s?%s*[({])' % (_name, _ws), Text, '#pop'),
-            (_name, Name.Function, '#pop'),
-            include('whitespace')
-        ],
-        'inherited': [
-            (r'<', Punctuation, ('#pop', 'classes', 'class')),
-            include('whitespace'),
-            (r'%s?' % _name, Name.Class, '#pop'),
-        ],
-        'operator': [
-            (r'negate\b', Operator.Word, '#pop'),
-            include('whitespace'),
-            (_operator, Operator),
-            default('#pop')
-        ],
-        'propertyset': [
-            (r'\(', Punctuation, ('more/parameters', 'main/parameters')),
-            (r'{', Punctuation, ('#pop', 'object-body')),
-            include('whitespace')
-        ],
-        'template': [
-            (r'(?=;)', Text, '#pop'),
-            include('string'),
-            (r'inherited\b', Keyword.Reserved),
-            include('whitespace'),
-            (r'->|\?|%s' % _operator, Punctuation),
-            (_name, Name.Variable)
-        ],
-
-        # Identifiers
-        'class': [
-            (r'\*|\.{3}', Punctuation, '#pop'),
-            (r'object\b', Keyword.Reserved, '#pop'),
-            (r'transient\b', Keyword.Reserved),
-            (_name, Name.Class, '#pop'),
-            include('whitespace'),
-            default('#pop')
-        ],
-        'classes': [
-            (r'[:,]', Punctuation, 'class'),
-            include('whitespace'),
-            (r'>?', Punctuation, '#pop')
-        ],
-        'constants': [
-            (r',+', Punctuation),
-            (r';', Punctuation, '#pop'),
-            (r'property\b', Keyword.Reserved),
-            (_name, Name.Constant),
-            include('whitespace')
-        ],
-        'label': [
-            (_name, Name.Label, '#pop'),
-            include('whitespace'),
-            default('#pop')
-        ],
-        'variables': [
-            (r',+', Punctuation),
-            (r'\)', Punctuation, '#pop'),
-            include('whitespace'),
-            (_name, Name.Variable)
-        ],
-
-        # Whitespace and comments
-        'whitespace': [
-            (r'^%s*#(%s|[^\n]|(?<=\\)\n)*\n?' % (_ws_pp, _comment_multiline),
-             Comment.Preproc),
-            (_comment_single, Comment.Single),
-            (_comment_multiline, Comment.Multiline),
-            (r'\\+\n+%s*#?|\n+|([^\S\n]|\\)+' % _ws_pp, Text)
-        ],
-
-        # Strings
-        'string': [
-            (r'"""', String.Double, 'tdqs'),
-            (r"'''", String.Single, 'tsqs'),
-            (r'"', String.Double, 'dqs'),
-            (r"'", String.Single, 'sqs')
-        ],
-        's/escape': [
-            (r'{{|}}|%s' % _escape, String.Escape)
-        ],
-        's/verbatim': [
-            (r'<<\s*(as\s+decreasingly\s+likely\s+outcomes|cycling|else|end|'
-             r'first\s+time|one\s+of|only|or|otherwise|'
-             r'(sticky|(then\s+)?(purely\s+)?at)\s+random|stopping|'
-             r'(then\s+)?(half\s+)?shuffled|\|\|)\s*>>', String.Interpol),
-            (r'<<(%%(_(%s|\\?.)|[\-+ ,#]|\[\d*\]?)*\d*\.?\d*(%s|\\?.)|'
-             r'\s*((else|otherwise)\s+)?(if|unless)\b)?' % (_escape, _escape),
-             String.Interpol, ('block/embed', 'more/embed', 'main'))
-        ],
-        's/entity': [
-            (r'(?i)&(#(x[\da-f]+|\d+)|[a-z][\da-z]*);?', Name.Entity)
-        ],
-        'tdqs': _make_string_state(True, True),
-        'tsqs': _make_string_state(True, False),
-        'dqs': _make_string_state(False, True),
-        'sqs': _make_string_state(False, False),
-        'tdqs/listing': _make_string_state(True, True, 'listing'),
-        'tsqs/listing': _make_string_state(True, False, 'listing'),
-        'dqs/listing': _make_string_state(False, True, 'listing'),
-        'sqs/listing': _make_string_state(False, False, 'listing'),
-        'tdqs/xmp': _make_string_state(True, True, 'xmp'),
-        'tsqs/xmp': _make_string_state(True, False, 'xmp'),
-        'dqs/xmp': _make_string_state(False, True, 'xmp'),
-        'sqs/xmp': _make_string_state(False, False, 'xmp'),
-
-        # Tags
-        'tdqt': _make_tag_state(True, True),
-        'tsqt': _make_tag_state(True, False),
-        'dqt': _make_tag_state(False, True),
-        'sqt': _make_tag_state(False, False),
-        'dqs/tdqt': _make_attribute_value_state(r'"', True, True),
-        'dqs/tsqt': _make_attribute_value_state(r'"', True, False),
-        'dqs/dqt': _make_attribute_value_state(r'"', False, True),
-        'dqs/sqt': _make_attribute_value_state(r'"', False, False),
-        'sqs/tdqt': _make_attribute_value_state(r"'", True, True),
-        'sqs/tsqt': _make_attribute_value_state(r"'", True, False),
-        'sqs/dqt': _make_attribute_value_state(r"'", False, True),
-        'sqs/sqt': _make_attribute_value_state(r"'", False, False),
-        'uqs/tdqt': _make_attribute_value_state(_no_quote, True, True),
-        'uqs/tsqt': _make_attribute_value_state(_no_quote, True, False),
-        'uqs/dqt': _make_attribute_value_state(_no_quote, False, True),
-        'uqs/sqt': _make_attribute_value_state(_no_quote, False, False),
-
-        # Regular expressions
-        'tdqr': [
-            (r'[^\\"]+', String.Regex),
-            (r'\\"*', String.Regex),
-            (r'"{3,}', String.Regex, '#pop'),
-            (r'"', String.Regex)
-        ],
-        'tsqr': [
-            (r"[^\\']+", String.Regex),
-            (r"\\'*", String.Regex),
-            (r"'{3,}", String.Regex, '#pop'),
-            (r"'", String.Regex)
-        ],
-        'dqr': [
-            (r'[^\\"]+', String.Regex),
-            (r'\\"?', String.Regex),
-            (r'"', String.Regex, '#pop')
-        ],
-        'sqr': [
-            (r"[^\\']+", String.Regex),
-            (r"\\'?", String.Regex),
-            (r"'", String.Regex, '#pop')
-        ]
-    }
-
-    def get_tokens_unprocessed(self, text, **kwargs):
-        pp = r'^%s*#%s*' % (self._ws_pp, self._ws_pp)
-        if_false_level = 0
-        for index, token, value in (
-            RegexLexer.get_tokens_unprocessed(self, text, **kwargs)):
-            if if_false_level == 0:  # Not in a false #if
-                if (token is Comment.Preproc and
-                    re.match(r'%sif%s+(0|nil)%s*$\n?' %
-                             (pp, self._ws_pp, self._ws_pp), value)):
-                    if_false_level = 1
-            else:  # In a false #if
-                if token is Comment.Preproc:
-                    if (if_false_level == 1 and
-                          re.match(r'%sel(if|se)\b' % pp, value)):
-                        if_false_level = 0
-                    elif re.match(r'%sif' % pp, value):
-                        if_false_level += 1
-                    elif re.match(r'%sendif\b' % pp, value):
-                        if_false_level -= 1
-                else:
-                    token = Comment
-            yield index, token, value
-=======
 from pygments.lexers.c_cpp import CLexer, CppLexer
 from pygments.lexers.d import DLexer
 from pygments.lexers.objective import ObjectiveCLexer, \
@@ -5875,5 +30,4 @@
 from pygments.lexers.felix import FelixLexer
 from pygments.lexers.nimrod import NimrodLexer
 
-__all__ = []
->>>>>>> 09c138b1
+__all__ = []