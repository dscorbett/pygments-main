--- conflicted
+++ resolved
@@ -1132,22 +1132,11 @@
     *New in Pygments 1.3.*
     """
 
-<<<<<<< HEAD
-    name = 'haXe'
-    aliases = ['hx', 'haXe', 'haxe']
-    filenames = ['*.hx']
-    mimetypes = ['text/haxe']
-
-    ident = r'(?:[a-zA-Z_][a-zA-Z0-9_]*)'
-    typeid = r'(?:(?:[a-z0-9_\.])*[A-Z_][A-Za-z0-9_]*)'
-    key_prop = r'(?:default|null|never)'
-    key_decl_mod = r'(?:public|private|override|static|inline|extern|dynamic)'
-=======
     name = 'Haxe'
     aliases = ['hx', 'Haxe', 'haxe', 'haXe', 'hxsl']
     filenames = ['*.hx', '*.hxsl']
     mimetypes = ['text/haxe', 'text/x-haxe', 'text/x-hx']
-    
+
     # keywords extracted from lexer.mll in the haxe compiler source
     keyword = (r'(?:function|class|static|var|if|else|while|do|for|'
                r'break|return|continue|extends|implements|import|'
@@ -1155,26 +1144,28 @@
                r'catch|new|this|throw|extern|enum|in|interface|'
                r'cast|override|dynamic|typedef|package|'
                r'inline|using|null|true|false|abstract)\b')
-    
+
     # idtype in lexer.mll
-    typeid = r'_*[A-Z][_a-zA-Z0-9]*' 
-    
+    typeid = r'_*[A-Z][_a-zA-Z0-9]*'
+
     # combined ident and dollar and idtype
-    ident = r'(?:_*[a-z][_a-zA-Z0-9]*|_+[0-9][_a-zA-Z0-9]*|' + typeid + '|_+|\$[_a-zA-Z0-9]+)'
-    
-    binop = r'(?:%=|&=|\|=|\^=|\+=|\-=|\*=|/=|<<=|>\s*>\s*=|>\s*>\s*>\s*=|==|!=|<=|>\s*=|&&|\|\||<<|>>>|>\s*>|\.\.\.|<|>|%|&|\||\^|\+|\*|/|\-|=>|=)'
-    
+    ident = r'(?:_*[a-z][_a-zA-Z0-9]*|_+[0-9][_a-zA-Z0-9]*|' + typeid + \
+        '|_+|\$[_a-zA-Z0-9]+)'
+
+    binop = (r'(?:%=|&=|\|=|\^=|\+=|\-=|\*=|/=|<<=|>\s*>\s*=|>\s*>\s*>\s*=|==|'
+             r'!=|<=|>\s*=|&&|\|\||<<|>>>|>\s*>|\.\.\.|<|>|%|&|\||\^|\+|\*|'
+             r'/|\-|=>|=)')
+
     # ident except keywords
     ident_no_keyword = r'(?!' + keyword + ')' + ident
->>>>>>> 57c30bc1
 
     flags = re.DOTALL | re.MULTILINE
-    
+
     preproc_stack = []
-    
+
     def preproc_callback(self, match, ctx):
         proc = match.group(2)
-        
+
         if proc == 'if':
             # store the current stack
             self.preproc_stack.append(ctx.stack[:])
@@ -1184,18 +1175,18 @@
         elif proc == 'end':
             # remove the saved stack of previous #if
             if self.preproc_stack: self.preproc_stack.pop()
-        
+
         # #if and #elseif should follow by an expr
         if proc in ['if', 'elseif']:
             ctx.stack.append('preproc-expr')
-        
+
         # #error can be optionally follow by the error msg
         if proc in ['error']:
             ctx.stack.append('preproc-error')
-        
+
         yield match.start(), Comment.Preproc, '#' + proc
         ctx.pos = match.end()
-        
+
 
     tokens = {
         'root': [
@@ -1209,13 +1200,14 @@
             (r'(?:class|interface)\b', Keyword.Declaration, 'class'),
             (r'(?:enum)\b', Keyword.Declaration, 'enum'),
             (r'(?:typedef)\b', Keyword.Declaration, 'typedef'),
-            
+
             # top-level expression
-            # although it is not supported in haxe, but it is common to write expression in web pages
-            # the positive lookahead here is to prevent an infinite loop at the EOF
+            # although it is not supported in haxe, but it is common to write
+            # expression in web pages the positive lookahead here is to prevent
+            # an infinite loop at the EOF
             (r'(?=.)', Text, 'expr-statement'),
         ],
-        
+
         # space/tab/comment/preproc
         'spaces': [
             (r'\s+', Text),
@@ -1223,38 +1215,38 @@
             (r'/\*.*?\*/', Comment.Multiline),
             (r'(#)(if|elseif|else|end|error)\b', preproc_callback),
         ],
-        
+
         'string-single-interpol': [
             (r'\$\{', String.Interpol, ('string-interpol-close', 'expr')),
             (r'\$\$', String.Escape),
             (r'\$(?=' + ident + ')', String.Interpol, 'ident'),
             include('string-single'),
         ],
-        
+
         'string-single': [
             (r"'", String.Single, '#pop'),
             (r'\\.', String.Escape),
             (r'.', String.Single),
         ],
-        
+
         'string-double': [
             (r'"', String.Double, '#pop'),
             (r'\\.', String.Escape),
             (r'.', String.Double),
         ],
-        
+
         'string-interpol-close': [
             (r'\$'+ident, String.Interpol),
             (r'\}', String.Interpol, '#pop'),
         ],
-         
+
         'package': [
             include('spaces'),
             (ident, Name.Namespace),
             (r'\.', Punctuation, 'import-ident'),
             (r'', Text, '#pop'),
         ],
-         
+
         'import': [
             include('spaces'),
             (ident, Name.Namespace),
@@ -1263,246 +1255,267 @@
             (r'in', Keyword.Namespace, 'ident'),
             (r'', Text, '#pop'),
         ],
-        
+
         'import-ident': [
             include('spaces'),
             (r'\*', Keyword, '#pop'), # wildcard import
             (ident, Name.Namespace, '#pop'),
         ],
-         
+
         'using': [
             include('spaces'),
             (ident, Name.Namespace),
             (r'\.', Punctuation, 'import-ident'),
             (r'', Text, '#pop'),
         ],
-         
+
         'preproc-error': [
             (r'\s+', Comment.Preproc),
             (r"'", String.Single, ('#pop', 'string-single')),
             (r'"', String.Double, ('#pop', 'string-double')),
             (r'', Text, '#pop'),
         ],
-         
+
         'preproc-expr': [
             (r'\s+', Comment.Preproc),
             (r'\!', Comment.Preproc),
             (r'\(', Comment.Preproc, ('#pop', 'preproc-parenthesis')),
-            
+
             (ident, Comment.Preproc, '#pop'),
             (r"'", String.Single, ('#pop', 'string-single')),
             (r'"', String.Double, ('#pop', 'string-double')),
         ],
-         
+
         'preproc-parenthesis': [
             (r'\s+', Comment.Preproc),
             (r'\)', Comment.Preproc, '#pop'),
             ('', Text, 'preproc-expr-in-parenthesis'),
         ],
-         
+
         'preproc-expr-chain': [
             (r'\s+', Comment.Preproc),
             (binop, Comment.Preproc, ('#pop', 'preproc-expr-in-parenthesis')),
             (r'', Text, '#pop'),
         ],
-        
+
         # same as 'preproc-expr' but able to chain 'preproc-expr-chain'
         'preproc-expr-in-parenthesis': [
             (r'\s+', Comment.Preproc),
             (r'\!', Comment.Preproc),
-            (r'\(', Comment.Preproc, ('#pop', 'preproc-expr-chain', 'preproc-parenthesis')),
-            
+            (r'\(', Comment.Preproc,
+             ('#pop', 'preproc-expr-chain', 'preproc-parenthesis')),
+
             (ident, Comment.Preproc, ('#pop', 'preproc-expr-chain')),
-            (r"'", String.Single, ('#pop', 'preproc-expr-chain', 'string-single')),
-            (r'"', String.Double, ('#pop', 'preproc-expr-chain', 'string-double')),
-        ],
-        
+            (r"'", String.Single,
+             ('#pop', 'preproc-expr-chain', 'string-single')),
+            (r'"', String.Double,
+             ('#pop', 'preproc-expr-chain', 'string-double')),
+        ],
+
         'abstract' : [
             include('spaces'),
-            (r'', Text, ('#pop', 'abstract-body', 'abstract-relation', 'abstract-opaque', 'type-param-constraint', 'type-name')),
-        ],
-        
+            (r'', Text, ('#pop', 'abstract-body', 'abstract-relation',
+                    'abstract-opaque', 'type-param-constraint', 'type-name')),
+        ],
+
         'abstract-body' : [
             include('spaces'),
             (r'\{', Punctuation, ('#pop', 'class-body')),
         ],
-        
+
         'abstract-opaque' : [
             include('spaces'),
             (r'\(', Punctuation, ('#pop', 'parenthesis-close', 'type')),
             (r'', Text, '#pop'),
         ],
-        
+
         'abstract-relation': [
             include('spaces'),
             (r'(?:to|from)', Keyword.Declaration, 'type'),
             (r',', Punctuation),
             (r'', Text, '#pop'),
         ],
-        
+
         'meta': [
             include('spaces'),
             (r'@', Name.Decorator, ('meta-body', 'meta-ident', 'meta-colon')),
         ],
-        
+
         # optional colon
         'meta-colon': [
             include('spaces'),
             (r':', Name.Decorator, '#pop'),
             (r'', Text, '#pop'),
         ],
-        
+
         # same as 'ident' but set token as Name.Decorator instead of Name
         'meta-ident': [
             include('spaces'),
             (ident, Name.Decorator, '#pop'),
         ],
-        
+
         'meta-body': [
             include('spaces'),
             (r'\(', Name.Decorator, ('#pop', 'meta-call')),
             (r'', Text, '#pop'),
         ],
-        
+
         'meta-call': [
             include('spaces'),
             (r'\)', Name.Decorator, '#pop'),
             (r'', Text, ('#pop', 'meta-call-sep', 'expr')),
         ],
-        
+
         'meta-call-sep': [
             include('spaces'),
             (r'\)', Name.Decorator, '#pop'),
             (r',', Punctuation, ('#pop', 'meta-call')),
         ],
-        
+
         'typedef': [
             include('spaces'),
-            (r'', Text, ('#pop', 'typedef-body', 'type-param-constraint', 'type-name')),
-        ],
-        
+            (r'', Text, ('#pop', 'typedef-body', 'type-param-constraint',
+                         'type-name')),
+        ],
+
         'typedef-body': [
             include('spaces'),
             (r'=', Operator, ('#pop', 'optional-semicolon', 'type')),
         ],
-        
+
         'enum': [
             include('spaces'),
-            (r'', Text, ('#pop', 'enum-body', 'bracket-open', 'type-param-constraint', 'type-name')),
-        ],
-        
+            (r'', Text, ('#pop', 'enum-body', 'bracket-open',
+                         'type-param-constraint', 'type-name')),
+        ],
+
         'enum-body': [
             include('spaces'),
             include('meta'),
             (r'\}', Punctuation, '#pop'),
             (ident_no_keyword, Name, ('enum-member', 'type-param-constraint')),
         ],
-        
+
         'enum-member': [
             include('spaces'),
-            (r'\(', Punctuation, ('#pop', 'semicolon', 'flag', 'function-param')),
+            (r'\(', Punctuation,
+             ('#pop', 'semicolon', 'flag', 'function-param')),
             (r'', Punctuation, ('#pop', 'semicolon', 'flag')),
         ],
-        
+
         'class': [
             include('spaces'),
-            (r'', Text, ('#pop', 'class-body', 'bracket-open', 'extends', 'type-param-constraint', 'type-name')),
-        ],
-        
+            (r'', Text, ('#pop', 'class-body', 'bracket-open', 'extends',
+                         'type-param-constraint', 'type-name')),
+        ],
+
         'extends': [
             include('spaces'),
             (r'(?:extends|implements)\b', Keyword.Declaration, 'type'),
-            (r',', Punctuation), #the comma is made optional here, since haxe2 requires the comma but haxe3 does not allow it.
+            (r',', Punctuation), # the comma is made optional here, since haxe2
+                                 # requires the comma but haxe3 does not allow it
             (r'', Text, '#pop'),
         ],
-        
+
         'bracket-open': [
             include('spaces'),
             (r'\{', Punctuation, '#pop'),
         ],
-        
+
         'bracket-close': [
             include('spaces'),
             (r'\}', Punctuation, '#pop'),
         ],
-        
+
         'class-body': [
             include('spaces'),
             include('meta'),
             (r'\}', Punctuation, '#pop'),
-            (r'(?:static|public|private|override|dynamic|inline|macro)\b', Keyword.Declaration),
+            (r'(?:static|public|private|override|dynamic|inline|macro)\b',
+             Keyword.Declaration),
             (r'', Text, 'class-member'),
         ],
-        
+
         'class-member': [
             include('spaces'),
-            (r'(var)\b', Keyword.Declaration, ('#pop', 'optional-semicolon', 'prop')),
-            (r'(function)\b', Keyword.Declaration, ('#pop', 'optional-semicolon', 'class-method')),
-        ],
-        
+            (r'(var)\b', Keyword.Declaration,
+             ('#pop', 'optional-semicolon', 'prop')),
+            (r'(function)\b', Keyword.Declaration,
+             ('#pop', 'optional-semicolon', 'class-method')),
+        ],
+
         # local function, anonymous or not
         'function-local': [
             include('spaces'),
-            (r'(' + ident_no_keyword + ')?', Name.Function, ('#pop', 'expr', 'flag', 'function-param', 'parenthesis-open', 'type-param-constraint')),
-        ],
-        
+            (r'(' + ident_no_keyword + ')?', Name.Function,
+             ('#pop', 'expr', 'flag', 'function-param',
+              'parenthesis-open', 'type-param-constraint')),
+        ],
+
         'optional-expr': [
             include('spaces'),
             include('expr'),
             (r'', Text, '#pop'),
         ],
-        
+
         'class-method': [
             include('spaces'),
-            (ident, Name.Function, ('#pop', 'optional-expr', 'flag', 'function-param', 'parenthesis-open', 'type-param-constraint')),
-        ],
-        
+            (ident, Name.Function, ('#pop', 'optional-expr', 'flag',
+                                    'function-param', 'parenthesis-open',
+                                    'type-param-constraint')),
+        ],
+
         # function arguments
         'function-param': [
             include('spaces'),
             (r'\)', Punctuation, '#pop'),
             (r'\?', Punctuation),
-            (ident_no_keyword, Name, ('#pop', 'function-param-sep', 'assign', 'flag')),
-        ],
-        
+            (ident_no_keyword, Name,
+             ('#pop', 'function-param-sep', 'assign', 'flag')),
+        ],
+
         'function-param-sep': [
             include('spaces'),
             (r'\)', Punctuation, '#pop'),
             (r',', Punctuation, ('#pop', 'function-param')),
         ],
-        
+
         # class property
         # eg. var prop(default, null):String;
         'prop': [
             include('spaces'),
             (ident_no_keyword, Name, ('#pop', 'assign', 'flag', 'prop-get-set')),
         ],
-        
+
         'prop-get-set': [
             include('spaces'),
-            (r'\(', Punctuation, ('#pop', 'parenthesis-close', 'prop-get-set-opt', 'comma', 'prop-get-set-opt')),
+            (r'\(', Punctuation, ('#pop', 'parenthesis-close',
+                                  'prop-get-set-opt', 'comma', 'prop-get-set-opt')),
             (r'', Text, '#pop'),
         ],
-        
+
         'prop-get-set-opt': [
             include('spaces'),
             (r'(?:default|null|never|dynamic|get|set)\b', Keyword, '#pop'),
             (ident_no_keyword, Text, '#pop'), #custom getter/setter
         ],
-        
+
         'expr-statement': [
             include('spaces'),
-            # makes semicolon optional here, just to avoid checking the last one is bracket or not.
+            # makes semicolon optional here, just to avoid checking the last
+            # one is bracket or not.
             (r'', Text, ('#pop', 'optional-semicolon', 'expr')),
         ],
-        
+
         'expr': [
             include('spaces'),
-            (r'@', Name.Decorator, ('#pop', 'optional-expr', 'meta-body', 'meta-ident', 'meta-colon')),
+            (r'@', Name.Decorator, ('#pop', 'optional-expr', 'meta-body',
+                                    'meta-ident', 'meta-colon')),
             (r'(?:\+\+|\-\-|~(?!/)|!|\-)', Operator),
             (r'\(', Punctuation, ('#pop', 'expr-chain', 'parenthesis')),
             (r'(?:inline)\b', Keyword.Declaration),
-            (r'(?:function)\b', Keyword.Declaration, ('#pop', 'expr-chain', 'function-local')),
+            (r'(?:function)\b', Keyword.Declaration, ('#pop', 'expr-chain',
+                                                      'function-local')),
             (r'\{', Punctuation, ('#pop', 'expr-chain', 'bracket')),
             (r'(?:true|false|null)\b', Keyword.Constant, ('#pop', 'expr-chain')),
             (r'(?:this)\b', Keyword, ('#pop', 'expr-chain')),
@@ -1521,29 +1534,29 @@
             (r'(?:continue|break)\b', Keyword, '#pop'),
             (r'(?:\$\s*[a-z]\b|\$(?!'+ident+'))', Name, ('#pop', 'dollar')),
             (ident_no_keyword, Name, ('#pop', 'expr-chain')),
-            
+
             # Float
             (r'\.[0-9]+', Number.Float, ('#pop', 'expr-chain')),
             (r'[0-9]+[eE][\+\-]?[0-9]+', Number.Float, ('#pop', 'expr-chain')),
             (r'[0-9]+\.[0-9]*[eE][\+\-]?[0-9]+', Number.Float, ('#pop', 'expr-chain')),
             (r'[0-9]+\.[0-9]+', Number.Float, ('#pop', 'expr-chain')),
             (r'[0-9]+\.(?!' + ident + '|\.\.)', Number.Float, ('#pop', 'expr-chain')),
-            
+
             # Int
             (r'0x[0-9a-fA-F]+', Number.Hex, ('#pop', 'expr-chain')),
             (r'[0-9]+', Number.Integer, ('#pop', 'expr-chain')),
-            
+
             # String
             (r"'", String.Single, ('#pop', 'expr-chain', 'string-single-interpol')),
             (r'"', String.Double, ('#pop', 'expr-chain', 'string-double')),
-            
+
             # EReg
             (r'~/(\\\\|\\/|[^/\n])*/[gimsu]*', String.Regex, ('#pop', 'expr-chain')),
-            
+
             # Array
             (r'\[', Punctuation, ('#pop', 'expr-chain', 'array-decl')),
         ],
-        
+
         'expr-chain': [
             include('spaces'),
             (r'(?:\+\+|\-\-)', Operator),
@@ -1555,174 +1568,178 @@
             (r'\(', Punctuation, 'call'),
             (r'', Text, '#pop'),
         ],
-        
+
         # macro reification
         'macro': [
             include('spaces'),
             (r':', Punctuation, ('#pop', 'type')),
             (r'', Text, ('#pop', 'expr')),
         ],
-        
+
         # cast can be written as "cast expr" or "cast(expr, type)"
         'cast': [
             include('spaces'),
-            (r'\(', Punctuation, ('#pop', 'parenthesis-close', 'cast-type', 'expr')),
+            (r'\(', Punctuation, ('#pop', 'parenthesis-close',
+                                  'cast-type', 'expr')),
             (r'', Text, ('#pop', 'expr')),
         ],
-        
+
         # optionally give a type as the 2nd argument of cast()
         'cast-type': [
             include('spaces'),
             (r',', Punctuation, ('#pop', 'type')),
             (r'', Text, '#pop'),
         ],
-        
+
         'catch': [
             include('spaces'),
-            (r'(?:catch)\b', Keyword, ('expr', 'function-param', 'parenthesis-open')),
+            (r'(?:catch)\b', Keyword, ('expr', 'function-param',
+                                       'parenthesis-open')),
             (r'', Text, '#pop'),
         ],
-        
+
         # do-while loop
         'do': [
             include('spaces'),
             (r'', Punctuation, ('#pop', 'do-while', 'expr')),
         ],
-        
+
         # the while after do
         'do-while': [
             include('spaces'),
-            (r'(?:while)\b', Keyword, ('#pop', 'parenthesis', 'parenthesis-open')),
-        ],
-        
+            (r'(?:while)\b', Keyword, ('#pop', 'parenthesis',
+                                       'parenthesis-open')),
+        ],
+
         'while': [
             include('spaces'),
             (r'\(', Punctuation, ('#pop', 'expr', 'parenthesis')),
         ],
-        
+
         'for': [
             include('spaces'),
             (r'\(', Punctuation, ('#pop', 'expr', 'parenthesis')),
         ],
-        
+
         'if': [
             include('spaces'),
-            (r'\(', Punctuation, ('#pop', 'else', 'optional-semicolon', 'expr', 'parenthesis')),
-        ],
-        
+            (r'\(', Punctuation, ('#pop', 'else', 'optional-semicolon', 'expr',
+                                  'parenthesis')),
+        ],
+
         'else': [
             include('spaces'),
             (r'(?:else)\b', Keyword, ('#pop', 'expr')),
             (r'', Text, '#pop'),
         ],
-        
+
         'switch': [
             include('spaces'),
             (r'', Text, ('#pop', 'switch-body', 'bracket-open', 'expr')),
         ],
-        
+
         'switch-body': [
             include('spaces'),
             (r'(?:case|default)\b', Keyword, ('case-block', 'case')),
             (r'\}', Punctuation, '#pop'),
         ],
-        
+
         'case': [
             include('spaces'),
             (r':', Punctuation, '#pop'),
             (r'', Text, ('#pop', 'case-sep', 'case-guard', 'expr')),
         ],
-        
+
         'case-sep': [
             include('spaces'),
             (r':', Punctuation, '#pop'),
             (r',', Punctuation, ('#pop', 'case')),
         ],
-        
+
         'case-guard': [
             include('spaces'),
             (r'(?:if)\b', Keyword, ('#pop', 'parenthesis', 'parenthesis-open')),
             (r'', Text, '#pop'),
         ],
-        
+
         # optional multiple expr under a case
         'case-block': [
             include('spaces'),
             (r'(?!(?:case|default)\b|\})', Keyword, 'expr-statement'),
             (r'', Text, '#pop'),
         ],
-        
+
         'new': [
             include('spaces'),
             (r'', Text, ('#pop', 'call', 'parenthesis-open', 'type')),
         ],
-        
+
         'array-decl': [
             include('spaces'),
             (r'\]', Punctuation, '#pop'),
             (r'', Text, ('#pop', 'array-decl-sep', 'expr')),
         ],
-        
+
         'array-decl-sep': [
             include('spaces'),
             (r'\]', Punctuation, '#pop'),
             (r',', Punctuation, ('#pop', 'array-decl')),
         ],
-        
+
         'array-access': [
             include('spaces'),
             (r'', Text, ('#pop', 'array-access-close', 'expr')),
         ],
-        
+
         'array-access-close': [
             include('spaces'),
             (r'\]', Punctuation, '#pop'),
         ],
-        
+
         'comma': [
             include('spaces'),
             (r',', Punctuation, '#pop'),
         ],
-        
+
         'colon': [
             include('spaces'),
             (r':', Punctuation, '#pop'),
         ],
-        
+
         'semicolon': [
             include('spaces'),
             (r';', Punctuation, '#pop'),
         ],
-        
+
         'optional-semicolon': [
             include('spaces'),
             (r';', Punctuation, '#pop'),
             (r'', Text, '#pop'),
         ],
-        
+
         # identity that CAN be a Haxe keyword
         'ident': [
             include('spaces'),
             (ident, Name, '#pop'),
         ],
-              
+
         'dollar': [
             include('spaces'),
             (r'\{', Keyword, ('#pop', 'bracket-close', 'expr')),
             (r'', Text, ('#pop', 'expr-chain')),
         ],
-        
+
         'type-name': [
             include('spaces'),
             (typeid, Name, '#pop'),
         ],
-        
+
         'type-full-name': [
             include('spaces'),
             (r'\.', Punctuation, 'ident'),
             (r'', Text, '#pop'),
         ],
-        
+
         'type': [
             include('spaces'),
             (r'\?', Punctuation),
@@ -1730,19 +1747,19 @@
             (r'\{', Punctuation, ('#pop', 'type-check', 'type-struct')),
             (r'\(', Punctuation, ('#pop', 'type-check', 'type-parenthesis')),
         ],
-        
+
         'type-parenthesis': [
             include('spaces'),
             (r'', Text, ('#pop', 'parenthesis-close', 'type')),
         ],
-        
+
         'type-check': [
             include('spaces'),
             (r'->', Punctuation, ('#pop', 'type')),
             (r'<(?!=)', Punctuation, 'type-param'),
             (r'', Text, '#pop'),
         ],
-        
+
         'type-struct': [
             include('spaces'),
             (r'\}', Punctuation, '#pop'),
@@ -1751,13 +1768,13 @@
             (ident_no_keyword, Name, ('#pop', 'type-struct-sep', 'type', 'colon')),
             include('class-body'),
         ],
-        
+
         'type-struct-sep': [
             include('spaces'),
             (r'\}', Punctuation, '#pop'),
             (r',', Punctuation, ('#pop', 'type-struct')),
         ],
-        
+
         # type-param can be a normal type or a constant literal...
         'type-param-type': [
             # Float
@@ -1766,161 +1783,165 @@
             (r'[0-9]+\.[0-9]*[eE][\+\-]?[0-9]+', Number.Float, '#pop'),
             (r'[0-9]+\.[0-9]+', Number.Float, '#pop'),
             (r'[0-9]+\.(?!' + ident + '|\.\.)', Number.Float, '#pop'),
-            
+
             # Int
             (r'0x[0-9a-fA-F]+', Number.Hex, '#pop'),
             (r'[0-9]+', Number.Integer, '#pop'),
-            
+
             # String
             (r"'", String.Single, ('#pop', 'string-single')),
             (r'"', String.Double, ('#pop', 'string-double')),
-            
+
             # EReg
             (r'~/(\\\\|\\/|[^/\n])*/[gim]*', String.Regex, '#pop'),
-            
+
             # Array
             (r'\[', Operator, ('#pop', 'array-decl')),
-            
+
             include('type'),
         ],
-        
+
         # type-param part of a type
         # ie. the <A,B> path in Map<A,B>
         'type-param': [
             include('spaces'),
             (r'', Text, ('#pop', 'type-param-sep', 'type-param-type')),
         ],
-        
+
         'type-param-sep': [
             include('spaces'),
             (r'>', Punctuation, '#pop'),
             (r',', Punctuation, ('#pop', 'type-param')),
         ],
-        
+
         # optional type-param that may include constraint
         # ie. <T:Constraint, T2:(ConstraintA,ConstraintB)>
         'type-param-constraint': [
             include('spaces'),
-            (r'<(?!=)', Punctuation, ('#pop', 'type-param-constraint-sep', 'type-param-constraint-flag', 'type-name')),
+            (r'<(?!=)', Punctuation, ('#pop', 'type-param-constraint-sep',
+                                      'type-param-constraint-flag', 'type-name')),
             (r'', Text, '#pop'),
         ],
-        
+
         'type-param-constraint-sep': [
             include('spaces'),
             (r'>', Punctuation, '#pop'),
-            (r',', Punctuation, ('#pop', 'type-param-constraint-sep', 'type-param-constraint-flag', 'type-name')),
-        ],
-        
+            (r',', Punctuation, ('#pop', 'type-param-constraint-sep',
+                                 'type-param-constraint-flag', 'type-name')),
+        ],
+
         # the optional constraint inside type-param
         'type-param-constraint-flag': [
             include('spaces'),
             (r':', Punctuation, ('#pop', 'type-param-constraint-flag-type')),
             (r'', Text, '#pop'),
         ],
-        
+
         'type-param-constraint-flag-type': [
             include('spaces'),
-            (r'\(', Punctuation, ('#pop', 'type-param-constraint-flag-type-sep', 'type')),
+            (r'\(', Punctuation, ('#pop', 'type-param-constraint-flag-type-sep',
+                                  'type')),
             (r'', Text, ('#pop', 'type')),
         ],
-        
+
         'type-param-constraint-flag-type-sep': [
             include('spaces'),
             (r'\)', Punctuation, '#pop'),
             (r',', Punctuation, 'type'),
         ],
-        
+
         # a parenthesis expr that contain exactly one expr
         'parenthesis': [
             include('spaces'),
             (r'', Text, ('#pop', 'parenthesis-close', 'expr')),
         ],
-        
+
         'parenthesis-open': [
             include('spaces'),
             (r'\(', Punctuation, '#pop'),
         ],
-        
+
         'parenthesis-close': [
             include('spaces'),
             (r'\)', Punctuation, '#pop'),
         ],
-        
+
         'var': [
             include('spaces'),
             (ident_no_keyword, Text, ('#pop', 'var-sep', 'assign', 'flag')),
         ],
-        
+
         # optional more var decl.
         'var-sep': [
             include('spaces'),
             (r',', Punctuation, ('#pop', 'var')),
             (r'', Text, '#pop'),
         ],
-        
+
         # optional assignment
         'assign': [
             include('spaces'),
             (r'=', Operator, ('#pop', 'expr')),
             (r'', Text, '#pop'),
         ],
-        
+
         # optional type flag
         'flag': [
             include('spaces'),
             (r':', Punctuation, ('#pop', 'type')),
             (r'', Text, '#pop'),
         ],
-        
+
         # colon as part of a ternary operator (?:)
         'ternary': [
             include('spaces'),
             (r':', Operator, '#pop'),
         ],
-        
+
         # function call
         'call': [
             include('spaces'),
             (r'\)', Punctuation, '#pop'),
             (r'', Text, ('#pop', 'call-sep', 'expr')),
         ],
-        
+
         # after a call param
         'call-sep': [
             include('spaces'),
             (r'\)', Punctuation, '#pop'),
             (r',', Punctuation, ('#pop', 'call')),
         ],
-        
+
         # bracket can be block or object
         'bracket': [
             include('spaces'),
-            (r'(?!(?:\$\s*[a-z]\b|\$(?!'+ident+')))' + ident_no_keyword, Name, ('#pop', 'bracket-check')),
+            (r'(?!(?:\$\s*[a-z]\b|\$(?!'+ident+')))' + ident_no_keyword, Name,
+             ('#pop', 'bracket-check')),
             (r"'", String.Single, ('#pop', 'bracket-check', 'string-single')),
             (r'"', String.Double, ('#pop', 'bracket-check', 'string-double')),
             (r'', Text, ('#pop', 'block')),
         ],
-        
+
         'bracket-check': [
             include('spaces'),
             (r':', Punctuation, ('#pop', 'object-sep', 'expr')), #is object
             (r'', Text, ('#pop', 'block', 'optional-semicolon', 'expr-chain')), #is block
         ],
-        
+
         # code block
         'block': [
             include('spaces'),
             (r'\}', Punctuation, '#pop'),
             (r'', Text, 'expr-statement'),
         ],
-        
+
         # object in key-value pairs
         'object': [
             include('spaces'),
             (r'\}', Punctuation, '#pop'),
             (r'', Text, ('#pop', 'object-sep', 'expr', 'colon', 'ident-or-string'))
         ],
-        
+
         # a key of an object
         'ident-or-string': [
             include('spaces'),
@@ -1928,16 +1949,16 @@
             (r"'", String.Single, ('#pop', 'string-single')),
             (r'"', String.Double, ('#pop', 'string-double')),
         ],
-        
+
         # after a key-value pair in object
         'object-sep': [
             include('spaces'),
             (r'\}', Punctuation, '#pop'),
             (r',', Punctuation, ('#pop', 'object')),
         ],
-        
-        
-        
+
+
+
     }
 
     def analyse_text(text):
