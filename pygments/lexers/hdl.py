--- conflicted
+++ resolved
@@ -9,22 +9,13 @@
     :license: BSD, see LICENSE for details.
 """
 
-<<<<<<< HEAD
-from pygments.lexer import RegexLexer, bygroups
-=======
 import re
-
-from pygments.lexer import RegexLexer, include, bygroups, using, this
->>>>>>> d3de38b7
+from pygments.lexer import RegexLexer, bygroups, include, using, this
 from pygments.token import \
      Text, Comment, Operator, Keyword, Name, String, Number, Punctuation, \
      Error
 
-<<<<<<< HEAD
-__all__ = ['VerilogLexer', 'SystemVerilogLexer']
-=======
-__all__ = ['VerilogLexer', 'VhdlLexer']
->>>>>>> d3de38b7
+__all__ = ['VerilogLexer', 'SystemVerilogLexer', 'VhdlLexer']
 
 
 class VerilogLexer(RegexLexer):
@@ -275,11 +266,10 @@
                     token = Name.Constant
             yield index, token, value
 
-<<<<<<< HEAD
     def analyse_text(text):
         if text.startswith('//') or text.startswith('/*'):
             return 0.5
-=======
+
 
 class VhdlLexer(RegexLexer):
     """
@@ -356,6 +346,4 @@
             (r'O"[0-7_]+"', Number.Oct),
             (r'B"[0-1_]+"', Number.Oct),
         ],
-    }
-
->>>>>>> d3de38b7
+    }