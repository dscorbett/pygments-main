--- conflicted
+++ resolved
@@ -36,9 +36,8 @@
            'ECLLexer', 'UrbiscriptLexer', 'OpenEdgeLexer', 'BroLexer',
            'MscgenLexer', 'KconfigLexer', 'VGLLexer', 'SourcePawnLexer',
            'RobotFrameworkLexer', 'PuppetLexer', 'NSISLexer', 'RPMSpecLexer',
-<<<<<<< HEAD
            'CbmBasicV2Lexer', 'AutoItLexer', 'RexxLexer', 'APLLexer',
-           'LSLLexer', 'AmbientTalkLexer']
+           'LSLLexer', 'AmbientTalkLexer', 'PawnLexer']
 
 
 class LSLLexer(RegexLexer):
@@ -121,9 +120,6 @@
             (r'[^"\\]+',                          String.Double),
         ]
     }
-=======
-           'CbmBasicV2Lexer', 'AutoItLexer', 'RexxLexer', 'PawnLexer']
->>>>>>> 41fe8486
 
 
 class ECLLexer(RegexLexer):
@@ -3888,7 +3884,6 @@
             return min(result, 1.0)
 
 
-<<<<<<< HEAD
 class APLLexer(RegexLexer):
     """
     A simple APL lexer.
@@ -4026,8 +4021,11 @@
         'arglist' : [
             (r'\|', Punctuation, '#pop'),
             (r'\s*(,)\s*', Punctuation),
-            (r'[a-zA-Z_][a-zA-Z0-9_]*', Name.Variable)
-=======
+            (r'[a-zA-Z_][a-zA-Z0-9_]*', Name.Variable),
+        ],
+    }
+
+
 class PawnLexer(RegexLexer):
     """
     For Pawn source code
@@ -4091,6 +4089,5 @@
             (r'^\s*#if.*?(?<!\\)\n', Comment.Preproc, '#push'),
             (r'^\s*#endif.*?(?<!\\)\n', Comment.Preproc, '#pop'),
             (r'.*?\n', Comment),
->>>>>>> 41fe8486
         ]
     }