--- conflicted
+++ resolved
@@ -33,12 +33,8 @@
            'AutohotkeyLexer', 'GoodDataCLLexer', 'MaqlLexer', 'ProtoBufLexer',
            'HybrisLexer', 'AwkLexer', 'Cfengine3Lexer', 'SnobolLexer',
            'ECLLexer', 'UrbiscriptLexer', 'OpenEdgeLexer', 'BroLexer',
-<<<<<<< HEAD
            'MscgenLexer', 'KconfigLexer', 'VGLLexer', 'SourcePawnLexer',
-           'RobotFrameworkLexer', 'PuppetLexer', 'NSISLexer']
-=======
-           'MscgenLexer', 'KconfigLexer', 'VGLLexer', 'SourcePawnLexer', 'RPMSpecLexer']
->>>>>>> 6c733761
+           'RobotFrameworkLexer', 'PuppetLexer', 'NSISLexer', 'RPMSpecLexer']
 
 
 class ECLLexer(RegexLexer):
@@ -3163,7 +3159,6 @@
                     if value in self.SM_TYPES:
                         token = Keyword.Type
                     elif value in self._functions:
-<<<<<<< HEAD
                         token = Name.Builtin
             yield index, token, value
 
@@ -3359,9 +3354,7 @@
             include('interpol'),
             (r'.', String.Double),
         ],
-=======
-                        tokens = Name.Builtin
-            yield index, token, value
+    }
 
 
 class RPMSpecLexer(RegexLexer):
@@ -3429,5 +3422,4 @@
             (r'\$\{?RPM_[A-Z0-9_]+\}?', Name.Variable.Global),
             (r'%\{[a-zA-Z][a-zA-Z0-9_]+\}', Keyword.Constant),
         ]
->>>>>>> 6c733761
     }