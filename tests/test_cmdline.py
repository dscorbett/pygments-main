# -*- coding: utf-8 -*-
"""
    Command line test
    ~~~~~~~~~~~~~~~~~

    :copyright: Copyright 2006-2014 by the Pygments team, see AUTHORS.
    :license: BSD, see LICENSE for details.
"""

from __future__ import print_function

import io
import os
import sys
import tempfile
import unittest

from pygments import highlight
from pygments.util import StringIO, BytesIO
from pygments.cmdline import main as cmdline_main

import support

TESTFILE, TESTDIR = support.location(__file__)


def run_cmdline(*args):
    saved_stdout = sys.stdout
    saved_stderr = sys.stderr
    if sys.version_info > (3,):
        stdout_buffer = BytesIO()
        stderr_buffer = BytesIO()
        new_stdout = sys.stdout = io.TextIOWrapper(stdout_buffer, 'utf-8')
        new_stderr = sys.stderr = io.TextIOWrapper(stderr_buffer, 'utf-8')
    else:
        stdout_buffer = new_stdout = sys.stdout = StringIO()
        stderr_buffer = new_stderr = sys.stderr = StringIO()
    try:
        ret = cmdline_main(["pygmentize"] + list(args))
    finally:
        sys.stdout = saved_stdout
        sys.stderr = saved_stderr
    new_stdout.flush()
    new_stderr.flush()
    out, err = stdout_buffer.getvalue().decode('utf-8'), \
        stderr_buffer.getvalue().decode('utf-8')
    return (ret, out, err)


def run_cmdline_with_closed_stdout(*args):
    saved_stdout, saved_stderr = sys.stdout, sys.stderr
    sys.stdout, sys.stderr = StringIO(), StringIO()
    sys.stdout.buffer = sys.stdout
    sys.stdout.close()
    try:
        ret = cmdline_main(['pygmentize'] + list(args))
        err = sys.stderr.getvalue()
    finally:
        sys.stdout, sys.stderr = saved_stdout, saved_stderr
    return ret, err


class CmdLineTest(unittest.TestCase):

    def test_L_opt(self):
        c, o, e = run_cmdline("-L")
        self.assertEqual(c, 0)
        self.assertTrue("Lexers" in o and "Formatters" in o and
                        "Filters" in o and "Styles" in o)
        c, o, e = run_cmdline("-L", "lexer")
        self.assertEqual(c, 0)
        self.assertTrue("Lexers" in o and "Formatters" not in o)
        c, o, e = run_cmdline("-L", "lexers")
        self.assertEqual(c, 0)

    def test_O_opt(self):
        filename = TESTFILE
        c, o, e = run_cmdline("-Ofull=1,linenos=true,foo=bar",
                              "-fhtml", filename)
        self.assertEqual(c, 0)
        self.assertTrue("<html" in o)
        self.assertTrue('class="linenos"' in o)

    def test_P_opt(self):
        filename = TESTFILE
        c, o, e = run_cmdline("-Pfull", "-Ptitle=foo, bar=baz=,",
                              "-fhtml", filename)
        self.assertEqual(c, 0)
        self.assertTrue("<title>foo, bar=baz=,</title>" in o)

    def test_F_opt(self):
        filename = TESTFILE
        c, o, e = run_cmdline("-Fhighlight:tokentype=Name.Blubb,"
                              "names=TESTFILE filename",
                              "-fhtml", filename)
        self.assertEqual(c, 0)
        self.assertTrue('<span class="n-Blubb' in o)

    def test_H_opt(self):
        c, o, e = run_cmdline("-H", "formatter", "html")
        self.assertEqual(c, 0)
        self.assertTrue('HTML' in o)

    def test_S_opt(self):
        c, o, e = run_cmdline("-S", "default", "-f", "html", "-O", "linenos=1")
        self.assertEqual(c, 0)

    def test_invalid_opts(self):
        for opts in [("-L", "-lpy"), ("-L", "-fhtml"), ("-L", "-Ox"),
                     ("-a",), ("-Sst", "-lpy"), ("-H",),
                     ("-H", "formatter")]:
            self.assertTrue(run_cmdline(*opts)[0] == 2)

    def test_normal(self):
        # test that cmdline gives the same output as library api
        from pygments.lexers import PythonLexer
        from pygments.formatters import HtmlFormatter
        filename = TESTFILE
        with open(filename, 'rb') as fp:
            code = fp.read()

        output = highlight(code, PythonLexer(), HtmlFormatter())

        c, o, e = run_cmdline("-lpython", "-fhtml", filename)

        self.assertEqual(o, output)
        self.assertEqual(e, "")
        self.assertEqual(c, 0)

    def test_outfile(self):
        # test that output file works with and without encoding
        fd, name = tempfile.mkstemp()
        os.close(fd)
        for opts in [['-fhtml', '-o', name, TESTFILE],
                     ['-flatex', '-o', name, TESTFILE],
                     ['-fhtml', '-o', name, '-O', 'encoding=utf-8', TESTFILE]]:
            try:
                self.assertEqual(run_cmdline(*opts)[0], 0)
            finally:
                os.unlink(name)

    def check_failure(self, *cmdline):
        c, o, e = run_cmdline(*cmdline)
        self.assertEqual(c, 1)
        self.assertEqual(o, '')
        return e

    def test_errors(self):
        # input file not found
        e = self.check_failure('-lpython', 'nonexistent.py')
        self.assertTrue('Error: cannot read infile' in e)
        self.assertTrue('nonexistent.py' in e)

        # lexer not found
        e = self.check_failure('-lfooo', TESTFILE)
        self.assertTrue('Error: no lexer for alias' in e)

        # formatter not found
        e = self.check_failure('-lpython', '-ffoo', TESTFILE)
        self.assertTrue('Error: no formatter found for name' in e)

        # output file not writable
        e = self.check_failure('-o', os.path.join('nonexistent', 'dir', 'out.html'),
                               '-lpython', TESTFILE)
        self.assertTrue('Error: cannot open outfile' in e)
        self.assertTrue('out.html' in e)

        # unknown filter
        e = self.check_failure('-F', 'foo', TESTFILE)
        self.assertTrue('Error: filter \'foo\' not found' in e)

    def test_exception(self):
        # unexpected exception while highlighting
        # (we can force that by closing stdout)
        c, e = run_cmdline_with_closed_stdout('-lpython', TESTFILE)
        self.assertEqual(c, 1)
<<<<<<< HEAD
        self.assertIn('*** Error while highlighting:', e)

        # same with -v: should reraise the exception
        try:
            run_cmdline_with_closed_stdout('-lpython', '-v', TESTFILE)
        except Exception:
            pass
        else:
            self.fail('exception not reraised')
=======
        self.assertTrue('*** Error while highlighting:' in e)
>>>>>>> 3f6d6452
<|MERGE_RESOLUTION|>--- conflicted
+++ resolved
@@ -174,8 +174,7 @@
         # (we can force that by closing stdout)
         c, e = run_cmdline_with_closed_stdout('-lpython', TESTFILE)
         self.assertEqual(c, 1)
-<<<<<<< HEAD
-        self.assertIn('*** Error while highlighting:', e)
+        self.assertTrue('*** Error while highlighting:' in e)
 
         # same with -v: should reraise the exception
         try:
@@ -183,7 +182,4 @@
         except Exception:
             pass
         else:
-            self.fail('exception not reraised')
-=======
-        self.assertTrue('*** Error while highlighting:' in e)
->>>>>>> 3f6d6452
+            self.fail('exception not reraised')